# Copyright 2017 Google LLC All rights reserved.
#
# Licensed under the Apache License, Version 2.0 (the "License");
# you may not use this file except in compliance with the License.
# You may obtain a copy of the License at
#
#     http://www.apache.org/licenses/LICENSE-2.0
#
# Unless required by applicable law or agreed to in writing, software
# distributed under the License is distributed on an "AS IS" BASIS,
# WITHOUT WARRANTIES OR CONDITIONS OF ANY KIND, either express or implied.
# See the License for the specific language governing permissions and
# limitations under the License.

"""Classes for representing documents for the Google Cloud Firestore API."""

from google.api_core import gapic_v1  # type: ignore
from google.api_core import retry as retries  # type: ignore

from google.cloud.firestore_v1.base_document import (
    BaseDocumentReference,
    DocumentSnapshot,
    _first_write_result,
)

from google.api_core import exceptions  # type: ignore
from google.cloud.firestore_v1 import _helpers
<<<<<<< HEAD
from google.cloud.firestore_v1.types import common
from google.cloud.firestore_v1.types import write
=======
>>>>>>> db5f2867
from google.cloud.firestore_v1.watch import Watch
from google.protobuf import timestamp_pb2
from typing import Any, Callable, Generator, Iterable


class DocumentReference(BaseDocumentReference):
    """A reference to a document in a Firestore database.

    The document may already exist or can be created by this class.

    Args:
        path (Tuple[str, ...]): The components in the document path.
            This is a series of strings representing each collection and
            sub-collection ID, as well as the document IDs for any documents
            that contain a sub-collection (as well as the base document).
        kwargs (dict): The keyword arguments for the constructor. The only
            supported keyword is ``client`` and it must be a
            :class:`~google.cloud.firestore_v1.client.Client`. It represents
            the client that created this document reference.

    Raises:
        ValueError: if

            * the ``path`` is empty
            * there are an even number of elements
            * a collection ID in ``path`` is not a string
            * a document ID in ``path`` is not a string
        TypeError: If a keyword other than ``client`` is used.
    """

    def __init__(self, *path, **kwargs) -> None:
        super(DocumentReference, self).__init__(*path, **kwargs)

<<<<<<< HEAD
    def create(self, document_data) -> write.WriteResult:
=======
    def create(
        self,
        document_data: dict,
        retry: retries.Retry = gapic_v1.method.DEFAULT,
        timeout: float = None,
    ) -> Any:
>>>>>>> db5f2867
        """Create the current document in the Firestore database.

        Args:
            document_data (dict): Property names and values to use for
                creating a document.
            retry (google.api_core.retry.Retry): Designation of what errors, if any,
                should be retried.  Defaults to a system-specified policy.
            timeout (float): The timeout for this request.  Defaults to a
                system-specified value.

        Returns:
            :class:`~google.cloud.firestore_v1.types.WriteResult`:
                The write result corresponding to the committed document.
                A write result contains an ``update_time`` field.

        Raises:
            :class:`~google.cloud.exceptions.Conflict`:
                If the document already exists.
        """
        batch, kwargs = self._prep_create(document_data, retry, timeout)
        write_results = batch.commit(**kwargs)
        return _first_write_result(write_results)

<<<<<<< HEAD
    def set(self, document_data: dict, merge: bool = False) -> write.WriteResult:
=======
    def set(
        self,
        document_data: dict,
        merge: bool = False,
        retry: retries.Retry = gapic_v1.method.DEFAULT,
        timeout: float = None,
    ) -> Any:
>>>>>>> db5f2867
        """Replace the current document in the Firestore database.

        A write ``option`` can be specified to indicate preconditions of
        the "set" operation. If no ``option`` is specified and this document
        doesn't exist yet, this method will create it.

        Overwrites all content for the document with the fields in
        ``document_data``. This method performs almost the same functionality
        as :meth:`create`. The only difference is that this method doesn't
        make any requirements on the existence of the document (unless
        ``option`` is used), whereas as :meth:`create` will fail if the
        document already exists.

        Args:
            document_data (dict): Property names and values to use for
                replacing a document.
            merge (Optional[bool] or Optional[List<apispec>]):
                If True, apply merging instead of overwriting the state
                of the document.
            retry (google.api_core.retry.Retry): Designation of what errors, if any,
                should be retried.  Defaults to a system-specified policy.
            timeout (float): The timeout for this request.  Defaults to a
                system-specified value.

        Returns:
            :class:`~google.cloud.firestore_v1.types.WriteResult`:
            The write result corresponding to the committed document. A write
            result contains an ``update_time`` field.
        """
        batch, kwargs = self._prep_set(document_data, merge, retry, timeout)
        write_results = batch.commit(**kwargs)
        return _first_write_result(write_results)

<<<<<<< HEAD
    def update(self, field_updates: dict, option=None) -> write.WriteResult:
=======
    def update(
        self,
        field_updates: dict,
        option: _helpers.WriteOption = None,
        retry: retries.Retry = gapic_v1.method.DEFAULT,
        timeout: float = None,
    ) -> Any:
>>>>>>> db5f2867
        """Update an existing document in the Firestore database.

        By default, this method verifies that the document exists on the
        server before making updates. A write ``option`` can be specified to
        override these preconditions.

        Each key in ``field_updates`` can either be a field name or a
        **field path** (For more information on **field paths**, see
        :meth:`~google.cloud.firestore_v1.client.Client.field_path`.) To
        illustrate this, consider a document with

        .. code-block:: python

           >>> snapshot = document.get()
           >>> snapshot.to_dict()
           {
               'foo': {
                   'bar': 'baz',
               },
               'other': True,
           }

        stored on the server. If the field name is used in the update:

        .. code-block:: python

           >>> field_updates = {
           ...     'foo': {
           ...         'quux': 800,
           ...     },
           ... }
           >>> document.update(field_updates)

        then all of ``foo`` will be overwritten on the server and the new
        value will be

        .. code-block:: python

           >>> snapshot = document.get()
           >>> snapshot.to_dict()
           {
               'foo': {
                   'quux': 800,
               },
               'other': True,
           }

        On the other hand, if a ``.``-delimited **field path** is used in the
        update:

        .. code-block:: python

           >>> field_updates = {
           ...     'foo.quux': 800,
           ... }
           >>> document.update(field_updates)

        then only ``foo.quux`` will be updated on the server and the
        field ``foo.bar`` will remain intact:

        .. code-block:: python

           >>> snapshot = document.get()
           >>> snapshot.to_dict()
           {
               'foo': {
                   'bar': 'baz',
                   'quux': 800,
               },
               'other': True,
           }

        .. warning::

           A **field path** can only be used as a top-level key in
           ``field_updates``.

        To delete / remove a field from an existing document, use the
        :attr:`~google.cloud.firestore_v1.transforms.DELETE_FIELD` sentinel.
        So with the example above, sending

        .. code-block:: python

           >>> field_updates = {
           ...     'other': firestore.DELETE_FIELD,
           ... }
           >>> document.update(field_updates)

        would update the value on the server to:

        .. code-block:: python

           >>> snapshot = document.get()
           >>> snapshot.to_dict()
           {
               'foo': {
                   'bar': 'baz',
               },
           }

        To set a field to the current time on the server when the
        update is received, use the
        :attr:`~google.cloud.firestore_v1.transforms.SERVER_TIMESTAMP`
        sentinel.
        Sending

        .. code-block:: python

           >>> field_updates = {
           ...     'foo.now': firestore.SERVER_TIMESTAMP,
           ... }
           >>> document.update(field_updates)

        would update the value on the server to:

        .. code-block:: python

           >>> snapshot = document.get()
           >>> snapshot.to_dict()
           {
               'foo': {
                   'bar': 'baz',
                   'now': datetime.datetime(2012, ...),
               },
               'other': True,
           }

        Args:
            field_updates (dict): Field names or paths to update and values
                to update with.
            option (Optional[:class:`~google.cloud.firestore_v1.client.WriteOption`]):
                A write option to make assertions / preconditions on the server
                state of the document before applying changes.
            retry (google.api_core.retry.Retry): Designation of what errors, if any,
                should be retried.  Defaults to a system-specified policy.
            timeout (float): The timeout for this request.  Defaults to a
                system-specified value.

        Returns:
            :class:`~google.cloud.firestore_v1.types.WriteResult`:
            The write result corresponding to the updated document. A write
            result contains an ``update_time`` field.

        Raises:
            ~google.cloud.exceptions.NotFound: If the document does not exist.
        """
        batch, kwargs = self._prep_update(field_updates, option, retry, timeout)
        write_results = batch.commit(**kwargs)
        return _first_write_result(write_results)

<<<<<<< HEAD
    def delete(self, option=None) -> timestamp_pb2.Timestamp:
=======
    def delete(
        self,
        option: _helpers.WriteOption = None,
        retry: retries.Retry = gapic_v1.method.DEFAULT,
        timeout: float = None,
    ) -> Any:
>>>>>>> db5f2867
        """Delete the current document in the Firestore database.

        Args:
            option (Optional[:class:`~google.cloud.firestore_v1.client.WriteOption`]):
                A write option to make assertions / preconditions on the server
                state of the document before applying changes.
            retry (google.api_core.retry.Retry): Designation of what errors, if any,
                should be retried.  Defaults to a system-specified policy.
            timeout (float): The timeout for this request.  Defaults to a
                system-specified value.

        Returns:
            :class:`google.protobuf.timestamp_pb2.Timestamp`:
            The time that the delete request was received by the server.
            If the document did not exist when the delete was sent (i.e.
            nothing was deleted), this method will still succeed and will
            still return the time that the request was received by the server.
        """
        request, kwargs = self._prep_delete(option, retry, timeout)

        commit_response = self._client._firestore_api.commit(
            request=request, metadata=self._client._rpc_metadata, **kwargs,
        )

        return commit_response.commit_time

    def get(
        self,
        field_paths: Iterable[str] = None,
        transaction=None,
        retry: retries.Retry = gapic_v1.method.DEFAULT,
        timeout: float = None,
    ) -> DocumentSnapshot:
        """Retrieve a snapshot of the current document.

        See :meth:`~google.cloud.firestore_v1.base_client.BaseClient.field_path` for
        more information on **field paths**.

        If a ``transaction`` is used and it already has write operations
        added, this method cannot be used (i.e. read-after-write is not
        allowed).

        Args:
            field_paths (Optional[Iterable[str, ...]]): An iterable of field
                paths (``.``-delimited list of field names) to use as a
                projection of document fields in the returned results. If
                no value is provided, all fields will be returned.
            transaction (Optional[:class:`~google.cloud.firestore_v1.transaction.Transaction`]):
                An existing transaction that this reference
                will be retrieved in.
            retry (google.api_core.retry.Retry): Designation of what errors, if any,
                should be retried.  Defaults to a system-specified policy.
            timeout (float): The timeout for this request.  Defaults to a
                system-specified value.

        Returns:
            :class:`~google.cloud.firestore_v1.base_document.DocumentSnapshot`:
                A snapshot of the current document. If the document does not
                exist at the time of the snapshot is taken, the snapshot's
                :attr:`reference`, :attr:`data`, :attr:`update_time`, and
                :attr:`create_time` attributes will all be ``None`` and
                its :attr:`exists` attribute will be ``False``.
        """
        request, kwargs = self._prep_get(field_paths, transaction, retry, timeout)

        firestore_api = self._client._firestore_api
        try:
            document_pb = firestore_api.get_document(
                request=request, metadata=self._client._rpc_metadata, **kwargs,
            )
        except exceptions.NotFound:
            data = None
            exists = False
            create_time = None
            update_time = None
        else:
            data = _helpers.decode_dict(document_pb.fields, self._client)
            exists = True
            create_time = document_pb.create_time
            update_time = document_pb.update_time

        return DocumentSnapshot(
            reference=self,
            data=data,
            exists=exists,
            read_time=None,  # No server read_time available
            create_time=create_time,
            update_time=update_time,
        )

    def collections(
        self,
        page_size: int = None,
        retry: retries.Retry = gapic_v1.method.DEFAULT,
        timeout: float = None,
    ) -> Generator[Any, Any, None]:
        """List subcollections of the current document.

        Args:
            page_size (Optional[int]]): The maximum number of collections
                in each page of results from this request. Non-positive values
                are ignored. Defaults to a sensible value set by the API.
            retry (google.api_core.retry.Retry): Designation of what errors, if any,
                should be retried.  Defaults to a system-specified policy.
            timeout (float): The timeout for this request.  Defaults to a
                system-specified value.

        Returns:
            Sequence[:class:`~google.cloud.firestore_v1.collection.CollectionReference`]:
                iterator of subcollections of the current document. If the
                document does not exist at the time of `snapshot`, the
                iterator will be empty
        """
        request, kwargs = self._prep_collections(page_size, retry, timeout)

        iterator = self._client._firestore_api.list_collection_ids(
            request=request, metadata=self._client._rpc_metadata, **kwargs,
        )

        while True:
            for i in iterator.collection_ids:
                yield self.collection(i)
            if iterator.next_page_token:
                next_request = request.copy()
                next_request["page_token"] = iterator.next_page_token
                iterator = self._client._firestore_api.list_collection_ids(
                    request=request, metadata=self._client._rpc_metadata, **kwargs
                )
            else:
                return

        # TODO(microgen): currently this method is rewritten to iterate/page itself.
        # it seems the generator ought to be able to do this itself.
        # iterator.document = self
        # iterator.item_to_value = _item_to_collection_ref
        # return iterator

    def on_snapshot(self, callback: Callable) -> Watch:
        """Watch this document.

        This starts a watch on this document using a background thread. The
        provided callback is run on the snapshot.

        Args:
            callback(Callable[[:class:`~google.cloud.firestore.document.DocumentSnapshot`], NoneType]):
                a callback to run when a change occurs

        Example:

        .. code-block:: python

            from google.cloud import firestore_v1

            db = firestore_v1.Client()
            collection_ref = db.collection(u'users')

            def on_snapshot(document_snapshot, changes, read_time):
                doc = document_snapshot
                print(u'{} => {}'.format(doc.id, doc.to_dict()))

            doc_ref = db.collection(u'users').document(
                u'alovelace' + unique_resource_id())

            # Watch this document
            doc_watch = doc_ref.on_snapshot(on_snapshot)

            # Terminate this watch
            doc_watch.unsubscribe()
        """
        return Watch.for_document(self, callback, DocumentSnapshot, DocumentReference)<|MERGE_RESOLUTION|>--- conflicted
+++ resolved
@@ -25,11 +25,7 @@
 
 from google.api_core import exceptions  # type: ignore
 from google.cloud.firestore_v1 import _helpers
-<<<<<<< HEAD
-from google.cloud.firestore_v1.types import common
 from google.cloud.firestore_v1.types import write
-=======
->>>>>>> db5f2867
 from google.cloud.firestore_v1.watch import Watch
 from google.protobuf import timestamp_pb2
 from typing import Any, Callable, Generator, Iterable
@@ -63,16 +59,12 @@
     def __init__(self, *path, **kwargs) -> None:
         super(DocumentReference, self).__init__(*path, **kwargs)
 
-<<<<<<< HEAD
-    def create(self, document_data) -> write.WriteResult:
-=======
     def create(
         self,
         document_data: dict,
         retry: retries.Retry = gapic_v1.method.DEFAULT,
         timeout: float = None,
-    ) -> Any:
->>>>>>> db5f2867
+    ) -> write.WriteResult:
         """Create the current document in the Firestore database.
 
         Args:
@@ -96,17 +88,13 @@
         write_results = batch.commit(**kwargs)
         return _first_write_result(write_results)
 
-<<<<<<< HEAD
-    def set(self, document_data: dict, merge: bool = False) -> write.WriteResult:
-=======
     def set(
         self,
         document_data: dict,
         merge: bool = False,
         retry: retries.Retry = gapic_v1.method.DEFAULT,
         timeout: float = None,
-    ) -> Any:
->>>>>>> db5f2867
+    ) -> write.WriteResult:
         """Replace the current document in the Firestore database.
 
         A write ``option`` can be specified to indicate preconditions of
@@ -140,17 +128,13 @@
         write_results = batch.commit(**kwargs)
         return _first_write_result(write_results)
 
-<<<<<<< HEAD
-    def update(self, field_updates: dict, option=None) -> write.WriteResult:
-=======
     def update(
         self,
         field_updates: dict,
-        option: _helpers.WriteOption = None,
-        retry: retries.Retry = gapic_v1.method.DEFAULT,
-        timeout: float = None,
-    ) -> Any:
->>>>>>> db5f2867
+        option=None,
+        retry: retries.Retry = gapic_v1.method.DEFAULT,
+        timeout: float = None,
+    ) -> write.WriteResult:
         """Update an existing document in the Firestore database.
 
         By default, this method verifies that the document exists on the
@@ -301,16 +285,12 @@
         write_results = batch.commit(**kwargs)
         return _first_write_result(write_results)
 
-<<<<<<< HEAD
-    def delete(self, option=None) -> timestamp_pb2.Timestamp:
-=======
     def delete(
         self,
-        option: _helpers.WriteOption = None,
-        retry: retries.Retry = gapic_v1.method.DEFAULT,
-        timeout: float = None,
-    ) -> Any:
->>>>>>> db5f2867
+        option=None,
+        retry: retries.Retry = gapic_v1.method.DEFAULT,
+        timeout: float = None,
+    ) -> timestamp_pb2.Timestamp:
         """Delete the current document in the Firestore database.
 
         Args:
