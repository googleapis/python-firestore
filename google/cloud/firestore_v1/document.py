--- conflicted
+++ resolved
@@ -20,17 +20,11 @@
     BaseDocumentReference,
     DocumentSnapshot,
     _first_write_result,
-    _item_to_collection_ref,
 )
 
 from google.api_core import exceptions
 from google.cloud.firestore_v1 import _helpers
-<<<<<<< HEAD
-from google.cloud.firestore_v1 import field_path as field_path_module
 from google.cloud.firestore_v1.types import common
-=======
-from google.cloud.firestore_v1.proto import common_pb2
->>>>>>> 60c6979b
 from google.cloud.firestore_v1.watch import Watch
 
 
@@ -426,269 +420,4 @@
             # Terminate this watch
             doc_watch.unsubscribe()
         """
-<<<<<<< HEAD
-        return Watch.for_document(self, callback, DocumentSnapshot, DocumentReference)
-
-
-class DocumentSnapshot(object):
-    """A snapshot of document data in a Firestore database.
-
-    This represents data retrieved at a specific time and may not contain
-    all fields stored for the document (i.e. a hand-picked selection of
-    fields may have been retrieved).
-
-    Instances of this class are not intended to be constructed by hand,
-    rather they'll be returned as responses to various methods, such as
-    :meth:`~google.cloud.DocumentReference.get`.
-
-    Args:
-        reference (:class:`~google.cloud.firestore_v1.document.DocumentReference`):
-            A document reference corresponding to the document that contains
-            the data in this snapshot.
-        data (Dict[str, Any]):
-            The data retrieved in the snapshot.
-        exists (bool):
-            Indicates if the document existed at the time the snapshot was
-            retrieved.
-        read_time (:class:`google.protobuf.timestamp_pb2.Timestamp`):
-            The time that this snapshot was read from the server.
-        create_time (:class:`google.protobuf.timestamp_pb2.Timestamp`):
-            The time that this document was created.
-        update_time (:class:`google.protobuf.timestamp_pb2.Timestamp`):
-            The time that this document was last updated.
-    """
-
-    def __init__(self, reference, data, exists, read_time, create_time, update_time):
-        self._reference = reference
-        # We want immutable data, so callers can't modify this value
-        # out from under us.
-        self._data = copy.deepcopy(data)
-        self._exists = exists
-        self.read_time = read_time
-        self.create_time = create_time
-        self.update_time = update_time
-
-    def __eq__(self, other):
-        if not isinstance(other, self.__class__):
-            return NotImplemented
-        return self._reference == other._reference and self._data == other._data
-
-    def __hash__(self):
-        # TODO(microgen): maybe add datetime_with_nanos to protoplus, revisit
-        # seconds = self.update_time.seconds
-        # nanos = self.update_time.nanos
-        seconds = int(self.update_time.timestamp())
-        nanos = 0
-        return hash(self._reference) + hash(seconds) + hash(nanos)
-
-    @property
-    def _client(self):
-        """The client that owns the document reference for this snapshot.
-
-        Returns:
-            :class:`~google.cloud.firestore_v1.client.Client`:
-            The client that owns this document.
-        """
-        return self._reference._client
-
-    @property
-    def exists(self):
-        """Existence flag.
-
-        Indicates if the document existed at the time this snapshot
-        was retrieved.
-
-        Returns:
-            bool: The existence flag.
-        """
-        return self._exists
-
-    @property
-    def id(self):
-        """The document identifier (within its collection).
-
-        Returns:
-            str: The last component of the path of the document.
-        """
-        return self._reference.id
-
-    @property
-    def reference(self):
-        """Document reference corresponding to document that owns this data.
-
-        Returns:
-            :class:`~google.cloud.firestore_v1.document.DocumentReference`:
-            A document reference corresponding to this document.
-        """
-        return self._reference
-
-    def get(self, field_path):
-        """Get a value from the snapshot data.
-
-        If the data is nested, for example:
-
-        .. code-block:: python
-
-           >>> snapshot.to_dict()
-           {
-               'top1': {
-                   'middle2': {
-                       'bottom3': 20,
-                       'bottom4': 22,
-                   },
-                   'middle5': True,
-               },
-               'top6': b'\x00\x01 foo',
-           }
-
-        a **field path** can be used to access the nested data. For
-        example:
-
-        .. code-block:: python
-
-           >>> snapshot.get('top1')
-           {
-               'middle2': {
-                   'bottom3': 20,
-                   'bottom4': 22,
-               },
-               'middle5': True,
-           }
-           >>> snapshot.get('top1.middle2')
-           {
-               'bottom3': 20,
-               'bottom4': 22,
-           }
-           >>> snapshot.get('top1.middle2.bottom3')
-           20
-
-        See :meth:`~google.cloud.firestore_v1.client.Client.field_path` for
-        more information on **field paths**.
-
-        A copy is returned since the data may contain mutable values,
-        but the data stored in the snapshot must remain immutable.
-
-        Args:
-            field_path (str): A field path (``.``-delimited list of
-                field names).
-
-        Returns:
-            Any or None:
-                (A copy of) the value stored for the ``field_path`` or
-                None if snapshot document does not exist.
-
-        Raises:
-            KeyError: If the ``field_path`` does not match nested data
-                in the snapshot.
-        """
-        if not self._exists:
-            return None
-        nested_data = field_path_module.get_nested_value(field_path, self._data)
-        return copy.deepcopy(nested_data)
-
-    def to_dict(self):
-        """Retrieve the data contained in this snapshot.
-
-        A copy is returned since the data may contain mutable values,
-        but the data stored in the snapshot must remain immutable.
-
-        Returns:
-            Dict[str, Any] or None:
-                The data in the snapshot.  Returns None if reference
-                does not exist.
-        """
-        if not self._exists:
-            return None
-        return copy.deepcopy(self._data)
-
-
-def _get_document_path(client, path):
-    """Convert a path tuple into a full path string.
-
-    Of the form:
-
-        ``projects/{project_id}/databases/{database_id}/...
-              documents/{document_path}``
-
-    Args:
-        client (:class:`~google.cloud.firestore_v1.client.Client`):
-            The client that holds configuration details and a GAPIC client
-            object.
-        path (Tuple[str, ...]): The components in a document path.
-
-    Returns:
-        str: The fully-qualified document path.
-    """
-    parts = (client._database_string, "documents") + path
-    return _helpers.DOCUMENT_PATH_DELIMITER.join(parts)
-
-
-def _consume_single_get(response_iterator):
-    """Consume a gRPC stream that should contain a single response.
-
-    The stream will correspond to a ``BatchGetDocuments`` request made
-    for a single document.
-
-    Args:
-        response_iterator (~google.cloud.exceptions.GrpcRendezvous): A
-            streaming iterator returned from a ``BatchGetDocuments``
-            request.
-
-    Returns:
-        ~google.cloud.proto.firestore.v1.\
-            firestore.BatchGetDocumentsResponse: The single "get"
-        response in the batch.
-
-    Raises:
-        ValueError: If anything other than exactly one response is returned.
-    """
-    # Calling ``list()`` consumes the entire iterator.
-    all_responses = list(response_iterator)
-    if len(all_responses) != 1:
-        raise ValueError(
-            "Unexpected response from `BatchGetDocumentsResponse`",
-            all_responses,
-            "Expected only one result",
-        )
-
-    return all_responses[0]
-
-
-def _first_write_result(write_results):
-    """Get first write result from list.
-
-    For cases where ``len(write_results) > 1``, this assumes the writes
-    occurred at the same time (e.g. if an update and transform are sent
-    at the same time).
-
-    Args:
-        write_results (List[google.cloud.proto.firestore.v1.\
-            write.WriteResult, ...]: The write results from a
-            ``CommitResponse``.
-
-    Returns:
-        google.cloud.firestore_v1.types.WriteResult: The
-        lone write result from ``write_results``.
-
-    Raises:
-        ValueError: If there are zero write results. This is likely to
-            **never** occur, since the backend should be stable.
-    """
-    if not write_results:
-        raise ValueError("Expected at least one write result")
-
-    return write_results[0]
-
-
-def _item_to_collection_ref(iterator, item):
-    """Convert collection ID to collection ref.
-
-    Args:
-        iterator (google.api_core.page_iterator.GRPCIterator):
-            iterator response
-        item (str): ID of the collection
-    """
-    return iterator.document.collection(item)
-=======
-        return Watch.for_document(self, callback, DocumentSnapshot, DocumentReference)
->>>>>>> 60c6979b
+        return Watch.for_document(self, callback, DocumentSnapshot, DocumentReference)