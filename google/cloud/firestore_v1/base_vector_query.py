--- conflicted
+++ resolved
@@ -19,12 +19,8 @@
 import abc
 from abc import ABC
 from enum import Enum
-<<<<<<< HEAD
-from typing import Iterable, Optional, Sequence, Tuple, Union
-=======
-from typing import TYPE_CHECKING, Any, Coroutine, Optional, Tuple, Union
+from typing import TYPE_CHECKING, Optional, Sequence, Tuple, Union
 
->>>>>>> 5a279b2b
 from google.api_core import gapic_v1
 from google.api_core import retry as retries
 
