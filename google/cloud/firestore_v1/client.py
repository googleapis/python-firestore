# Copyright 2017 Google LLC All rights reserved.
#
# Licensed under the Apache License, Version 2.0 (the "License");
# you may not use this file except in compliance with the License.
# You may obtain a copy of the License at
#
#     http://www.apache.org/licenses/LICENSE-2.0
#
# Unless required by applicable law or agreed to in writing, software
# distributed under the License is distributed on an "AS IS" BASIS,
# WITHOUT WARRANTIES OR CONDITIONS OF ANY KIND, either express or implied.
# See the License for the specific language governing permissions and
# limitations under the License.

"""Client for interacting with the Google Cloud Firestore API.

This is the base from which all interactions with the API occur.

In the hierarchy of API concepts

* a :class:`~google.cloud.firestore_v1.client.Client` owns a
  :class:`~google.cloud.firestore_v1.collection.CollectionReference`
* a :class:`~google.cloud.firestore_v1.client.Client` owns a
  :class:`~google.cloud.firestore_v1.document.DocumentReference`
"""

from google.cloud.firestore_v1.base_client import (
    BaseClient,
    DEFAULT_DATABASE,
    _CLIENT_INFO,
    _reference_info,
    _parse_batch_get,
    _get_doc_mask,
    _path_helper,
)

from google.cloud.firestore_v1 import _helpers
from google.cloud.firestore_v1.query import CollectionGroup
from google.cloud.firestore_v1.batch import WriteBatch
from google.cloud.firestore_v1.collection import CollectionReference
from google.cloud.firestore_v1.document import DocumentReference
from google.cloud.firestore_v1.transaction import Transaction
from google.cloud.firestore_v1.services.firestore import client as firestore_client
from google.cloud.firestore_v1.services.firestore.transports import (
    grpc as firestore_grpc_transport,
)
from typing import Any, Generator, Iterable, Tuple


class Client(BaseClient):
    """Client for interacting with Google Cloud Firestore API.

    .. note::

        Since the Cloud Firestore API requires the gRPC transport, no
        ``_http`` argument is accepted by this class.

    Args:
        project (Optional[str]): The project which the client acts on behalf
            of. If not passed, falls back to the default inferred
            from the environment.
        credentials (Optional[~google.auth.credentials.Credentials]): The
            OAuth2 Credentials to use for this client. If not passed, falls
            back to the default inferred from the environment.
        database (Optional[str]): The database name that the client targets.
            For now, :attr:`DEFAULT_DATABASE` (the default value) is the
            only valid database.
        client_info (Optional[google.api_core.gapic_v1.client_info.ClientInfo]):
            The client info used to send a user-agent string along with API
            requests. If ``None``, then default info will be used. Generally,
            you only need to set this if you're developing your own library
            or partner tool.
        client_options (Union[dict, google.api_core.client_options.ClientOptions]):
            Client options used to set user options on the client. API Endpoint
            should be set through client_options.
    """

    def __init__(
        self,
        project=None,
        credentials=None,
        database=DEFAULT_DATABASE,
        client_info=_CLIENT_INFO,
        client_options=None,
    ) -> None:
        super(Client, self).__init__(
            project=project,
            credentials=credentials,
            database=database,
            client_info=client_info,
            client_options=client_options,
        )

    @property
    def _firestore_api(self):
        """Lazy-loading getter GAPIC Firestore API.
        Returns:
            :class:`~google.cloud.gapic.firestore.v1`.firestore_client.FirestoreClient:
            The GAPIC client with the credentials of the current client.
        """
        return self._firestore_api_helper(
            firestore_grpc_transport.FirestoreGrpcTransport,
            firestore_client.FirestoreClient,
            firestore_client,
        )

    @property
    def _target(self):
        """Return the target (where the API is).
        Eg. "firestore.googleapis.com"

        Returns:
            str: The location of the API.
        """
        return self._target_helper(firestore_client.FirestoreClient)

    def collection(self, *collection_path: Tuple[str]) -> CollectionReference:
        """Get a reference to a collection.

        For a top-level collection:

        .. code-block:: python

            >>> client.collection('top')

        For a sub-collection:

        .. code-block:: python

            >>> client.collection('mydocs/doc/subcol')
            >>> # is the same as
            >>> client.collection('mydocs', 'doc', 'subcol')

        Sub-collections can be nested deeper in a similar fashion.

        Args:
            collection_path (Tuple[str, ...]): Can either be

                * A single ``/``-delimited path to a collection
                * A tuple of collection path segments

        Returns:
            :class:`~google.cloud.firestore_v1.collection.CollectionReference`:
            A reference to a collection in the Firestore database.
        """
        return CollectionReference(*_path_helper(collection_path), client=self)

<<<<<<< HEAD
    def collection_group(self, collection_id: str) -> Query:
=======
    def collection_group(self, collection_id) -> CollectionGroup:
>>>>>>> c3acd4a0
        """
        Creates and returns a new Query that includes all documents in the
        database that are contained in a collection or subcollection with the
        given collection_id.

        .. code-block:: python

            >>> query = client.collection_group('mygroup')

        Args:
            collection_id (str) Identifies the collections to query over.

                Every collection or subcollection with this ID as the last segment of its
                path will be included. Cannot contain a slash.

        Returns:
            :class:`~google.cloud.firestore_v1.query.CollectionGroup`:
            The created Query.
        """
        return CollectionGroup(self._get_collection_reference(collection_id))

    def document(self, *document_path: Tuple[str]) -> DocumentReference:
        """Get a reference to a document in a collection.

        For a top-level document:

        .. code-block:: python

            >>> client.document('collek/shun')
            >>> # is the same as
            >>> client.document('collek', 'shun')

        For a document in a sub-collection:

        .. code-block:: python

            >>> client.document('mydocs/doc/subcol/child')
            >>> # is the same as
            >>> client.document('mydocs', 'doc', 'subcol', 'child')

        Documents in sub-collections can be nested deeper in a similar fashion.

        Args:
            document_path (Tuple[str, ...]): Can either be

                * A single ``/``-delimited path to a document
                * A tuple of document path segments

        Returns:
            :class:`~google.cloud.firestore_v1.document.DocumentReference`:
            A reference to a document in a collection.
        """
        return DocumentReference(
            *self._document_path_helper(*document_path), client=self
        )

    def get_all(
        self,
        references: list,
        field_paths: Iterable[str] = None,
        transaction: Transaction = None,
    ) -> Generator[Any, Any, None]:
        """Retrieve a batch of documents.

        .. note::

           Documents returned by this method are not guaranteed to be
           returned in the same order that they are given in ``references``.

        .. note::

           If multiple ``references`` refer to the same document, the server
           will only return one result.

        See :meth:`~google.cloud.firestore_v1.client.Client.field_path` for
        more information on **field paths**.

        If a ``transaction`` is used and it already has write operations
        added, this method cannot be used (i.e. read-after-write is not
        allowed).

        Args:
            references (List[.DocumentReference, ...]): Iterable of document
                references to be retrieved.
            field_paths (Optional[Iterable[str, ...]]): An iterable of field
                paths (``.``-delimited list of field names) to use as a
                projection of document fields in the returned results. If
                no value is provided, all fields will be returned.
            transaction (Optional[:class:`~google.cloud.firestore_v1.transaction.Transaction`]):
                An existing transaction that these ``references`` will be
                retrieved in.

        Yields:
            .DocumentSnapshot: The next document snapshot that fulfills the
            query, or :data:`None` if the document does not exist.
        """
        document_paths, reference_map = _reference_info(references)
        mask = _get_doc_mask(field_paths)
        response_iterator = self._firestore_api.batch_get_documents(
            request={
                "database": self._database_string,
                "documents": document_paths,
                "mask": mask,
                "transaction": _helpers.get_transaction_id(transaction),
            },
            metadata=self._rpc_metadata,
        )

        for get_doc_response in response_iterator:
            yield _parse_batch_get(get_doc_response, reference_map, self)

    def collections(self) -> Generator[Any, Any, None]:
        """List top-level collections of the client's database.

        Returns:
            Sequence[:class:`~google.cloud.firestore_v1.collection.CollectionReference`]:
                iterator of subcollections of the current document.
        """
        iterator = self._firestore_api.list_collection_ids(
            request={"parent": "{}/documents".format(self._database_string)},
            metadata=self._rpc_metadata,
        )

        while True:
            for i in iterator.collection_ids:
                yield self.collection(i)
            if iterator.next_page_token:
                iterator = self._firestore_api.list_collection_ids(
                    request={
                        "parent": "{}/documents".format(self._database_string),
                        "page_token": iterator.next_page_token,
                    },
                    metadata=self._rpc_metadata,
                )
            else:
                return

        # TODO(microgen): currently this method is rewritten to iterate/page itself.
        # https://github.com/googleapis/gapic-generator-python/issues/516
        # it seems the generator ought to be able to do this itself.
        # iterator.client = self
        # iterator.item_to_value = _item_to_collection_ref
        # return iterator

    def batch(self) -> WriteBatch:
        """Get a batch instance from this client.

        Returns:
            :class:`~google.cloud.firestore_v1.batch.WriteBatch`:
            A "write" batch to be used for accumulating document changes and
            sending the changes all at once.
        """
        return WriteBatch(self)

    def transaction(self, **kwargs) -> Transaction:
        """Get a transaction that uses this client.

        See :class:`~google.cloud.firestore_v1.transaction.Transaction` for
        more information on transactions and the constructor arguments.

        Args:
            kwargs (Dict[str, Any]): The keyword arguments (other than
                ``client``) to pass along to the
                :class:`~google.cloud.firestore_v1.transaction.Transaction`
                constructor.

        Returns:
            :class:`~google.cloud.firestore_v1.transaction.Transaction`:
            A transaction attached to this client.
        """
        return Transaction(self, **kwargs)<|MERGE_RESOLUTION|>--- conflicted
+++ resolved
@@ -145,11 +145,7 @@
         """
         return CollectionReference(*_path_helper(collection_path), client=self)
 
-<<<<<<< HEAD
-    def collection_group(self, collection_id: str) -> Query:
-=======
-    def collection_group(self, collection_id) -> CollectionGroup:
->>>>>>> c3acd4a0
+    def collection_group(self, collection_id: str) -> CollectionGroup:
         """
         Creates and returns a new Query that includes all documents in the
         database that are contained in a collection or subcollection with the
