# Copyright 2017 Google LLC All rights reserved.
#
# Licensed under the Apache License, Version 2.0 (the "License");
# you may not use this file except in compliance with the License.
# You may obtain a copy of the License at
#
#     http://www.apache.org/licenses/LICENSE-2.0
#
# Unless required by applicable law or agreed to in writing, software
# distributed under the License is distributed on an "AS IS" BASIS,
# WITHOUT WARRANTIES OR CONDITIONS OF ANY KIND, either express or implied.
# See the License for the specific language governing permissions and
# limitations under the License.

"""Client for interacting with the Google Cloud Firestore API.

This is the base from which all interactions with the API occur.

In the hierarchy of API concepts

* a :class:`~google.cloud.firestore_v1.client.Client` owns a
  :class:`~google.cloud.firestore_v1.collection.CollectionReference`
* a :class:`~google.cloud.firestore_v1.client.Client` owns a
  :class:`~google.cloud.firestore_v1.document.DocumentReference`
"""

from google.cloud.firestore_v1.base_client import (
    BaseClient,
    DEFAULT_DATABASE,
    _CLIENT_INFO,
    _reference_info,
    _parse_batch_get,
    _get_doc_mask,
    _path_helper,
)

from google.cloud.firestore_v1 import _helpers
from google.cloud.firestore_v1.query import CollectionGroup
from google.cloud.firestore_v1.batch import WriteBatch
from google.cloud.firestore_v1.collection import CollectionReference
from google.cloud.firestore_v1.document import DocumentReference
from google.cloud.firestore_v1.transaction import Transaction
from google.cloud.firestore_v1.services.firestore import client as firestore_client
from google.cloud.firestore_v1.services.firestore.transports import (
    grpc as firestore_grpc_transport,
)
from typing import Any, Generator, Iterable, Tuple

# Types needed only for Type Hints
from google.cloud.firestore_v1.base_document import DocumentSnapshot


class Client(BaseClient):
    """Client for interacting with Google Cloud Firestore API.

    .. note::

        Since the Cloud Firestore API requires the gRPC transport, no
        ``_http`` argument is accepted by this class.

    Args:
        project (Optional[str]): The project which the client acts on behalf
            of. If not passed, falls back to the default inferred
            from the environment.
        credentials (Optional[~google.auth.credentials.Credentials]): The
            OAuth2 Credentials to use for this client. If not passed, falls
            back to the default inferred from the environment.
        database (Optional[str]): The database name that the client targets.
            For now, :attr:`DEFAULT_DATABASE` (the default value) is the
            only valid database.
        client_info (Optional[google.api_core.gapic_v1.client_info.ClientInfo]):
            The client info used to send a user-agent string along with API
            requests. If ``None``, then default info will be used. Generally,
            you only need to set this if you're developing your own library
            or partner tool.
        client_options (Union[dict, google.api_core.client_options.ClientOptions]):
            Client options used to set user options on the client. API Endpoint
            should be set through client_options.
    """

    def __init__(
        self,
        project=None,
        credentials=None,
        database=DEFAULT_DATABASE,
        client_info=_CLIENT_INFO,
        client_options=None,
    ) -> None:
        super(Client, self).__init__(
            project=project,
            credentials=credentials,
            database=database,
            client_info=client_info,
            client_options=client_options,
        )

    @property
    def _firestore_api(self):
        """Lazy-loading getter GAPIC Firestore API.
        Returns:
            :class:`~google.cloud.gapic.firestore.v1`.firestore_client.FirestoreClient:
            The GAPIC client with the credentials of the current client.
        """
        return self._firestore_api_helper(
            firestore_grpc_transport.FirestoreGrpcTransport,
            firestore_client.FirestoreClient,
            firestore_client,
        )

    @property
    def _target(self):
        """Return the target (where the API is).
        Eg. "firestore.googleapis.com"

        Returns:
            str: The location of the API.
        """
        return self._target_helper(firestore_client.FirestoreClient)

    def collection(self, *collection_path: Tuple[str]) -> CollectionReference:
        """Get a reference to a collection.

        For a top-level collection:

        .. code-block:: python

            >>> client.collection('top')

        For a sub-collection:

        .. code-block:: python

            >>> client.collection('mydocs/doc/subcol')
            >>> # is the same as
            >>> client.collection('mydocs', 'doc', 'subcol')

        Sub-collections can be nested deeper in a similar fashion.

        Args:
            collection_path (Tuple[str, ...]): Can either be

                * A single ``/``-delimited path to a collection
                * A tuple of collection path segments

        Returns:
            :class:`~google.cloud.firestore_v1.collection.CollectionReference`:
            A reference to a collection in the Firestore database.
        """
        return CollectionReference(*_path_helper(collection_path), client=self)

    def collection_group(self, collection_id: str) -> CollectionGroup:
        """
        Creates and returns a new Query that includes all documents in the
        database that are contained in a collection or subcollection with the
        given collection_id.

        .. code-block:: python

            >>> query = client.collection_group('mygroup')

        Args:
            collection_id (str) Identifies the collections to query over.

                Every collection or subcollection with this ID as the last segment of its
                path will be included. Cannot contain a slash.

        Returns:
            :class:`~google.cloud.firestore_v1.query.CollectionGroup`:
            The created Query.
        """
        return CollectionGroup(self._get_collection_reference(collection_id))

    def document(self, *document_path: Tuple[str]) -> DocumentReference:
        """Get a reference to a document in a collection.

        For a top-level document:

        .. code-block:: python

            >>> client.document('collek/shun')
            >>> # is the same as
            >>> client.document('collek', 'shun')

        For a document in a sub-collection:

        .. code-block:: python

            >>> client.document('mydocs/doc/subcol/child')
            >>> # is the same as
            >>> client.document('mydocs', 'doc', 'subcol', 'child')

        Documents in sub-collections can be nested deeper in a similar fashion.

        Args:
            document_path (Tuple[str, ...]): Can either be

                * A single ``/``-delimited path to a document
                * A tuple of document path segments

        Returns:
            :class:`~google.cloud.firestore_v1.document.DocumentReference`:
            A reference to a document in a collection.
        """
        return DocumentReference(
            *self._document_path_helper(*document_path), client=self
        )

    def get_all(
<<<<<<< HEAD
        self, references, field_paths=None, transaction=None
    ) -> Generator[DocumentSnapshot, Any, None]:
=======
        self,
        references: list,
        field_paths: Iterable[str] = None,
        transaction: Transaction = None,
    ) -> Generator[Any, Any, None]:
>>>>>>> c122e418
        """Retrieve a batch of documents.

        .. note::

           Documents returned by this method are not guaranteed to be
           returned in the same order that they are given in ``references``.

        .. note::

           If multiple ``references`` refer to the same document, the server
           will only return one result.

        See :meth:`~google.cloud.firestore_v1.client.Client.field_path` for
        more information on **field paths**.

        If a ``transaction`` is used and it already has write operations
        added, this method cannot be used (i.e. read-after-write is not
        allowed).

        Args:
            references (List[.DocumentReference, ...]): Iterable of document
                references to be retrieved.
            field_paths (Optional[Iterable[str, ...]]): An iterable of field
                paths (``.``-delimited list of field names) to use as a
                projection of document fields in the returned results. If
                no value is provided, all fields will be returned.
            transaction (Optional[:class:`~google.cloud.firestore_v1.transaction.Transaction`]):
                An existing transaction that these ``references`` will be
                retrieved in.

        Yields:
            .DocumentSnapshot: The next document snapshot that fulfills the
            query, or :data:`None` if the document does not exist.
        """
        document_paths, reference_map = _reference_info(references)
        mask = _get_doc_mask(field_paths)
        response_iterator = self._firestore_api.batch_get_documents(
            request={
                "database": self._database_string,
                "documents": document_paths,
                "mask": mask,
                "transaction": _helpers.get_transaction_id(transaction),
            },
            metadata=self._rpc_metadata,
        )

        for get_doc_response in response_iterator:
            yield _parse_batch_get(get_doc_response, reference_map, self)

    def collections(self) -> Generator[Any, Any, None]:
        """List top-level collections of the client's database.

        Returns:
            Sequence[:class:`~google.cloud.firestore_v1.collection.CollectionReference`]:
                iterator of subcollections of the current document.
        """
        iterator = self._firestore_api.list_collection_ids(
            request={"parent": "{}/documents".format(self._database_string)},
            metadata=self._rpc_metadata,
        )

        while True:
            for i in iterator.collection_ids:
                yield self.collection(i)
            if iterator.next_page_token:
                iterator = self._firestore_api.list_collection_ids(
                    request={
                        "parent": "{}/documents".format(self._database_string),
                        "page_token": iterator.next_page_token,
                    },
                    metadata=self._rpc_metadata,
                )
            else:
                return

        # TODO(microgen): currently this method is rewritten to iterate/page itself.
        # https://github.com/googleapis/gapic-generator-python/issues/516
        # it seems the generator ought to be able to do this itself.
        # iterator.client = self
        # iterator.item_to_value = _item_to_collection_ref
        # return iterator

    def batch(self) -> WriteBatch:
        """Get a batch instance from this client.

        Returns:
            :class:`~google.cloud.firestore_v1.batch.WriteBatch`:
            A "write" batch to be used for accumulating document changes and
            sending the changes all at once.
        """
        return WriteBatch(self)

    def transaction(self, **kwargs) -> Transaction:
        """Get a transaction that uses this client.

        See :class:`~google.cloud.firestore_v1.transaction.Transaction` for
        more information on transactions and the constructor arguments.

        Args:
            kwargs (Dict[str, Any]): The keyword arguments (other than
                ``client``) to pass along to the
                :class:`~google.cloud.firestore_v1.transaction.Transaction`
                constructor.

        Returns:
            :class:`~google.cloud.firestore_v1.transaction.Transaction`:
            A transaction attached to this client.
        """
        return Transaction(self, **kwargs)<|MERGE_RESOLUTION|>--- conflicted
+++ resolved
@@ -206,16 +206,11 @@
         )
 
     def get_all(
-<<<<<<< HEAD
-        self, references, field_paths=None, transaction=None
-    ) -> Generator[DocumentSnapshot, Any, None]:
-=======
         self,
         references: list,
         field_paths: Iterable[str] = None,
         transaction: Transaction = None,
-    ) -> Generator[Any, Any, None]:
->>>>>>> c122e418
+    ) -> Generator[DocumentSnapshot, Any, None]:
         """Retrieve a batch of documents.
 
         .. note::
