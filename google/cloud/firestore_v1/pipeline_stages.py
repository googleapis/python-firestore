--- conflicted
+++ resolved
@@ -13,19 +13,12 @@
 # limitations under the License.
 
 from __future__ import annotations
-<<<<<<< HEAD
-from typing import Any, Dict, Iterable, List, Optional, Sequence, TYPE_CHECKING
-=======
-from typing import Optional
->>>>>>> 09d45cbf
+from typing import Optional, Sequence, TYPE_CHECKING
 from abc import ABC
 from abc import abstractmethod
-from enum import Enum
-from enum import auto
 
 from google.cloud.firestore_v1.types.document import Pipeline as Pipeline_pb
 from google.cloud.firestore_v1.types.document import Value
-from google.cloud.firestore_v1.document import DocumentReference
 from google.cloud.firestore_v1.vector import Vector
 from google.cloud.firestore_v1.base_vector_query import DistanceMeasure
 from google.cloud.firestore_v1.pipeline_expressions import (
@@ -39,13 +32,10 @@
     Ordering,
 )
 
-<<<<<<< HEAD
 if TYPE_CHECKING:
     from google.cloud.firestore_v1.pipeline import Pipeline
     from google.cloud.firestore_v1.base_document import BaseDocumentReference
 
-=======
->>>>>>> 09d45cbf
 
 class FindNearestOptions:
     """Options for configuring the `FindNearest` pipeline stage.
