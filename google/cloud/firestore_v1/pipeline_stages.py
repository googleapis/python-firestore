# Copyright 2025 Google LLC
#
# Licensed under the Apache License, Version 2.0 (the "License");
# you may not use this file except in compliance with the License.
# You may obtain a copy of the License at
#
#     http://www.apache.org/licenses/LICENSE-2.0
#
# Unless required by applicable law or agreed to in writing, software
# distributed under the License is distributed on an "AS IS" BASIS,
# WITHOUT WARRANTIES OR CONDITIONS OF ANY KIND, either express or implied.
# See the License for the specific language governing permissions and
# limitations under the License.

from __future__ import annotations
from typing import Optional
from abc import ABC
from abc import abstractmethod

from google.cloud.firestore_v1.types.document import Pipeline as Pipeline_pb
from google.cloud.firestore_v1.types.document import Value
<<<<<<< HEAD
from google.cloud.firestore_v1.pipeline_expressions import (
    Expr,
    Field,
    FilterCondition,
    Selectable,
    Ordering,
)

if TYPE_CHECKING:
    from google.cloud.firestore_v1.base_document import BaseDocumentReference
=======
from google.cloud.firestore_v1.pipeline_expressions import Expr
>>>>>>> 2d286bb8


class Stage(ABC):
    """Base class for all pipeline stages.

    Each stage represents a specific operation (e.g., filtering, sorting,
    transforming) within a Firestore pipeline. Subclasses define the specific
    arguments and behavior for each operation.
    """

    def __init__(self, custom_name: Optional[str] = None):
        self.name = custom_name or type(self).__name__.lower()

    def _to_pb(self) -> Pipeline_pb.Stage:
        return Pipeline_pb.Stage(
            name=self.name, args=self._pb_args(), options=self._pb_options()
        )

    @abstractmethod
    def _pb_args(self) -> list[Value]:
        """Return Ordered list of arguments the given stage expects"""
        raise NotImplementedError

    def _pb_options(self) -> dict[str, Value]:
        """Return optional named arguments that certain functions may support."""
        return {}

    def __repr__(self):
        items = ("%s=%r" % (k, v) for k, v in self.__dict__.items() if k != "name")
        return f"{self.__class__.__name__}({', '.join(items)})"


class Collection(Stage):
    """Specifies a collection as the initial data source."""

    def __init__(self, path: str):
        super().__init__()
        if not path.startswith("/"):
            path = f"/{path}"
        self.path = path

    def _pb_args(self):
        return [Value(reference_value=self.path)]


<<<<<<< HEAD
class CollectionGroup(Stage):
    """Specifies a collection group as the initial data source."""

    def __init__(self, collection_id: str):
        super().__init__("collection_group")
        self.collection_id = collection_id

    def _pb_args(self):
        return [Value(string_value=self.collection_id)]


class GenericStage(Stage):
    """Represents a generic, named stage with parameters."""

    def __init__(self, name: str, *params: Expr | Value):
        super().__init__(name)
        self.params: list[Value] = [
            p._to_pb() if isinstance(p, Expr) else p for p in params
        ]

    def _pb_args(self):
        return self.params


class Limit(Stage):
    """Limits the maximum number of documents returned."""

    def __init__(self, limit: int):
        super().__init__()
        self.limit = limit

    def _pb_args(self):
        return [Value(integer_value=self.limit)]


class Offset(Stage):
    """Skips a specified number of documents."""

    def __init__(self, offset: int):
        super().__init__()
        self.offset = offset

    def _pb_args(self):
        return [Value(integer_value=self.offset)]


class Select(Stage):
    """Selects or creates a set of fields."""

    def __init__(self, *selections: str | Selectable):
        super().__init__()
        self.projections = [Field(s) if isinstance(s, str) else s for s in selections]

    def _pb_args(self) -> list[Value]:
        return [
            Value(
                map_value={
                    "fields": {
                        m[0]: m[1] for m in [f._to_map() for f in self.projections]
                    }
                }
            )
        ]


class Sort(Stage):
    """Sorts documents based on specified criteria."""
=======
class GenericStage(Stage):
    """Represents a generic, named stage with parameters."""
>>>>>>> 2d286bb8

    def __init__(self, *orders: "Ordering"):
        super().__init__()
        self.orders = list(orders)

    def _pb_args(self):
        return [o._to_pb() for o in self.orders]


class Where(Stage):
    """Filters documents based on a specified condition."""

    def __init__(self, condition: FilterCondition):
        super().__init__()
        self.condition = condition

    def _pb_args(self):
<<<<<<< HEAD
        return [self.condition._to_pb()]
=======
        return self.params

    def __repr__(self):
        return f"{self.__class__.__name__}(name='{self.name}')"
>>>>>>> 2d286bb8
<|MERGE_RESOLUTION|>--- conflicted
+++ resolved
@@ -19,7 +19,6 @@
 
 from google.cloud.firestore_v1.types.document import Pipeline as Pipeline_pb
 from google.cloud.firestore_v1.types.document import Value
-<<<<<<< HEAD
 from google.cloud.firestore_v1.pipeline_expressions import (
     Expr,
     Field,
@@ -27,12 +26,7 @@
     Selectable,
     Ordering,
 )
-
-if TYPE_CHECKING:
-    from google.cloud.firestore_v1.base_document import BaseDocumentReference
-=======
 from google.cloud.firestore_v1.pipeline_expressions import Expr
->>>>>>> 2d286bb8
 
 
 class Stage(ABC):
@@ -78,7 +72,6 @@
         return [Value(reference_value=self.path)]
 
 
-<<<<<<< HEAD
 class CollectionGroup(Stage):
     """Specifies a collection group as the initial data source."""
 
@@ -101,6 +94,9 @@
 
     def _pb_args(self):
         return self.params
+
+    def __repr__(self):
+        return f"{self.__class__.__name__}(name='{self.name}')"
 
 
 class Limit(Stage):
@@ -146,10 +142,6 @@
 
 class Sort(Stage):
     """Sorts documents based on specified criteria."""
-=======
-class GenericStage(Stage):
-    """Represents a generic, named stage with parameters."""
->>>>>>> 2d286bb8
 
     def __init__(self, *orders: "Ordering"):
         super().__init__()
@@ -167,11 +159,4 @@
         self.condition = condition
 
     def _pb_args(self):
-<<<<<<< HEAD
-        return [self.condition._to_pb()]
-=======
-        return self.params
-
-    def __repr__(self):
-        return f"{self.__class__.__name__}(name='{self.name}')"
->>>>>>> 2d286bb8
+        return [self.condition._to_pb()]