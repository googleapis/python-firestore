--- conflicted
+++ resolved
@@ -174,7 +174,6 @@
         """
         query = async_query.AsyncQuery(self)
         async for d in query.stream(transaction=transaction):
-<<<<<<< HEAD
             yield d  # pytype: disable=name-error
 
     def on_snapshot(self, callback) -> Watch:
@@ -208,7 +207,4 @@
             callback,
             async_document.DocumentSnapshot,
             async_document.AsyncDocumentReference,
-        )
-=======
-            yield d
->>>>>>> 4256a856
+        )