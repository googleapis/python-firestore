# Copyright 2024 Google LLC All rights reserved.
#
# Licensed under the Apache License, Version 2.0 (the "License");
# you may not use this file except in compliance with the License.
# You may obtain a copy of the License at
#
#     http://www.apache.org/licenses/LICENSE-2.0
#
# Unless required by applicable law or agreed to in writing, software
# distributed under the License is distributed on an "AS IS" BASIS,
# WITHOUT WARRANTIES OR CONDITIONS OF ANY KIND, either express or implied.
# See the License for the specific language governing permissions and
# limitations under the License.

"""Classes for iterating over stream results async for the Google Cloud
Firestore API.
"""
from __future__ import annotations

<<<<<<< HEAD
from typing import TYPE_CHECKING, Any, AsyncGenerator, Optional
=======
from typing import Any, AsyncGenerator, Awaitable, TypeVar
>>>>>>> 1614b3f1

from google.cloud.firestore_v1.query_profile import (
    ExplainMetrics,
    QueryExplainError,
)
import google.cloud.firestore_v1.types.query_profile as query_profile_pb

<<<<<<< HEAD
if TYPE_CHECKING:  # pragma: NO COVER
    from google.cloud.firestore_v1.query_profile import ExplainOptions


class AsyncStreamGenerator(AsyncGenerator[Any, Any]):
    """Asynchronous Generator for the streamed results.

    Args:
        response_generator (AsyncGenerator):
            The inner generator that yields the returned results in the stream.
        explain_options
            (Optional[:class:`~google.cloud.firestore_v1.query_profile.ExplainOptions`]):
            Query profiling options for this stream request.
    """

    def __init__(
        self,
        response_generator: AsyncGenerator[Any, Any],
        explain_options: Optional[ExplainOptions] = None,
    ):
=======
T = TypeVar("T")


class AsyncStreamGenerator(AsyncGenerator[T, Any]):
    """Asynchronous generator for the streamed results."""

    def __init__(self, response_generator: AsyncGenerator[T, Any]):
>>>>>>> 1614b3f1
        self._generator = response_generator
        self._explain_options = explain_options
        self._explain_metrics = None

<<<<<<< HEAD
    def __aiter__(self):
        return self

    async def __anext__(self):
        try:
            next_value = await self._generator.__anext__()
            if type(next_value) is query_profile_pb.ExplainMetrics:
                self._explain_metrics = ExplainMetrics._from_pb(next_value)
                raise StopAsyncIteration
            else:
                return next_value
        except StopAsyncIteration:
            raise
=======
    def __aiter__(self) -> AsyncGenerator[T, Any]:
        return self

    def __anext__(self) -> Awaitable[T]:
        return self._generator.__anext__()
>>>>>>> 1614b3f1

    def asend(self, value=None) -> Awaitable[Any]:
        return self._generator.asend(value)

    def athrow(self, exp=None) -> Awaitable[Any]:
        return self._generator.athrow(exp)

    def aclose(self):
        return self._generator.aclose()

    @property
    def explain_options(self) -> ExplainOptions | None:
        """Query profiling options for this stream request."""
        return self._explain_options

    async def get_explain_metrics(self) -> ExplainMetrics:
        """
        Get the metrics associated with the query execution.
        Metrics are only available when explain_options is set on the query. If
        ExplainOptions.analyze is False, only plan_summary is available. If it is
        True, execution_stats is also available.
        :rtype: :class:`~google.cloud.firestore_v1.query_profile.ExplainMetrics`
        :returns: The metrics associated with the query execution.
        :raises: :class:`~google.cloud.firestore_v1.query_profile.QueryExplainError`
            if explain_metrics is not available on the query.
        """
        if self._explain_metrics is not None:
            return self._explain_metrics
        elif self._explain_options is None:
            raise QueryExplainError("explain_options not set on query.")
        elif self._explain_options.analyze is False:
            # We need to run the query to get the explain_metrics. Since no
            # query results are returned, it's ok to discard the returned value.
            try:
                await self.__anext__()
            except StopAsyncIteration:
                pass

            if self._explain_metrics is None:
                raise QueryExplainError(
                    "Did not receive explain_metrics for this query, despite "
                    "explain_options is set and analyze = False."
                )
            else:
                return self._explain_metrics
        raise QueryExplainError(
            "explain_metrics not available until query is complete."
        )<|MERGE_RESOLUTION|>--- conflicted
+++ resolved
@@ -17,11 +17,14 @@
 """
 from __future__ import annotations
 
-<<<<<<< HEAD
-from typing import TYPE_CHECKING, Any, AsyncGenerator, Optional
-=======
-from typing import Any, AsyncGenerator, Awaitable, TypeVar
->>>>>>> 1614b3f1
+from typing import (
+    TYPE_CHECKING,
+    Any,
+    AsyncGenerator,
+    Coroutine,
+    Optional,
+    TypeVar,
+)
 
 from google.cloud.firestore_v1.query_profile import (
     ExplainMetrics,
@@ -29,12 +32,14 @@
 )
 import google.cloud.firestore_v1.types.query_profile as query_profile_pb
 
-<<<<<<< HEAD
 if TYPE_CHECKING:  # pragma: NO COVER
     from google.cloud.firestore_v1.query_profile import ExplainOptions
 
 
-class AsyncStreamGenerator(AsyncGenerator[Any, Any]):
+T = TypeVar("T")
+
+
+class AsyncStreamGenerator(AsyncGenerator[T, Any]):
     """Asynchronous Generator for the streamed results.
 
     Args:
@@ -50,24 +55,14 @@
         response_generator: AsyncGenerator[Any, Any],
         explain_options: Optional[ExplainOptions] = None,
     ):
-=======
-T = TypeVar("T")
-
-
-class AsyncStreamGenerator(AsyncGenerator[T, Any]):
-    """Asynchronous generator for the streamed results."""
-
-    def __init__(self, response_generator: AsyncGenerator[T, Any]):
->>>>>>> 1614b3f1
         self._generator = response_generator
         self._explain_options = explain_options
         self._explain_metrics = None
 
-<<<<<<< HEAD
-    def __aiter__(self):
+    def __aiter__(self) -> AsyncGenerator[T, Any]:
         return self
 
-    async def __anext__(self):
+    async def __anext__(self) -> T:
         try:
             next_value = await self._generator.__anext__()
             if type(next_value) is query_profile_pb.ExplainMetrics:
@@ -77,19 +72,12 @@
                 return next_value
         except StopAsyncIteration:
             raise
-=======
-    def __aiter__(self) -> AsyncGenerator[T, Any]:
-        return self
 
-    def __anext__(self) -> Awaitable[T]:
-        return self._generator.__anext__()
->>>>>>> 1614b3f1
-
-    def asend(self, value=None) -> Awaitable[Any]:
+    def asend(self, value: Any = None) -> Coroutine[Any, Any, T]:
         return self._generator.asend(value)
 
-    def athrow(self, exp=None) -> Awaitable[Any]:
-        return self._generator.athrow(exp)
+    def athrow(self, *args, **kwargs) -> Coroutine[Any, Any, T]:
+        return self._generator.athrow(*args, **kwargs)
 
     def aclose(self):
         return self._generator.aclose()
