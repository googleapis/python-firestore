--- conflicted
+++ resolved
@@ -13,23 +13,14 @@
 # limitations under the License.
 
 from __future__ import annotations
-<<<<<<< HEAD
-from typing import Optional, Sequence
-from typing_extensions import Self
-from typing import TYPE_CHECKING
-=======
-from typing import Iterable, TYPE_CHECKING
->>>>>>> 09d45cbf
+from typing import Iterable, Sequence, TYPE_CHECKING
 from google.cloud.firestore_v1 import pipeline_stages as stages
 from google.cloud.firestore_v1.types.pipeline import (
     StructuredPipeline as StructuredPipeline_pb,
 )
-<<<<<<< HEAD
 from google.cloud.firestore_v1.vector import Vector
 from google.cloud.firestore_v1.base_vector_query import DistanceMeasure
-=======
 from google.cloud.firestore_v1.types.firestore import ExecutePipelineRequest
->>>>>>> 09d45cbf
 from google.cloud.firestore_v1.pipeline_result import PipelineResult
 from google.cloud.firestore_v1.pipeline_expressions import (
     Accumulator,
@@ -129,8 +120,7 @@
                 doc._pb.update_time if doc.update_time else None,
             )
 
-<<<<<<< HEAD
-    def add_fields(self, *fields: Selectable) -> Self:
+    def add_fields(self, *fields: Selectable) -> "_BasePipeline":
         """
         Adds new fields to outputs from previous stages.
 
@@ -160,7 +150,7 @@
         """
         return self._append(stages.AddFields(*fields))
 
-    def remove_fields(self, *fields: Field | str) -> Self:
+    def remove_fields(self, *fields: Field | str) -> "_BasePipeline":
         """
         Removes fields from outputs of previous stages.
 
@@ -182,10 +172,7 @@
         """
         return self._append(stages.RemoveFields(*fields))
 
-    def select(self, *selections: str | Selectable) -> Self:
-=======
     def select(self, *selections: str | Selectable) -> "_BasePipeline":
->>>>>>> 09d45cbf
         """
         Selects or creates a set of fields from the outputs of previous stages.
 
@@ -257,14 +244,13 @@
         """
         return self._append(stages.Where(condition))
 
-<<<<<<< HEAD
     def find_nearest(
         self,
         field: str | Expr,
         vector: Sequence[float] | "Vector",
         distance_measure: "DistanceMeasure",
-        options: Optional[stages.FindNearestOptions] = None,
-    ) -> Self:
+        options: stages.FindNearestOptions | None = None,
+    ) -> "_BasePipeline":
         """
         Performs vector distance (similarity) search with given parameters on the
         stage inputs.
@@ -314,10 +300,7 @@
             stages.FindNearest(field, vector, distance_measure, options)
         )
 
-    def sort(self, *orders: stages.Ordering) -> Self:
-=======
     def sort(self, *orders: stages.Ordering) -> "_BasePipeline":
->>>>>>> 09d45cbf
         """
         Sorts the documents from previous stages based on one or more `Ordering` criteria.
 
@@ -345,8 +328,7 @@
         """
         return self._append(stages.Sort(*orders))
 
-<<<<<<< HEAD
-    def sample(self, limit_or_options: int | SampleOptions) -> Self:
+    def sample(self, limit_or_options: int | SampleOptions) -> "_BasePipeline":
         """
         Performs a pseudo-random sampling of the documents from the previous stage.
 
@@ -375,7 +357,7 @@
         """
         return self._append(stages.Sample(limit_or_options))
 
-    def union(self, other: Self) -> Self:
+    def union(self, other: Self) -> "_BasePipeline":
         """
         Performs a union of all documents from this pipeline and another pipeline,
         including duplicates.
@@ -403,7 +385,7 @@
         field: str | Selectable,
         alias: str | Field | None = None,
         options: Optional[stages.UnnestOptions] = None,
-    ) -> Self:
+    ) -> "_BasePipeline":
         """
         Produces a document for each element in an array field from the previous stage document.
 
@@ -461,7 +443,7 @@
         """
         return self._append(stages.Unnest(field, alias, options))
 
-    def generic_stage(self, name: str, *params: Expr) -> Self:
+    def generic_stage(self, name: str, *params: Expr) -> "_BasePipeline":
         """
         Adds a generic, named stage to the pipeline with specified parameters.
 
@@ -484,10 +466,7 @@
         """
         return self._append(stages.GenericStage(name, *params))
 
-    def offset(self, offset: int) -> Self:
-=======
     def offset(self, offset: int) -> "_BasePipeline":
->>>>>>> 09d45cbf
         """
         Skips the first `offset` number of documents from the results of previous stages.
 
@@ -539,7 +518,7 @@
         self,
         *accumulators: ExprWithAlias[Accumulator],
         groups: Sequence[str | Selectable] = (),
-    ) -> Self:
+    ) -> "_BasePipeline":
         """
         Performs aggregation operations on the documents from previous stages,
         optionally grouped by specified fields or expressions.
@@ -585,7 +564,7 @@
         """
         return self._append(stages.Aggregate(*accumulators, groups=groups))
 
-    def distinct(self, *fields: str | Selectable) -> Self:
+    def distinct(self, *fields: str | Selectable) -> "_BasePipeline":
         """
         Returns documents with distinct combinations of values for the specified
         fields or expressions.
