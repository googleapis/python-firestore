--- conflicted
+++ resolved
@@ -327,7 +327,6 @@
         """
         return self._append(stages.Sort(*orders))
 
-<<<<<<< HEAD
     def replace(
         self,
         field: Selectable,
@@ -376,10 +375,7 @@
         """
         return self._append(stages.Replace(field, mode))
 
-    def sample(self, limit_or_options: int | SampleOptions) -> "_BasePipeline":
-=======
     def sample(self, limit_or_options: int | stages.SampleOptions) -> "_BasePipeline":
->>>>>>> b4060035
         """
         Performs a pseudo-random sampling of the documents from the previous stage.
 
