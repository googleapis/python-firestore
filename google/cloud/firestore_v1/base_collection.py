# Copyright 2017 Google LLC All rights reserved.
#
# Licensed under the Apache License, Version 2.0 (the "License");
# you may not use this file except in compliance with the License.
# You may obtain a copy of the License at
#
#     http://www.apache.org/licenses/LICENSE-2.0
#
# Unless required by applicable law or agreed to in writing, software
# distributed under the License is distributed on an "AS IS" BASIS,
# WITHOUT WARRANTIES OR CONDITIONS OF ANY KIND, either express or implied.
# See the License for the specific language governing permissions and
# limitations under the License.

"""Classes for representing collections for the Google Cloud Firestore API."""
import random

from google.cloud.firestore_v1 import _helpers
from google.cloud.firestore_v1.document import DocumentReference
from typing import (
    Any,
    AsyncGenerator,
    Coroutine,
    Generator,
    AsyncIterator,
    Iterator,
    Iterable,
    NoReturn,
    Tuple,
    Union,
)

# Types needed only for Type Hints
from google.cloud.firestore_v1.base_document import DocumentSnapshot
from google.cloud.firestore_v1.base_query import BaseQuery
from google.cloud.firestore_v1.transaction import Transaction

_AUTO_ID_CHARS = "ABCDEFGHIJKLMNOPQRSTUVWXYZabcdefghijklmnopqrstuvwxyz0123456789"


class BaseCollectionReference(object):
    """A reference to a collection in a Firestore database.

    The collection may already exist or this class can facilitate creation
    of documents within the collection.

    Args:
        path (Tuple[str, ...]): The components in the collection path.
            This is a series of strings representing each collection and
            sub-collection ID, as well as the document IDs for any documents
            that contain a sub-collection.
        kwargs (dict): The keyword arguments for the constructor. The only
            supported keyword is ``client`` and it must be a
            :class:`~google.cloud.firestore_v1.client.Client` if provided. It
            represents the client that created this collection reference.

    Raises:
        ValueError: if

            * the ``path`` is empty
            * there are an even number of elements
            * a collection ID in ``path`` is not a string
            * a document ID in ``path`` is not a string
        TypeError: If a keyword other than ``client`` is used.
    """

    def __init__(self, *path, **kwargs) -> None:
        _helpers.verify_path(path, is_collection=True)
        self._path = path
        self._client = kwargs.pop("client", None)
        if kwargs:
            raise TypeError(
                "Received unexpected arguments", kwargs, "Only `client` is supported"
            )

    def __eq__(self, other):
        if not isinstance(other, self.__class__):
            return NotImplemented
        return self._path == other._path and self._client == other._client

    @property
    def id(self):
        """The collection identifier.

        Returns:
            str: The last component of the path.
        """
        return self._path[-1]

    @property
    def parent(self):
        """Document that owns the current collection.

        Returns:
            Optional[:class:`~google.cloud.firestore_v1.document.DocumentReference`]:
            The parent document, if the current collection is not a
            top-level collection.
        """
        if len(self._path) == 1:
            return None
        else:
            parent_path = self._path[:-1]
        return self._client.document(*parent_path)

    def _query(self) -> BaseQuery:
        raise NotImplementedError

<<<<<<< HEAD
    def document(self, document_id=None) -> DocumentReference:
=======
    def document(self, document_id: str = None) -> Any:
>>>>>>> c122e418
        """Create a sub-document underneath the current collection.

        Args:
            document_id (Optional[str]): The document identifier
                within the current collection. If not provided, will default
                to a random 20 character string composed of digits,
                uppercase and lowercase and letters.

        Returns:
            :class:`~google.cloud.firestore_v1.document.DocumentReference`:
            The child document.
        """
        if document_id is None:
            document_id = _auto_id()

        child_path = self._path + (document_id,)
        return self._client.document(*child_path)

    def _parent_info(self) -> Tuple[Any, str]:
        """Get fully-qualified parent path and prefix for this collection.

        Returns:
            Tuple[str, str]: Pair of

            * the fully-qualified (with database and project) path to the
              parent of this collection (will either be the database path
              or a document path).
            * the prefix to a document in this collection.
        """
        parent_doc = self.parent
        if parent_doc is None:
            parent_path = _helpers.DOCUMENT_PATH_DELIMITER.join(
                (self._client._database_string, "documents")
            )
        else:
            parent_path = parent_doc._document_path

        expected_prefix = _helpers.DOCUMENT_PATH_DELIMITER.join((parent_path, self.id))
        return parent_path, expected_prefix

    def add(
        self, document_data: dict, document_id: str = None
    ) -> Union[Tuple[Any, Any], Coroutine[Any, Any, Tuple[Any, Any]]]:
        raise NotImplementedError

    def list_documents(
        self, page_size: int = None
    ) -> Union[
        Generator[DocumentReference, Any, Any], AsyncGenerator[DocumentReference, Any]
    ]:
        raise NotImplementedError

    def select(self, field_paths: Iterable[str]) -> BaseQuery:
        """Create a "select" query with this collection as parent.

        See
        :meth:`~google.cloud.firestore_v1.query.Query.select` for
        more information on this method.

        Args:
            field_paths (Iterable[str, ...]): An iterable of field paths
                (``.``-delimited list of field names) to use as a projection
                of document fields in the query results.

        Returns:
            :class:`~google.cloud.firestore_v1.query.Query`:
            A "projected" query.
        """
        query = self._query()
        return query.select(field_paths)

    def where(self, field_path: str, op_string: str, value) -> BaseQuery:
        """Create a "where" query with this collection as parent.

        See
        :meth:`~google.cloud.firestore_v1.query.Query.where` for
        more information on this method.

        Args:
            field_path (str): A field path (``.``-delimited list of
                field names) for the field to filter on.
            op_string (str): A comparison operation in the form of a string.
                Acceptable values are ``<``, ``<=``, ``==``, ``>=``
                and ``>``.
            value (Any): The value to compare the field against in the filter.
                If ``value`` is :data:`None` or a NaN, then ``==`` is the only
                allowed operation.

        Returns:
            :class:`~google.cloud.firestore_v1.query.Query`:
            A filtered query.
        """
        query = self._query()
        return query.where(field_path, op_string, value)

    def order_by(self, field_path: str, **kwargs) -> BaseQuery:
        """Create an "order by" query with this collection as parent.

        See
        :meth:`~google.cloud.firestore_v1.query.Query.order_by` for
        more information on this method.

        Args:
            field_path (str): A field path (``.``-delimited list of
                field names) on which to order the query results.
            kwargs (Dict[str, Any]): The keyword arguments to pass along
                to the query. The only supported keyword is ``direction``,
                see :meth:`~google.cloud.firestore_v1.query.Query.order_by`
                for more information.

        Returns:
            :class:`~google.cloud.firestore_v1.query.Query`:
            An "order by" query.
        """
        query = self._query()
        return query.order_by(field_path, **kwargs)

    def limit(self, count: int) -> BaseQuery:
        """Create a limited query with this collection as parent.

        .. note::
           `limit` and `limit_to_last` are mutually exclusive.
           Setting `limit` will drop previously set `limit_to_last`.

        See
        :meth:`~google.cloud.firestore_v1.query.Query.limit` for
        more information on this method.

        Args:
            count (int): Maximum number of documents to return that match
                the query.

        Returns:
            :class:`~google.cloud.firestore_v1.query.Query`:
            A limited query.
        """
        query = self._query()
        return query.limit(count)

    def limit_to_last(self, count: int):
        """Create a limited to last query with this collection as parent.
        .. note::
           `limit` and `limit_to_last` are mutually exclusive.
           Setting `limit_to_last` will drop previously set `limit`.
        See
        :meth:`~google.cloud.firestore_v1.query.Query.limit_to_last`
        for more information on this method.
        Args:
            count (int): Maximum number of documents to return that
                match the query.
        Returns:
            :class:`~google.cloud.firestore_v1.query.Query`:
            A limited to last query.
        """
        query = self._query()
        return query.limit_to_last(count)

    def offset(self, num_to_skip: int) -> BaseQuery:
        """Skip to an offset in a query with this collection as parent.

        See
        :meth:`~google.cloud.firestore_v1.query.Query.offset` for
        more information on this method.

        Args:
            num_to_skip (int): The number of results to skip at the beginning
                of query results. (Must be non-negative.)

        Returns:
            :class:`~google.cloud.firestore_v1.query.Query`:
            An offset query.
        """
        query = self._query()
        return query.offset(num_to_skip)

    def start_at(
        self, document_fields: Union[DocumentSnapshot, dict, list, tuple]
    ) -> BaseQuery:
        """Start query at a cursor with this collection as parent.

        See
        :meth:`~google.cloud.firestore_v1.query.Query.start_at` for
        more information on this method.

        Args:
            document_fields (Union[:class:`~google.cloud.firestore_v1.\
                document.DocumentSnapshot`, dict, list, tuple]):
                A document snapshot or a dictionary/list/tuple of fields
                representing a query results cursor. A cursor is a collection
                of values that represent a position in a query result set.

        Returns:
            :class:`~google.cloud.firestore_v1.query.Query`:
            A query with cursor.
        """
        query = self._query()
        return query.start_at(document_fields)

    def start_after(
        self, document_fields: Union[DocumentSnapshot, dict, list, tuple]
    ) -> BaseQuery:
        """Start query after a cursor with this collection as parent.

        See
        :meth:`~google.cloud.firestore_v1.query.Query.start_after` for
        more information on this method.

        Args:
            document_fields (Union[:class:`~google.cloud.firestore_v1.\
                document.DocumentSnapshot`, dict, list, tuple]):
                A document snapshot or a dictionary/list/tuple of fields
                representing a query results cursor. A cursor is a collection
                of values that represent a position in a query result set.

        Returns:
            :class:`~google.cloud.firestore_v1.query.Query`:
            A query with cursor.
        """
        query = self._query()
        return query.start_after(document_fields)

    def end_before(
        self, document_fields: Union[DocumentSnapshot, dict, list, tuple]
    ) -> BaseQuery:
        """End query before a cursor with this collection as parent.

        See
        :meth:`~google.cloud.firestore_v1.query.Query.end_before` for
        more information on this method.

        Args:
            document_fields (Union[:class:`~google.cloud.firestore_v1.\
                document.DocumentSnapshot`, dict, list, tuple]):
                A document snapshot or a dictionary/list/tuple of fields
                representing a query results cursor. A cursor is a collection
                of values that represent a position in a query result set.

        Returns:
            :class:`~google.cloud.firestore_v1.query.Query`:
            A query with cursor.
        """
        query = self._query()
        return query.end_before(document_fields)

    def end_at(
        self, document_fields: Union[DocumentSnapshot, dict, list, tuple]
    ) -> BaseQuery:
        """End query at a cursor with this collection as parent.

        See
        :meth:`~google.cloud.firestore_v1.query.Query.end_at` for
        more information on this method.

        Args:
            document_fields (Union[:class:`~google.cloud.firestore_v1.\
                document.DocumentSnapshot`, dict, list, tuple]):
                A document snapshot or a dictionary/list/tuple of fields
                representing a query results cursor. A cursor is a collection
                of values that represent a position in a query result set.

        Returns:
            :class:`~google.cloud.firestore_v1.query.Query`:
            A query with cursor.
        """
        query = self._query()
        return query.end_at(document_fields)

    def get(
        self, transaction: Transaction = None
    ) -> Union[
        Generator[DocumentSnapshot, Any, Any], AsyncGenerator[DocumentSnapshot, Any]
    ]:
        raise NotImplementedError

    def stream(
        self, transaction: Transaction = None
    ) -> Union[Iterator[DocumentSnapshot], AsyncIterator[DocumentSnapshot]]:
        raise NotImplementedError

    def on_snapshot(self, callback) -> NoReturn:
        raise NotImplementedError


def _auto_id() -> str:
    """Generate a "random" automatically generated ID.

    Returns:
        str: A 20 character string composed of digits, uppercase and
        lowercase and letters.
    """
    return "".join(random.choice(_AUTO_ID_CHARS) for _ in range(20))


def _item_to_document_ref(collection_reference, item) -> DocumentReference:
    """Convert Document resource to document ref.

    Args:
        collection_reference (google.api_core.page_iterator.GRPCIterator):
            iterator response
        item (dict): document resource
    """
    document_id = item.name.split(_helpers.DOCUMENT_PATH_DELIMITER)[-1]
    return collection_reference.document(document_id)<|MERGE_RESOLUTION|>--- conflicted
+++ resolved
@@ -105,11 +105,7 @@
     def _query(self) -> BaseQuery:
         raise NotImplementedError
 
-<<<<<<< HEAD
-    def document(self, document_id=None) -> DocumentReference:
-=======
-    def document(self, document_id: str = None) -> Any:
->>>>>>> c122e418
+    def document(self, document_id: str = None) -> DocumentReference:
         """Create a sub-document underneath the current collection.
 
         Args:
