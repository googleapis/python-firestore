--- conflicted
+++ resolved
@@ -247,9 +247,6 @@
         query = self._query()
         return query.limit(count)
 
-<<<<<<< HEAD
-    def offset(self, num_to_skip) -> BaseQuery:
-=======
     def limit_to_last(self, count):
         """Create a limited to last query with this collection as parent.
         .. note::
@@ -268,8 +265,7 @@
         query = self._query()
         return query.limit_to_last(count)
 
-    def offset(self, num_to_skip) -> NoReturn:
->>>>>>> e640e663
+    def offset(self, num_to_skip) -> BaseQuery:
         """Skip to an offset in a query with this collection as parent.
 
         See
