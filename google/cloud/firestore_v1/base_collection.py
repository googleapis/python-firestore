--- conflicted
+++ resolved
@@ -93,11 +93,7 @@
             parent_path = self._path[:-1]
         return self._client.document(*parent_path)
 
-<<<<<<< HEAD
     def _query(self) -> BaseQuery:
-=======
-    def _query(self) -> NoReturn:
->>>>>>> afff842a
         raise NotImplementedError
 
     def document(self, document_id=None) -> Any:
@@ -141,7 +137,6 @@
         expected_prefix = _helpers.DOCUMENT_PATH_DELIMITER.join((parent_path, self.id))
         return parent_path, expected_prefix
 
-<<<<<<< HEAD
     def add(self, document_data, document_id=None) -> Union[Tuple[Any, Any], Coroutine[Any, Any, Tuple[Any, Any]]]:
         raise NotImplementedError
 
@@ -149,15 +144,6 @@
         raise NotImplementedError
 
     def select(self, field_paths) -> BaseQuery:
-=======
-    def add(self, document_data, document_id=None) -> NoReturn:
-        raise NotImplementedError
-
-    def list_documents(self, page_size=None) -> NoReturn:
-        raise NotImplementedError
-
-    def select(self, field_paths) -> NoReturn:
->>>>>>> afff842a
         """Create a "select" query with this collection as parent.
 
         See
@@ -176,11 +162,7 @@
         query = self._query()
         return query.select(field_paths)
 
-<<<<<<< HEAD
     def where(self, field_path, op_string, value) -> BaseQuery:
-=======
-    def where(self, field_path, op_string, value) -> NoReturn:
->>>>>>> afff842a
         """Create a "where" query with this collection as parent.
 
         See
@@ -204,11 +186,7 @@
         query = self._query()
         return query.where(field_path, op_string, value)
 
-<<<<<<< HEAD
     def order_by(self, field_path, **kwargs) -> BaseQuery:
-=======
-    def order_by(self, field_path, **kwargs) -> NoReturn:
->>>>>>> afff842a
         """Create an "order by" query with this collection as parent.
 
         See
@@ -230,11 +208,7 @@
         query = self._query()
         return query.order_by(field_path, **kwargs)
 
-<<<<<<< HEAD
     def limit(self, count) -> BaseQuery:
-=======
-    def limit(self, count) -> NoReturn:
->>>>>>> afff842a
         """Create a limited query with this collection as parent.
 
         See
@@ -252,11 +226,7 @@
         query = self._query()
         return query.limit(count)
 
-<<<<<<< HEAD
     def offset(self, num_to_skip) -> BaseQuery:
-=======
-    def offset(self, num_to_skip) -> NoReturn:
->>>>>>> afff842a
         """Skip to an offset in a query with this collection as parent.
 
         See
@@ -274,11 +244,7 @@
         query = self._query()
         return query.offset(num_to_skip)
 
-<<<<<<< HEAD
     def start_at(self, document_fields) -> BaseQuery:
-=======
-    def start_at(self, document_fields) -> NoReturn:
->>>>>>> afff842a
         """Start query at a cursor with this collection as parent.
 
         See
@@ -299,11 +265,7 @@
         query = self._query()
         return query.start_at(document_fields)
 
-<<<<<<< HEAD
     def start_after(self, document_fields) -> BaseQuery:
-=======
-    def start_after(self, document_fields) -> NoReturn:
->>>>>>> afff842a
         """Start query after a cursor with this collection as parent.
 
         See
@@ -324,11 +286,7 @@
         query = self._query()
         return query.start_after(document_fields)
 
-<<<<<<< HEAD
     def end_before(self, document_fields) -> BaseQuery:
-=======
-    def end_before(self, document_fields) -> NoReturn:
->>>>>>> afff842a
         """End query before a cursor with this collection as parent.
 
         See
@@ -349,11 +307,7 @@
         query = self._query()
         return query.end_before(document_fields)
 
-<<<<<<< HEAD
     def end_at(self, document_fields) -> BaseQuery:
-=======
-    def end_at(self, document_fields) -> NoReturn:
->>>>>>> afff842a
         """End query at a cursor with this collection as parent.
 
         See
@@ -374,17 +328,10 @@
         query = self._query()
         return query.end_at(document_fields)
 
-<<<<<<< HEAD
     def get(self, transaction=None) -> Union[Generator[DocumentSnapshot, Any, Any], AsyncGenerator[DocumentSnapshot, Any]]:
         raise NotImplementedError
 
     def stream(self, transaction=None) -> Union[Iterator[DocumentSnapshot], AsyncIterator[DocumentSnapshot]]:
-=======
-    def get(self, transaction=None) -> NoReturn:
-        raise NotImplementedError
-
-    def stream(self, transaction=None) -> NoReturn:
->>>>>>> afff842a
         raise NotImplementedError
 
     def on_snapshot(self, callback) -> NoReturn:
