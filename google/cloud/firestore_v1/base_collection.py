--- conflicted
+++ resolved
@@ -48,10 +48,7 @@
     from google.cloud.firestore_v1.document import DocumentReference
     from google.cloud.firestore_v1.field_path import FieldPath
     from google.cloud.firestore_v1.query_profile import ExplainOptions
-<<<<<<< HEAD
-=======
     from google.cloud.firestore_v1.query_results import QueryResultsList
->>>>>>> 1614b3f1
     from google.cloud.firestore_v1.transaction import Transaction
     from google.cloud.firestore_v1.vector import Vector
     from google.cloud.firestore_v1.vector_query import VectorQuery
@@ -501,13 +498,7 @@
         timeout: Optional[float] = None,
         *,
         explain_options: Optional[ExplainOptions] = None,
-<<<<<<< HEAD
-    ) -> Union[
-        Generator[DocumentSnapshot, Any, Any], AsyncGenerator[DocumentSnapshot, Any]
-    ]:
-=======
     ) -> QueryResultsList[DocumentSnapshot]:
->>>>>>> 1614b3f1
         raise NotImplementedError
 
     def stream(
