# Copyright 2017 Google LLC All rights reserved.
#
# Licensed under the Apache License, Version 2.0 (the "License");
# you may not use this file except in compliance with the License.
# You may obtain a copy of the License at
#
#     http://www.apache.org/licenses/LICENSE-2.0
#
# Unless required by applicable law or agreed to in writing, software
# distributed under the License is distributed on an "AS IS" BASIS,
# WITHOUT WARRANTIES OR CONDITIONS OF ANY KIND, either express or implied.
# See the License for the specific language governing permissions and
# limitations under the License.

"""Classes for representing collections for the Google Cloud Firestore API."""
from __future__ import annotations

import random
from typing import (
    TYPE_CHECKING,
    Any,
    AsyncGenerator,
    AsyncIterator,
    Coroutine,
    Generator,
    Generic,
    Iterable,
<<<<<<< HEAD
    NoReturn,
    Sequence,
=======
    Optional,
>>>>>>> 5a279b2b
    Tuple,
    Union,
)

from google.api_core import retry as retries

from google.cloud.firestore_v1 import _helpers
from google.cloud.firestore_v1.base_query import QueryType

if TYPE_CHECKING:  # pragma: NO COVER
    # Types needed only for Type Hints
    from google.cloud.firestore_v1.base_aggregation import BaseAggregationQuery
    from google.cloud.firestore_v1.base_document import DocumentSnapshot
    from google.cloud.firestore_v1.base_vector_query import (
        BaseVectorQuery,
        DistanceMeasure,
    )
    from google.cloud.firestore_v1.document import DocumentReference
    from google.cloud.firestore_v1.field_path import FieldPath
    from google.cloud.firestore_v1.query_profile import ExplainOptions
    from google.cloud.firestore_v1.query_results import QueryResultsList
    from google.cloud.firestore_v1.stream_generator import StreamGenerator
    from google.cloud.firestore_v1.transaction import Transaction
    from google.cloud.firestore_v1.vector import Vector
    from google.cloud.firestore_v1.vector_query import VectorQuery

_AUTO_ID_CHARS = "ABCDEFGHIJKLMNOPQRSTUVWXYZabcdefghijklmnopqrstuvwxyz0123456789"


class BaseCollectionReference(Generic[QueryType]):
    """A reference to a collection in a Firestore database.

    The collection may already exist or this class can facilitate creation
    of documents within the collection.

    Args:
        path (Tuple[str, ...]): The components in the collection path.
            This is a series of strings representing each collection and
            sub-collection ID, as well as the document IDs for any documents
            that contain a sub-collection.
        kwargs (dict): The keyword arguments for the constructor. The only
            supported keyword is ``client`` and it must be a
            :class:`~google.cloud.firestore_v1.client.Client` if provided. It
            represents the client that created this collection reference.

    Raises:
        ValueError: if

            * the ``path`` is empty
            * there are an even number of elements
            * a collection ID in ``path`` is not a string
            * a document ID in ``path`` is not a string
        TypeError: If a keyword other than ``client`` is used.
    """

    def __init__(self, *path, **kwargs) -> None:
        _helpers.verify_path(path, is_collection=True)
        self._path = path
        self._client = kwargs.pop("client", None)
        if kwargs:
            raise TypeError(
                "Received unexpected arguments", kwargs, "Only `client` is supported"
            )

    def __eq__(self, other):
        if not isinstance(other, self.__class__):
            return NotImplemented
        return self._path == other._path and self._client == other._client

    @property
    def id(self):
        """The collection identifier.

        Returns:
            str: The last component of the path.
        """
        return self._path[-1]

    @property
    def parent(self):
        """Document that owns the current collection.

        Returns:
            Optional[:class:`~google.cloud.firestore_v1.document.DocumentReference`]:
            The parent document, if the current collection is not a
            top-level collection.
        """
        if len(self._path) == 1:
            return None
        else:
            parent_path = self._path[:-1]
        return self._client.document(*parent_path)

    def _query(self) -> QueryType:
        raise NotImplementedError

    def _aggregation_query(self) -> BaseAggregationQuery:
        raise NotImplementedError

    def _vector_query(self) -> BaseVectorQuery:
        raise NotImplementedError

    def document(self, document_id: Optional[str] = None) -> DocumentReference:
        """Create a sub-document underneath the current collection.

        Args:
            document_id (Optional[str]): The document identifier
                within the current collection. If not provided, will default
                to a random 20 character string composed of digits,
                uppercase and lowercase and letters.

        Returns:
            :class:`~google.cloud.firestore_v1.document.DocumentReference`:
            The child document.
        """
        if document_id is None:
            document_id = _auto_id()

        # Append `self._path` and the passed document's ID as long as the first
        # element in the path is not an empty string, which comes from setting the
        # parent to "" for recursive queries.
        child_path = self._path + (document_id,) if self._path[0] else (document_id,)
        return self._client.document(*child_path)

    def _parent_info(self) -> Tuple[Any, str]:
        """Get fully-qualified parent path and prefix for this collection.

        Returns:
            Tuple[str, str]: Pair of

            * the fully-qualified (with database and project) path to the
              parent of this collection (will either be the database path
              or a document path).
            * the prefix to a document in this collection.
        """
        parent_doc = self.parent
        if parent_doc is None:
            parent_path = _helpers.DOCUMENT_PATH_DELIMITER.join(
                (self._client._database_string, "documents")
            )
        else:
            parent_path = parent_doc._document_path

        expected_prefix = _helpers.DOCUMENT_PATH_DELIMITER.join((parent_path, self.id))
        return parent_path, expected_prefix

    def _prep_add(
        self,
        document_data: dict,
        document_id: Optional[str] = None,
        retry: retries.Retry | retries.AsyncRetry | object | None = None,
        timeout: Optional[float] = None,
    ) -> Tuple[DocumentReference, dict]:
        """Shared setup for async / sync :method:`add`"""
        if document_id is None:
            document_id = _auto_id()

        document_ref = self.document(document_id)
        kwargs = _helpers.make_retry_timeout_kwargs(retry, timeout)

        return document_ref, kwargs

    def add(
        self,
        document_data: dict,
        document_id: Optional[str] = None,
        retry: retries.Retry | retries.AsyncRetry | object | None = None,
        timeout: Optional[float] = None,
    ) -> Union[Tuple[Any, Any], Coroutine[Any, Any, Tuple[Any, Any]]]:
        raise NotImplementedError

    def _prep_list_documents(
        self,
        page_size: Optional[int] = None,
        retry: retries.Retry | retries.AsyncRetry | object | None = None,
        timeout: Optional[float] = None,
    ) -> Tuple[dict, dict]:
        """Shared setup for async / sync :method:`list_documents`"""
        parent, _ = self._parent_info()
        request = {
            "parent": parent,
            "collection_id": self.id,
            "page_size": page_size,
            "show_missing": True,
            # list_documents returns an iterator of document references, which do not
            # include any fields. To save on data transfer, we can set a field_path mask
            # to include no fields
            "mask": {"field_paths": None},
        }
        kwargs = _helpers.make_retry_timeout_kwargs(retry, timeout)

        return request, kwargs

    def list_documents(
        self,
        page_size: Optional[int] = None,
        retry: retries.Retry | retries.AsyncRetry | object | None = None,
        timeout: Optional[float] = None,
    ) -> Union[
        Generator[DocumentReference, Any, Any], AsyncGenerator[DocumentReference, Any]
    ]:
        raise NotImplementedError

    def recursive(self) -> QueryType:
        return self._query().recursive()

    def select(self, field_paths: Iterable[str]) -> QueryType:
        """Create a "select" query with this collection as parent.

        See
        :meth:`~google.cloud.firestore_v1.query.Query.select` for
        more information on this method.

        Args:
            field_paths (Iterable[str, ...]): An iterable of field paths
                (``.``-delimited list of field names) to use as a projection
                of document fields in the query results.

        Returns:
            :class:`~google.cloud.firestore_v1.query.Query`:
            A "projected" query.
        """
        query = self._query()
        return query.select(field_paths)

    def where(
        self,
        field_path: Optional[str] = None,
        op_string: Optional[str] = None,
        value=None,
        *,
        filter=None,
    ) -> QueryType:
        """Create a "where" query with this collection as parent.

        See
        :meth:`~google.cloud.firestore_v1.query.Query.where` for
        more information on this method.

        Args:
            field_path (str): A field path (``.``-delimited list of
                field names) for the field to filter on. Optional.
            op_string (str): A comparison operation in the form of a string.
                Acceptable values are ``<``, ``<=``, ``==``, ``>=``, ``>``,
                and ``in``. Optional.
            value (Any): The value to compare the field against in the filter.
                If ``value`` is :data:`None` or a NaN, then ``==`` is the only
                allowed operation.  If ``op_string`` is ``in``, ``value``
                must be a sequence of values. Optional.
            filter (class:`~google.cloud.firestore_v1.base_query.BaseFilter`): an instance of a Filter.
                Either a FieldFilter or a CompositeFilter.
        Returns:
            :class:`~google.cloud.firestore_v1.query.Query`:
            A filtered query.
        Raises:
            ValueError, if both the positional arguments (field_path, op_string, value)
                and the filter keyword argument are passed at the same time.
        """
        query = self._query()
        if field_path and op_string:
            if filter is not None:
                raise ValueError(
                    "Can't pass in both the positional arguments and 'filter' at the same time"
                )
            if field_path == "__name__" and op_string == "in":
                wrapped_names = []

                for name in value:
                    if isinstance(name, str):
                        name = self.document(name)

                    wrapped_names.append(name)

                value = wrapped_names
            return query.where(field_path, op_string, value)
        else:
            return query.where(filter=filter)

    def order_by(self, field_path: str, **kwargs) -> QueryType:
        """Create an "order by" query with this collection as parent.

        See
        :meth:`~google.cloud.firestore_v1.query.Query.order_by` for
        more information on this method.

        Args:
            field_path (str): A field path (``.``-delimited list of
                field names) on which to order the query results.
            kwargs (Dict[str, Any]): The keyword arguments to pass along
                to the query. The only supported keyword is ``direction``,
                see :meth:`~google.cloud.firestore_v1.query.Query.order_by`
                for more information.

        Returns:
            :class:`~google.cloud.firestore_v1.query.Query`:
            An "order by" query.
        """
        query = self._query()
        return query.order_by(field_path, **kwargs)

    def limit(self, count: int) -> QueryType:
        """Create a limited query with this collection as parent.

        .. note::
           `limit` and `limit_to_last` are mutually exclusive.
           Setting `limit` will drop previously set `limit_to_last`.

        See
        :meth:`~google.cloud.firestore_v1.query.Query.limit` for
        more information on this method.

        Args:
            count (int): Maximum number of documents to return that match
                the query.

        Returns:
            :class:`~google.cloud.firestore_v1.query.Query`:
            A limited query.
        """
        query = self._query()
        return query.limit(count)

    def limit_to_last(self, count: int):
        """Create a limited to last query with this collection as parent.

        .. note::
           `limit` and `limit_to_last` are mutually exclusive.
           Setting `limit_to_last` will drop previously set `limit`.

        See
        :meth:`~google.cloud.firestore_v1.query.Query.limit_to_last`
        for more information on this method.

        Args:
            count (int): Maximum number of documents to return that
                match the query.
        Returns:
            :class:`~google.cloud.firestore_v1.query.Query`:
            A limited to last query.
        """
        query = self._query()
        return query.limit_to_last(count)

    def offset(self, num_to_skip: int) -> QueryType:
        """Skip to an offset in a query with this collection as parent.

        See
        :meth:`~google.cloud.firestore_v1.query.Query.offset` for
        more information on this method.

        Args:
            num_to_skip (int): The number of results to skip at the beginning
                of query results. (Must be non-negative.)

        Returns:
            :class:`~google.cloud.firestore_v1.query.Query`:
            An offset query.
        """
        query = self._query()
        return query.offset(num_to_skip)

    def start_at(
        self, document_fields: Union[DocumentSnapshot, dict, list, tuple]
    ) -> QueryType:
        """Start query at a cursor with this collection as parent.

        See
        :meth:`~google.cloud.firestore_v1.query.Query.start_at` for
        more information on this method.

        Args:
            document_fields (Union[:class:`~google.cloud.firestore_v1.\
                document.DocumentSnapshot`, dict, list, tuple]):
                A document snapshot or a dictionary/list/tuple of fields
                representing a query results cursor. A cursor is a collection
                of values that represent a position in a query result set.

        Returns:
            :class:`~google.cloud.firestore_v1.query.Query`:
            A query with cursor.
        """
        query = self._query()
        return query.start_at(document_fields)

    def start_after(
        self, document_fields: Union[DocumentSnapshot, dict, list, tuple]
    ) -> QueryType:
        """Start query after a cursor with this collection as parent.

        See
        :meth:`~google.cloud.firestore_v1.query.Query.start_after` for
        more information on this method.

        Args:
            document_fields (Union[:class:`~google.cloud.firestore_v1.\
                document.DocumentSnapshot`, dict, list, tuple]):
                A document snapshot or a dictionary/list/tuple of fields
                representing a query results cursor. A cursor is a collection
                of values that represent a position in a query result set.

        Returns:
            :class:`~google.cloud.firestore_v1.query.Query`:
            A query with cursor.
        """
        query = self._query()
        return query.start_after(document_fields)

    def end_before(
        self, document_fields: Union[DocumentSnapshot, dict, list, tuple]
    ) -> QueryType:
        """End query before a cursor with this collection as parent.

        See
        :meth:`~google.cloud.firestore_v1.query.Query.end_before` for
        more information on this method.

        Args:
            document_fields (Union[:class:`~google.cloud.firestore_v1.\
                document.DocumentSnapshot`, dict, list, tuple]):
                A document snapshot or a dictionary/list/tuple of fields
                representing a query results cursor. A cursor is a collection
                of values that represent a position in a query result set.

        Returns:
            :class:`~google.cloud.firestore_v1.query.Query`:
            A query with cursor.
        """
        query = self._query()
        return query.end_before(document_fields)

    def end_at(
        self, document_fields: Union[DocumentSnapshot, dict, list, tuple]
    ) -> QueryType:
        """End query at a cursor with this collection as parent.

        See
        :meth:`~google.cloud.firestore_v1.query.Query.end_at` for
        more information on this method.

        Args:
            document_fields (Union[:class:`~google.cloud.firestore_v1.\
                document.DocumentSnapshot`, dict, list, tuple]):
                A document snapshot or a dictionary/list/tuple of fields
                representing a query results cursor. A cursor is a collection
                of values that represent a position in a query result set.

        Returns:
            :class:`~google.cloud.firestore_v1.query.Query`:
            A query with cursor.
        """
        query = self._query()
        return query.end_at(document_fields)

    def _prep_get_or_stream(
        self,
        retry: retries.Retry | retries.AsyncRetry | object | None = None,
        timeout: Optional[float] = None,
    ) -> Tuple[Any, dict]:
        """Shared setup for async / sync :meth:`get` / :meth:`stream`"""
        query = self._query()
        kwargs = _helpers.make_retry_timeout_kwargs(retry, timeout)

        return query, kwargs

    def get(
        self,
        transaction: Optional[Transaction] = None,
        retry: retries.Retry | retries.AsyncRetry | object | None = None,
        timeout: Optional[float] = None,
        *,
        explain_options: Optional[ExplainOptions] = None,
    ) -> (
        QueryResultsList[DocumentSnapshot]
        | Coroutine[Any, Any, QueryResultsList[DocumentSnapshot]]
    ):
        raise NotImplementedError

    def stream(
        self,
        transaction: Optional[Transaction] = None,
        retry: retries.Retry | retries.AsyncRetry | object | None = None,
        timeout: Optional[float] = None,
        *,
        explain_options: Optional[ExplainOptions] = None,
    ) -> StreamGenerator[DocumentSnapshot] | AsyncIterator[DocumentSnapshot]:
        raise NotImplementedError

    def on_snapshot(self, callback):
        raise NotImplementedError

    def count(self, alias=None):
        """
        Adds a count over the nested query.

        :type alias: str
        :param alias: (Optional) The alias for the count
        """
        return self._aggregation_query().count(alias=alias)

    def sum(self, field_ref: str | FieldPath, alias=None):
        """
        Adds a sum over the nested query.

        :type field_ref: Union[str, google.cloud.firestore_v1.field_path.FieldPath]
        :param field_ref: The field to aggregate across.

        :type alias: Optional[str]
        :param alias: Optional name of the field to store the result of the aggregation into.
            If not provided, Firestore will pick a default name following the format field_<incremental_id++>.

        """
        return self._aggregation_query().sum(field_ref, alias=alias)

    def avg(self, field_ref: str | FieldPath, alias=None):
        """
        Adds an avg over the nested query.

        :type field_ref: Union[str, google.cloud.firestore_v1.field_path.FieldPath]
        :param field_ref: The field to aggregate across.

        :type alias: Optional[str]
        :param alias: Optional name of the field to store the result of the aggregation into.
            If not provided, Firestore will pick a default name following the format field_<incremental_id++>.
        """
        return self._aggregation_query().avg(field_ref, alias=alias)

    def find_nearest(
        self,
        vector_field: str,
        query_vector: Union[Vector, Sequence[float]],
        limit: int,
        distance_measure: DistanceMeasure,
        *,
        distance_result_field: Optional[str] = None,
        distance_threshold: Optional[float] = None,
    ) -> VectorQuery:
        """
        Finds the closest vector embeddings to the given query vector.

        Args:
            vector_field (str): An indexed vector field to search upon. Only documents which contain
                vectors whose dimensionality match the query_vector can be returned.
<<<<<<< HEAD
            query_vector(Union[Vector, Sequence[float]]): The query vector that we are searching on. Must be a vector of no more
=======
            query_vector (Vector): The query vector that we are searching on. Must be a vector of no more
>>>>>>> 5a279b2b
                than 2048 dimensions.
            limit (int): The number of nearest neighbors to return. Must be a positive integer of no more than 1000.
            distance_measure (:class:`DistanceMeasure`): The Distance Measure to use.
            distance_result_field (Optional[str]):
                Name of the field to output the result of the vector distance calculation
            distance_threshold (Optional[float]):
                A threshold for which no less similar documents will be returned.

        Returns:
            :class`~firestore_v1.vector_query.VectorQuery`: the vector query.
        """
        return self._vector_query().find_nearest(
            vector_field,
            query_vector,
            limit,
            distance_measure,
            distance_result_field=distance_result_field,
            distance_threshold=distance_threshold,
        )


def _auto_id() -> str:
    """Generate a "random" automatically generated ID.

    Returns:
        str: A 20 character string composed of digits, uppercase and
        lowercase and letters.
    """

    return "".join(random.choice(_AUTO_ID_CHARS) for _ in range(20))


def _item_to_document_ref(collection_reference, item) -> DocumentReference:
    """Convert Document resource to document ref.

    Args:
        collection_reference (google.api_core.page_iterator.GRPCIterator):
            iterator response
        item (dict): document resource
    """
    document_id = item.name.split(_helpers.DOCUMENT_PATH_DELIMITER)[-1]
    return collection_reference.document(document_id)<|MERGE_RESOLUTION|>--- conflicted
+++ resolved
@@ -25,12 +25,8 @@
     Generator,
     Generic,
     Iterable,
-<<<<<<< HEAD
     NoReturn,
     Sequence,
-=======
-    Optional,
->>>>>>> 5a279b2b
     Tuple,
     Union,
 )
@@ -573,11 +569,7 @@
         Args:
             vector_field (str): An indexed vector field to search upon. Only documents which contain
                 vectors whose dimensionality match the query_vector can be returned.
-<<<<<<< HEAD
             query_vector(Union[Vector, Sequence[float]]): The query vector that we are searching on. Must be a vector of no more
-=======
-            query_vector (Vector): The query vector that we are searching on. Must be a vector of no more
->>>>>>> 5a279b2b
                 than 2048 dimensions.
             limit (int): The number of nearest neighbors to return. Must be a positive integer of no more than 1000.
             distance_measure (:class:`DistanceMeasure`): The Distance Measure to use.
