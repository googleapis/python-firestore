--- conflicted
+++ resolved
@@ -301,19 +301,15 @@
 class GenericStage(Stage):
     """Represents a generic, named stage with parameters."""
 
-<<<<<<< HEAD
-    def __init__(self, name: str, *params: Expression | Value):
-=======
     def __init__(
-        self, name: str, *params: Expr | Value, options: dict[str, Expr | Value] = {}
+        self, name: str, *params: Expression | Value, options: dict[str, Expression | Value] = {}
     ):
->>>>>>> 086c3af3
         super().__init__(name)
         self.params: list[Value] = [
             p._to_pb() if isinstance(p, Expression) else p for p in params
         ]
         self.options: dict[str, Value] = {
-            k: v._to_pb() if isinstance(v, Expr) else v for k, v in options.items()
+            k: v._to_pb() if isinstance(v, Expression) else v for k, v in options.items()
         }
 
     def _pb_args(self):
