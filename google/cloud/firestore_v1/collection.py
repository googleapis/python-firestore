--- conflicted
+++ resolved
@@ -190,30 +190,4 @@
             callback,
             document.DocumentSnapshot,
             document.DocumentReference,
-<<<<<<< HEAD
-        )
-
-
-def _auto_id():
-    """Generate a "random" automatically generated ID.
-
-    Returns:
-        str: A 20 character string composed of digits, uppercase and
-        lowercase and letters.
-    """
-    return "".join(random.choice(_AUTO_ID_CHARS) for _ in six.moves.xrange(20))
-
-
-def _item_to_document_ref(collection_reference, item):
-    """Convert Document resource to document ref.
-
-    Args:
-        iterator (google.api_core.page_iterator.GRPCIterator):
-            iterator response
-        item (dict): document resource
-    """
-    document_id = item.name.split(_helpers.DOCUMENT_PATH_DELIMITER)[-1]
-    return collection_reference.document(document_id)
-=======
-        )
->>>>>>> 60c6979b
+        )