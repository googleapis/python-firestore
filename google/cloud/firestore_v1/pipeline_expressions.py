--- conflicted
+++ resolved
@@ -15,7 +15,6 @@
 from __future__ import annotations
 from typing import (
     Any,
-    List,
     Generic,
     TypeVar,
     Dict,
@@ -352,11 +351,7 @@
         """
         return Lte(self, self._cast_to_expr_or_convert_to_constant(other))
 
-<<<<<<< HEAD
     def in_any(self, array: Sequence[Expr | CONSTANT_TYPE]) -> "In":
-=======
-    def in_any(self, array: List[Expr | CONSTANT_TYPE]) -> "In":
->>>>>>> 6e063360
         """Creates an expression that checks if this expression is equal to any of the
         provided values or expressions.
 
@@ -372,11 +367,7 @@
         """
         return In(self, [self._cast_to_expr_or_convert_to_constant(v) for v in array])
 
-<<<<<<< HEAD
     def not_in_any(self, array: Sequence[Expr | CONSTANT_TYPE]) -> "Not":
-=======
-    def not_in_any(self, array: List[Expr | CONSTANT_TYPE]) -> "Not":
->>>>>>> 6e063360
         """Creates an expression that checks if this expression is not equal to any of the
         provided values or expressions.
 
@@ -385,11 +376,7 @@
             >>> Field.of("status").not_in_any(["pending", "cancelled"])
 
         Args:
-<<<<<<< HEAD
-            *array: The values or expressions to check against.
-=======
-            *others: The values or expressions to check against.
->>>>>>> 6e063360
+            array: The values or expressions to check against.
 
         Returns:
             A new `Expr` representing the 'NOT IN' comparison.
@@ -414,11 +401,7 @@
         return ArrayContains(self, self._cast_to_expr_or_convert_to_constant(element))
 
     def array_contains_all(
-<<<<<<< HEAD
         self, elements: Sequence[Expr | CONSTANT_TYPE]
-=======
-        self, elements: List[Expr | CONSTANT_TYPE]
->>>>>>> 6e063360
     ) -> "ArrayContainsAll":
         """Creates an expression that checks if an array contains all the specified elements.
 
@@ -439,11 +422,7 @@
         )
 
     def array_contains_any(
-<<<<<<< HEAD
         self, elements: Sequence[Expr | CONSTANT_TYPE]
-=======
-        self, elements: List[Expr | CONSTANT_TYPE]
->>>>>>> 6e063360
     ) -> "ArrayContainsAny":
         """Creates an expression that checks if an array contains any of the specified elements.
 
@@ -949,13 +928,8 @@
 class ListOfExprs(Expr):
     """Represents a list of expressions, typically used as an argument to functions like 'in' or array functions."""
 
-<<<<<<< HEAD
     def __init__(self, exprs: Sequence[Expr]):
         self.exprs: list[Expr] = list(exprs)
-=======
-    def __init__(self, exprs: List[Expr]):
-        self.exprs: list[Expr] = exprs
->>>>>>> 6e063360
 
     def __eq__(self, other):
         if not isinstance(other, ListOfExprs):
@@ -1229,7 +1203,7 @@
         left_expr = Field.of(left) if isinstance(left, str) else left
         return Expr.lte(left_expr, right)
 
-    def in_any(left: Expr | str, array: List[Expr | CONSTANT_TYPE]) -> "In":
+    def in_any(left: Expr | str, array: Sequence[Expr | CONSTANT_TYPE]) -> "In":
         """Creates an expression that checks if this expression is equal to any of the
         provided values or expressions.
 
@@ -1247,7 +1221,7 @@
         left_expr = Field.of(left) if isinstance(left, str) else left
         return Expr.in_any(left_expr, array)
 
-    def not_in_any(left: Expr | str, array: List[Expr | CONSTANT_TYPE]) -> "Not":
+    def not_in_any(left: Expr | str, array: Sequence[Expr | CONSTANT_TYPE]) -> "Not":
         """Creates an expression that checks if this expression is not equal to any of the
         provided values or expressions.
 
@@ -1284,7 +1258,7 @@
         return Expr.array_contains(array_expr, element)
 
     def array_contains_all(
-        array: Expr | str, elements: List[Expr | CONSTANT_TYPE]
+        array: Expr | str, elements: Sequence[Expr | CONSTANT_TYPE]
     ) -> "ArrayContainsAll":
         """Creates an expression that checks if an array contains all the specified elements.
 
@@ -1303,7 +1277,7 @@
         return Expr.array_contains_all(array_expr, elements)
 
     def array_contains_any(
-        array: Expr | str, elements: List[Expr | CONSTANT_TYPE]
+        array: Expr | str, elements: Sequence[Expr | CONSTANT_TYPE]
     ) -> "ArrayContainsAny":
         """Creates an expression that checks if an array contains any of the specified elements.
 
@@ -2014,7 +1988,6 @@
             }
         )
 
-<<<<<<< HEAD
     @staticmethod
     def _to_value(field_list: Sequence[Selectable]) -> Value:
         return Value(
@@ -2023,8 +1996,6 @@
             }
         )
 
-=======
->>>>>>> 6e063360
 
 T = TypeVar("T", bound=Expr)
 
@@ -2182,34 +2153,20 @@
 
 class ArrayContains(FilterCondition):
     def __init__(self, array: Expr, element: Expr):
-        super().__init__(
-<<<<<<< HEAD
-            "array_contains", [array, element]
-=======
-            "array_contains", [array, element if element else Constant(None)]
->>>>>>> 6e063360
-        )
+        super().__init__("array_contains", [array, element])
 
 
 class ArrayContainsAll(FilterCondition):
     """Represents checking if an array contains all specified elements."""
 
-<<<<<<< HEAD
     def __init__(self, array: Expr, elements: Sequence[Expr]):
-=======
-    def __init__(self, array: Expr, elements: List[Expr]):
->>>>>>> 6e063360
         super().__init__("array_contains_all", [array, ListOfExprs(elements)])
 
 
 class ArrayContainsAny(FilterCondition):
     """Represents checking if an array contains any of the specified elements."""
 
-<<<<<<< HEAD
     def __init__(self, array: Expr, elements: Sequence[Expr]):
-=======
-    def __init__(self, array: Expr, elements: List[Expr]):
->>>>>>> 6e063360
         super().__init__("array_contains_any", [array, ListOfExprs(elements)])
 
 
@@ -2224,11 +2181,7 @@
     """Represents the equality comparison."""
 
     def __init__(self, left: Expr, right: Expr):
-<<<<<<< HEAD
         super().__init__("eq", [left, right])
-=======
-        super().__init__("eq", [left, right if right else Constant(None)])
->>>>>>> 6e063360
 
 
 class Exists(FilterCondition):
@@ -2242,45 +2195,27 @@
     """Represents the greater than comparison."""
 
     def __init__(self, left: Expr, right: Expr):
-<<<<<<< HEAD
         super().__init__("gt", [left, right])
-=======
-        super().__init__("gt", [left, right if right else Constant(None)])
->>>>>>> 6e063360
 
 
 class Gte(FilterCondition):
     """Represents the greater than or equal to comparison."""
 
     def __init__(self, left: Expr, right: Expr):
-<<<<<<< HEAD
         super().__init__("gte", [left, right])
-=======
-        super().__init__("gte", [left, right if right else Constant(None)])
->>>>>>> 6e063360
 
 
 class If(FilterCondition):
     """Represents a conditional expression (if-then-else)."""
 
     def __init__(self, condition: "FilterCondition", true_expr: Expr, false_expr: Expr):
-        super().__init__(
-<<<<<<< HEAD
-            "if", [condition, true_expr, false_expr]
-=======
-            "if", [condition, true_expr, false_expr if false_expr else Constant(None)]
->>>>>>> 6e063360
-        )
+        super().__init__("if", [condition, true_expr, false_expr])
 
 
 class In(FilterCondition):
     """Represents checking if an expression's value is within a list of values."""
 
-<<<<<<< HEAD
     def __init__(self, left: Expr, others: Sequence[Expr]):
-=======
-    def __init__(self, left: Expr, others: List[Expr]):
->>>>>>> 6e063360
         super().__init__(
             "in", [left, ListOfExprs(others)], infix_name_override="in_any"
         )
@@ -2304,33 +2239,21 @@
     """Represents the less than comparison."""
 
     def __init__(self, left: Expr, right: Expr):
-<<<<<<< HEAD
         super().__init__("lt", [left, right])
-=======
-        super().__init__("lt", [left, right if right else Constant(None)])
->>>>>>> 6e063360
 
 
 class Lte(FilterCondition):
     """Represents the less than or equal to comparison."""
 
     def __init__(self, left: Expr, right: Expr):
-<<<<<<< HEAD
         super().__init__("lte", [left, right])
-=======
-        super().__init__("lte", [left, right if right else Constant(None)])
->>>>>>> 6e063360
 
 
 class Neq(FilterCondition):
     """Represents the inequality comparison."""
 
     def __init__(self, left: Expr, right: Expr):
-<<<<<<< HEAD
         super().__init__("neq", [left, right])
-=======
-        super().__init__("neq", [left, right if right else Constant(None)])
->>>>>>> 6e063360
 
 
 class Not(FilterCondition):
@@ -2378,9 +2301,5 @@
 class Xor(FilterCondition):
     """Represents the logical XOR of multiple filter conditions."""
 
-<<<<<<< HEAD
     def __init__(self, conditions: Sequence["FilterCondition"]):
-=======
-    def __init__(self, conditions: List["FilterCondition"]):
->>>>>>> 6e063360
         super().__init__("xor", conditions, use_infix_repr=False)