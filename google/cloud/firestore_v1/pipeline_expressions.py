--- conflicted
+++ resolved
@@ -110,19 +110,11 @@
         raise NotImplementedError
 
     @staticmethod
-<<<<<<< HEAD
     def _cast_to_expr_or_convert_to_constant(
         o: Any, include_vector=False
     ) -> "Expression":
         """Convert arbitrary object to an Expression."""
-        if isinstance(o, Constant) and isinstance(o.value, list):
-            o = o.value
         if isinstance(o, Expression):
-=======
-    def _cast_to_expr_or_convert_to_constant(o: Any, include_vector=False) -> "Expr":
-        """Convert arbitrary object to an Expr."""
-        if isinstance(o, Expr):
->>>>>>> c994ad6d
             return o
         if isinstance(o, dict):
             return Map(o)
@@ -151,11 +143,7 @@
         def static_func(self, first_arg, *other_args, **kwargs):
             if not isinstance(first_arg, (Expression, str)):
                 raise TypeError(
-<<<<<<< HEAD
-                    f"`expressions must be called on an Expression or a string representing a field name. got {type(first_arg)}."
-=======
                     f"'{self.instance_func.__name__}' must be called on an Expression or a string representing a field. got {type(first_arg)}."
->>>>>>> c994ad6d
                 )
             first_expr = (
                 Field.of(first_arg)
