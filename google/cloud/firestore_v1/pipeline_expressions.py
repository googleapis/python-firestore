# Copyright 2025 Google LLC
#
# Licensed under the Apache License, Version 2.0 (the "License");
# you may not use this file except in compliance with the License.
# You may obtain a copy of the License at
#
#     http://www.apache.org/licenses/LICENSE-2.0
#
# Unless required by applicable law or agreed to in writing, software
# distributed under the License is distributed on an "AS IS" BASIS,
# WITHOUT WARRANTIES OR CONDITIONS OF ANY KIND, either express or implied.
# See the License for the specific language governing permissions and
# limitations under the License.

from __future__ import annotations
from typing import (
    Any,
    Generic,
    TypeVar,
    Dict,
    Sequence,
)
from abc import ABC
from abc import abstractmethod
from enum import Enum
import datetime
from google.cloud.firestore_v1.types.document import Value
from google.cloud.firestore_v1.types.query import StructuredQuery as Query_pb
from google.cloud.firestore_v1.vector import Vector
from google.cloud.firestore_v1._helpers import GeoPoint
from google.cloud.firestore_v1._helpers import encode_value
from google.cloud.firestore_v1._helpers import decode_value

CONSTANT_TYPE = TypeVar(
    "CONSTANT_TYPE",
    str,
    int,
    float,
    bool,
    datetime.datetime,
    bytes,
    GeoPoint,
    Vector,
    list,
    Dict[str, Any],
    None,
)


class Ordering:
    """Represents the direction for sorting results in a pipeline."""

    class Direction(Enum):
        ASCENDING = "ascending"
        DESCENDING = "descending"

    def __init__(self, expr, order_dir: Direction | str = Direction.ASCENDING):
        """
        Initializes an Ordering instance

        Args:
            expr (Expr | str): The expression or field path string to sort by.
                If a string is provided, it's treated as a field path.
            order_dir (Direction | str): The direction to sort in.
                Defaults to ascending
        """
        self.expr = expr if isinstance(expr, Expr) else Field.of(expr)
        self.order_dir = (
            Ordering.Direction[order_dir.upper()]
            if isinstance(order_dir, str)
            else order_dir
        )

    def __repr__(self):
        if self.order_dir is Ordering.Direction.ASCENDING:
            order_str = ".ascending()"
        else:
            order_str = ".descending()"
        return f"{self.expr!r}{order_str}"

    def _to_pb(self) -> Value:
        return Value(
            map_value={
                "fields": {
                    "direction": Value(string_value=self.order_dir.value),
                    "expression": self.expr._to_pb(),
                }
            }
        )


class Expr(ABC):
    """Represents an expression that can be evaluated to a value within the
    execution of a pipeline.

    Expressions are the building blocks for creating complex queries and
    transformations in Firestore pipelines. They can represent:

    - **Field references:** Access values from document fields.
    - **Literals:** Represent constant values (strings, numbers, booleans).
    - **Function calls:** Apply functions to one or more expressions.
    - **Aggregations:** Calculate aggregate values (e.g., sum, average) over a set of documents.

    The `Expr` class provides a fluent API for building expressions. You can chain
    together method calls to create complex expressions.
    """

    def __repr__(self):
        return f"{self.__class__.__name__}()"

    @abstractmethod
    def _to_pb(self) -> Value:
        raise NotImplementedError

    @staticmethod
    def _cast_to_expr_or_convert_to_constant(o: Any) -> "Expr":
        return o if isinstance(o, Expr) else Constant(o)

    def add(self, other: Expr | float) -> "Expr":
        """Creates an expression that adds this expression to another expression or constant.

        Example:
            >>> # Add the value of the 'quantity' field and the 'reserve' field.
            >>> Field.of("quantity").add(Field.of("reserve"))
            >>> # Add 5 to the value of the 'age' field
            >>> Field.of("age").add(5)

        Args:
            other: The expression or constant value to add to this expression.

        Returns:
            A new `Expr` representing the addition operation.
        """
        return Add(self, self._cast_to_expr_or_convert_to_constant(other))

    def subtract(self, other: Expr | float) -> "Expr":
        """Creates an expression that subtracts another expression or constant from this expression.

        Example:
            >>> # Subtract the 'discount' field from the 'price' field
            >>> Field.of("price").subtract(Field.of("discount"))
            >>> # Subtract 20 from the value of the 'total' field
            >>> Field.of("total").subtract(20)

        Args:
            other: The expression or constant value to subtract from this expression.

        Returns:
            A new `Expr` representing the subtraction operation.
        """
        return Subtract(self, self._cast_to_expr_or_convert_to_constant(other))

    def multiply(self, other: Expr | float) -> "Expr":
        """Creates an expression that multiplies this expression by another expression or constant.

        Example:
            >>> # Multiply the 'quantity' field by the 'price' field
            >>> Field.of("quantity").multiply(Field.of("price"))
            >>> # Multiply the 'value' field by 2
            >>> Field.of("value").multiply(2)

        Args:
            other: The expression or constant value to multiply by.

        Returns:
            A new `Expr` representing the multiplication operation.
        """
        return Multiply(self, self._cast_to_expr_or_convert_to_constant(other))

    def divide(self, other: Expr | float) -> "Expr":
        """Creates an expression that divides this expression by another expression or constant.

        Example:
            >>> # Divide the 'total' field by the 'count' field
            >>> Field.of("total").divide(Field.of("count"))
            >>> # Divide the 'value' field by 10
            >>> Field.of("value").divide(10)

        Args:
            other: The expression or constant value to divide by.

        Returns:
            A new `Expr` representing the division operation.
        """
        return Divide(self, self._cast_to_expr_or_convert_to_constant(other))

    def mod(self, other: Expr | float) -> "Expr":
        """Creates an expression that calculates the modulo (remainder) to another expression or constant.

        Example:
            >>> # Calculate the remainder of dividing the 'value' field by field 'divisor'.
            >>> Field.of("value").mod(Field.of("divisor"))
            >>> # Calculate the remainder of dividing the 'value' field by 5.
            >>> Field.of("value").mod(5)

        Args:
            other: The divisor expression or constant.

        Returns:
            A new `Expr` representing the modulo operation.
        """
        return Mod(self, self._cast_to_expr_or_convert_to_constant(other))

<<<<<<< HEAD
    def logical_maximum(self, other: Expr | CONSTANT_TYPE) -> "Expr":
=======
    def abs(self) -> "Abs":
        """Creates an expression that calculates the absolute value of this expression.

        Example:
            >>> # Get the absolute value of the 'change' field.
            >>> Field.of("change").abs()

        Returns:
            A new `Expr` representing the absolute value.
        """
        return Abs(self)

    def ceil(self) -> "Ceil":
        """Creates an expression that calculates the ceiling of this expression.

        Example:
            >>> # Get the ceiling of the 'value' field.
            >>> Field.of("value").ceil()

        Returns:
            A new `Expr` representing the ceiling value.
        """
        return Ceil(self)

    def exp(self) -> "Exp":
        """Creates an expression that computes e to the power of this expression.

        Example:
            >>> # Compute e to the power of the 'value' field
            >>> Field.of("value").exp()

        Returns:
            A new `Expr` representing the exponential value.
        """
        return Exp(self)

    def floor(self) -> "Floor":
        """Creates an expression that calculates the floor of this expression.

        Example:
            >>> # Get the floor of the 'value' field.
            >>> Field.of("value").floor()

        Returns:
            A new `Expr` representing the floor value.
        """
        return Floor(self)

    def ln(self) -> "Ln":
        """Creates an expression that calculates the natural logarithm of this expression.

        Example:
            >>> # Get the natural logarithm of the 'value' field.
            >>> Field.of("value").ln()

        Returns:
            A new `Expr` representing the natural logarithm.
        """
        return Ln(self)

    def log(self, base: Expr | float) -> "Log":
        """Creates an expression that calculates the logarithm of this expression with a given base.

        Example:
            >>> # Get the logarithm of 'value' with base 2.
            >>> Field.of("value").log(2)
            >>> # Get the logarithm of 'value' with base from 'base_field'.
            >>> Field.of("value").log(Field.of("base_field"))

        Args:
            base: The base of the logarithm.

        Returns:
            A new `Expr` representing the logarithm.
        """
        return Log(self, self._cast_to_expr_or_convert_to_constant(base))

    def pow(self, exponent: Expr | float) -> "Pow":
        """Creates an expression that calculates this expression raised to the power of the exponent.

        Example:
            >>> # Raise 'base_val' to the power of 2.
            >>> Field.of("base_val").pow(2)
            >>> # Raise 'base_val' to the power of 'exponent_val'.
            >>> Field.of("base_val").pow(Field.of("exponent_val"))

        Args:
            exponent: The exponent.

        Returns:
            A new `Expr` representing the power operation.
        """
        return Pow(self, self._cast_to_expr_or_convert_to_constant(exponent))

    def round(self) -> "Round":
        """Creates an expression that rounds this expression to the nearest integer.

        Example:
            >>> # Round the 'value' field.
            >>> Field.of("value").round()

        Returns:
            A new `Expr` representing the rounded value.
        """
        return Round(self)

    def sqrt(self) -> "Sqrt":
        """Creates an expression that calculates the square root of this expression.

        Example:
            >>> # Get the square root of the 'area' field.
            >>> Field.of("area").sqrt()

        Returns:
            A new `Expr` representing the square root.
        """
        return Sqrt(self)

    def logical_max(self, other: Expr | CONSTANT_TYPE) -> "LogicalMax":
>>>>>>> 39af626e
        """Creates an expression that returns the larger value between this expression
        and another expression or constant, based on Firestore's value type ordering.

        Firestore's value type ordering is described here:
        https://cloud.google.com/firestore/docs/concepts/data-types#value_type_ordering

        Example:
            >>> # Returns the larger value between the 'discount' field and the 'cap' field.
            >>> Field.of("discount").logical_maximum(Field.of("cap"))
            >>> # Returns the larger value between the 'value' field and 10.
            >>> Field.of("value").logical_maximum(10)

        Args:
            other: The other expression or constant value to compare with.

        Returns:
            A new `Expr` representing the logical maximum operation.
        """
        return LogicalMaximum(self, self._cast_to_expr_or_convert_to_constant(other))

    def logical_minimum(self, other: Expr | CONSTANT_TYPE) -> "Expr":
        """Creates an expression that returns the smaller value between this expression
        and another expression or constant, based on Firestore's value type ordering.

        Firestore's value type ordering is described here:
        https://cloud.google.com/firestore/docs/concepts/data-types#value_type_ordering

        Example:
            >>> # Returns the smaller value between the 'discount' field and the 'floor' field.
            >>> Field.of("discount").logical_minimum(Field.of("floor"))
            >>> # Returns the smaller value between the 'value' field and 10.
            >>> Field.of("value").logical_minimum(10)

        Args:
            other: The other expression or constant value to compare with.

        Returns:
            A new `Expr` representing the logical minimum operation.
        """
        return LogicalMinimum(self, self._cast_to_expr_or_convert_to_constant(other))

    def equal(self, other: Expr | CONSTANT_TYPE) -> "BooleanExpr":
        """Creates an expression that checks if this expression is equal to another
        expression or constant value.

        Example:
            >>> # Check if the 'age' field is equal to 21
            >>> Field.of("age").equal(21)
            >>> # Check if the 'city' field is equal to "London"
            >>> Field.of("city").equal("London")

        Args:
            other: The expression or constant value to compare for equality.

        Returns:
            A new `Expr` representing the equality comparison.
        """
        return Equal(self, self._cast_to_expr_or_convert_to_constant(other))

    def not_equal(self, other: Expr | CONSTANT_TYPE) -> "BooleanExpr":
        """Creates an expression that checks if this expression is not equal to another
        expression or constant value.

        Example:
            >>> # Check if the 'status' field is not equal to "completed"
            >>> Field.of("status").not_equal("completed")
            >>> # Check if the 'country' field is not equal to "USA"
            >>> Field.of("country").not_equal("USA")

        Args:
            other: The expression or constant value to compare for inequality.

        Returns:
            A new `Expr` representing the inequality comparison.
        """
        return NotEqual(self, self._cast_to_expr_or_convert_to_constant(other))

    def greater_than(self, other: Expr | CONSTANT_TYPE) -> "BooleanExpr":
        """Creates an expression that checks if this expression is greater than another
        expression or constant value.

        Example:
            >>> # Check if the 'age' field is greater than the 'limit' field
            >>> Field.of("age").greater_than(Field.of("limit"))
            >>> # Check if the 'price' field is greater than 100
            >>> Field.of("price").greater_than(100)

        Args:
            other: The expression or constant value to compare for greater than.

        Returns:
            A new `Expr` representing the greater than comparison.
        """
        return GreaterThan(self, self._cast_to_expr_or_convert_to_constant(other))

    def greater_than_or_equal(self, other: Expr | CONSTANT_TYPE) -> "BooleanExpr":
        """Creates an expression that checks if this expression is greater than or equal
        to another expression or constant value.

        Example:
            >>> # Check if the 'quantity' field is greater than or equal to field 'requirement' plus 1
            >>> Field.of("quantity").greater_than_or_equal(Field.of('requirement').add(1))
            >>> # Check if the 'score' field is greater than or equal to 80
            >>> Field.of("score").greater_than_or_equal(80)

        Args:
            other: The expression or constant value to compare for greater than or equal to.

        Returns:
            A new `Expr` representing the greater than or equal to comparison.
        """
        return GreaterThanOrEqual(self, self._cast_to_expr_or_convert_to_constant(other))

    def less_than(self, other: Expr | CONSTANT_TYPE) -> "BooleanExpr":
        """Creates an expression that checks if this expression is less than another
        expression or constant value.

        Example:
            >>> # Check if the 'age' field is less than 'limit'
            >>> Field.of("age").less_than(Field.of('limit'))
            >>> # Check if the 'price' field is less than 50
            >>> Field.of("price").less_than(50)

        Args:
            other: The expression or constant value to compare for less than.

        Returns:
            A new `Expr` representing the less than comparison.
        """
        return LessThan(self, self._cast_to_expr_or_convert_to_constant(other))

    def less_than_or_equal(self, other: Expr | CONSTANT_TYPE) -> "BooleanExpr":
        """Creates an expression that checks if this expression is less than or equal to
        another expression or constant value.

        Example:
            >>> # Check if the 'quantity' field is less than or equal to 20
            >>> Field.of("quantity").less_than_or_equal(Constant.of(20))
            >>> # Check if the 'score' field is less than or equal to 70
            >>> Field.of("score").less_than_or_equal(70)

        Args:
            other: The expression or constant value to compare for less than or equal to.

        Returns:
            A new `Expr` representing the less than or equal to comparison.
        """
        return LessThanOrEqual(self, self._cast_to_expr_or_convert_to_constant(other))

    def in_any(self, array: Sequence[Expr | CONSTANT_TYPE]) -> "BooleanExpr":
        """Creates an expression that checks if this expression is equal to any of the
        provided values or expressions.

        Example:
            >>> # Check if the 'category' field is either "Electronics" or value of field 'primaryType'
            >>> Field.of("category").in_any(["Electronics", Field.of("primaryType")])

        Args:
            array: The values or expressions to check against.

        Returns:
            A new `Expr` representing the 'IN' comparison.
        """
        return In(self, [self._cast_to_expr_or_convert_to_constant(v) for v in array])

    def not_in_any(self, array: Sequence[Expr | CONSTANT_TYPE]) -> "BooleanExpr":
        """Creates an expression that checks if this expression is not equal to any of the
        provided values or expressions.

        Example:
            >>> # Check if the 'status' field is neither "pending" nor "cancelled"
            >>> Field.of("status").not_in_any(["pending", "cancelled"])

        Args:
            array: The values or expressions to check against.

        Returns:
            A new `Expr` representing the 'NOT IN' comparison.
        """
        return Not(self.in_any(array))

    def array_concat(self, array: List[Expr | CONSTANT_TYPE]) -> "Expr":
        """Creates an expression that concatenates an array expression with another array.

        Example:
            >>> # Combine the 'tags' array with a new array and an array field
            >>> Field.of("tags").array_concat(["newTag1", "newTag2", Field.of("otherTag")])

        Args:
            array: The list of constants or expressions to concat with.

        Returns:
            A new `Expr` representing the concatenated array.
        """
        return ArrayConcat(
            self, [self._cast_to_expr_or_convert_to_constant(o) for o in array]
        )

    def array_contains(self, element: Expr | CONSTANT_TYPE) -> "BooleanExpr":
        """Creates an expression that checks if an array contains a specific element or value.

        Example:
            >>> # Check if the 'sizes' array contains the value from the 'selectedSize' field
            >>> Field.of("sizes").array_contains(Field.of("selectedSize"))
            >>> # Check if the 'colors' array contains "red"
            >>> Field.of("colors").array_contains("red")

        Args:
            element: The element (expression or constant) to search for in the array.

        Returns:
            A new `Expr` representing the 'array_contains' comparison.
        """
        return ArrayContains(self, self._cast_to_expr_or_convert_to_constant(element))

    def array_contains_all(
        self, elements: Sequence[Expr | CONSTANT_TYPE]
    ) -> "BooleanExpr":
        """Creates an expression that checks if an array contains all the specified elements.

        Example:
            >>> # Check if the 'tags' array contains both "news" and "sports"
            >>> Field.of("tags").array_contains_all(["news", "sports"])
            >>> # Check if the 'tags' array contains both of the values from field 'tag1' and "tag2"
            >>> Field.of("tags").array_contains_all([Field.of("tag1"), "tag2"])

        Args:
            elements: The list of elements (expressions or constants) to check for in the array.

        Returns:
            A new `Expr` representing the 'array_contains_all' comparison.
        """
        return ArrayContainsAll(
            self, [self._cast_to_expr_or_convert_to_constant(e) for e in elements]
        )

    def array_contains_any(
        self, elements: Sequence[Expr | CONSTANT_TYPE]
    ) -> "BooleanExpr":
        """Creates an expression that checks if an array contains any of the specified elements.

        Example:
            >>> # Check if the 'categories' array contains either values from field "cate1" or "cate2"
            >>> Field.of("categories").array_contains_any([Field.of("cate1"), Field.of("cate2")])
            >>> # Check if the 'groups' array contains either the value from the 'userGroup' field
            >>> # or the value "guest"
            >>> Field.of("groups").array_contains_any([Field.of("userGroup"), "guest"])

        Args:
            elements: The list of elements (expressions or constants) to check for in the array.

        Returns:
            A new `Expr` representing the 'array_contains_any' comparison.
        """
        return ArrayContainsAny(
            self, [self._cast_to_expr_or_convert_to_constant(e) for e in elements]
        )

    def array_length(self) -> "Expr":
        """Creates an expression that calculates the length of an array.

        Example:
            >>> # Get the number of items in the 'cart' array
            >>> Field.of("cart").array_length()

        Returns:
            A new `Expr` representing the length of the array.
        """
        return ArrayLength(self)

    def array_reverse(self) -> "Expr":
        """Creates an expression that returns the reversed content of an array.

        Example:
            >>> # Get the 'preferences' array in reversed order.
            >>> Field.of("preferences").array_reverse()

        Returns:
            A new `Expr` representing the reversed array.
        """
        return ArrayReverse(self)

    def is_nan(self) -> "BooleanExpr":
        """Creates an expression that checks if this expression evaluates to 'NaN' (Not a Number).

        Example:
            >>> # Check if the result of a calculation is NaN
            >>> Field.of("value").divide(0).is_nan()

        Returns:
            A new `Expr` representing the 'isNaN' check.
        """
        return IsNaN(self)

    def exists(self) -> "BooleanExpr":
        """Creates an expression that checks if a field exists in the document.

        Example:
            >>> # Check if the document has a field named "phoneNumber"
            >>> Field.of("phoneNumber").exists()

        Returns:
            A new `Expr` representing the 'exists' check.
        """
        return Exists(self)

    def sum(self) -> "Expr":
        """Creates an aggregation that calculates the sum of a numeric field across multiple stage inputs.

        Example:
            >>> # Calculate the total revenue from a set of orders
            >>> Field.of("orderAmount").sum().as_("totalRevenue")

        Returns:
            A new `AggregateFunction` representing the 'sum' aggregation.
        """
        return Sum(self)

    def average(self) -> "Expr":
        """Creates an aggregation that calculates the average (mean) of a numeric field across multiple
        stage inputs.

        Example:
            >>> # Calculate the average age of users
            >>> Field.of("age").average().as_("averageAge")

        Returns:
            A new `AggregateFunction` representing the 'avg' aggregation.
        """
        return Average(self)

    def count(self) -> "Expr":
        """Creates an aggregation that counts the number of stage inputs with valid evaluations of the
        expression or field.

        Example:
            >>> # Count the total number of products
            >>> Field.of("productId").count().as_("totalProducts")

        Returns:
            A new `AggregateFunction` representing the 'count' aggregation.
        """
        return Count(self)

    def minimum(self) -> "Expr":
        """Creates an aggregation that finds the minimum value of a field across multiple stage inputs.

        Example:
            >>> # Find the lowest price of all products
            >>> Field.of("price").minimum().as_("lowestPrice")

        Returns:
            A new `AggregateFunction` representing the 'minimum' aggregation.
        """
        return Min(self)

    def maxiumum(self) -> "Expr":
        """Creates an aggregation that finds the maximum value of a field across multiple stage inputs.

        Example:
            >>> # Find the highest score in a leaderboard
            >>> Field.of("score").maxiumum().as_("highestScore")

        Returns:
            A new `AggregateFunction` representing the 'max' aggregation.
        """
        return Max(self)

    def char_length(self) -> "Expr":
        """Creates an expression that calculates the character length of a string.

        Example:
            >>> # Get the character length of the 'name' field
            >>> Field.of("name").char_length()

        Returns:
            A new `Expr` representing the length of the string.
        """
        return CharLength(self)

    def byte_length(self) -> "Expr":
        """Creates an expression that calculates the byte length of a string in its UTF-8 form.

        Example:
            >>> # Get the byte length of the 'name' field
            >>> Field.of("name").byte_length()

        Returns:
            A new `Expr` representing the byte length of the string.
        """
        return ByteLength(self)

    def like(self, pattern: Expr | str) -> "BooleanExpr":
        """Creates an expression that performs a case-sensitive string comparison.

        Example:
            >>> # Check if the 'title' field contains the word "guide" (case-sensitive)
            >>> Field.of("title").like("%guide%")
            >>> # Check if the 'title' field matches the pattern specified in field 'pattern'.
            >>> Field.of("title").like(Field.of("pattern"))

        Args:
            pattern: The pattern (string or expression) to search for. You can use "%" as a wildcard character.

        Returns:
            A new `Expr` representing the 'like' comparison.
        """
        return Like(self, self._cast_to_expr_or_convert_to_constant(pattern))

    def regex_contains(self, regex: Expr | str) -> "BooleanExpr":
        """Creates an expression that checks if a string contains a specified regular expression as a
        substring.

        Example:
            >>> # Check if the 'description' field contains "example" (case-insensitive)
            >>> Field.of("description").regex_contains("(?i)example")
            >>> # Check if the 'description' field contains the regular expression stored in field 'regex'
            >>> Field.of("description").regex_contains(Field.of("regex"))

        Args:
            regex: The regular expression (string or expression) to use for the search.

        Returns:
            A new `Expr` representing the 'contains' comparison.
        """
        return RegexContains(self, self._cast_to_expr_or_convert_to_constant(regex))

    def regex_matches(self, regex: Expr | str) -> "BooleanExpr":
        """Creates an expression that checks if a string matches a specified regular expression.

        Example:
            >>> # Check if the 'email' field matches a valid email pattern
            >>> Field.of("email").regex_matches("[A-Za-z0-9._%+-]+@[A-Za-z0-9.-]+\\.[A-Za-z]{2,}")
            >>> # Check if the 'email' field matches a regular expression stored in field 'regex'
            >>> Field.of("email").regex_matches(Field.of("regex"))

        Args:
            regex: The regular expression (string or expression) to use for the match.

        Returns:
            A new `Expr` representing the regular expression match.
        """
        return RegexMatch(self, self._cast_to_expr_or_convert_to_constant(regex))

    def string_contains(self, substring: Expr | str) -> "BooleanExpr":
        """Creates an expression that checks if this string expression contains a specified substring.

        Example:
            >>> # Check if the 'description' field contains "example".
            >>> Field.of("description").string_contains("example")
            >>> # Check if the 'description' field contains the value of the 'keyword' field.
            >>> Field.of("description").string_contains(Field.of("keyword"))

        Args:
            substring: The substring (string or expression) to use for the search.

        Returns:
            A new `Expr` representing the 'contains' comparison.
        """
        return StringContains(self, self._cast_to_expr_or_convert_to_constant(substring))

    def starts_with(self, prefix: Expr | str) -> "BooleanExpr":
        """Creates an expression that checks if a string starts with a given prefix.

        Example:
            >>> # Check if the 'name' field starts with "Mr."
            >>> Field.of("name").starts_with("Mr.")
            >>> # Check if the 'fullName' field starts with the value of the 'firstName' field
            >>> Field.of("fullName").starts_with(Field.of("firstName"))

        Args:
            prefix: The prefix (string or expression) to check for.

        Returns:
            A new `Expr` representing the 'starts with' comparison.
        """
        return StartsWith(self, self._cast_to_expr_or_convert_to_constant(prefix))

    def ends_with(self, postfix: Expr | str) -> "BooleanExpr":
        """Creates an expression that checks if a string ends with a given postfix.

        Example:
            >>> # Check if the 'filename' field ends with ".txt"
            >>> Field.of("filename").ends_with(".txt")
            >>> # Check if the 'url' field ends with the value of the 'extension' field
            >>> Field.of("url").ends_with(Field.of("extension"))

        Args:
            postfix: The postfix (string or expression) to check for.

        Returns:
            A new `Expr` representing the 'ends with' comparison.
        """
        return EndsWith(self, self._cast_to_expr_or_convert_to_constant(postfix))

    def string_concat(self, *elements: Expr | CONSTANT_TYPE) -> "Expr":
        """Creates an expression that concatenates string expressions, fields or constants together.

        Example:
            >>> # Combine the 'firstName', " ", and 'lastName' fields into a single string
            >>> Field.of("firstName").string_concat(" ", Field.of("lastName"))

        Args:
            *elements: The expressions or constants (typically strings) to concatenate.

        Returns:
            A new `Expr` representing the concatenated string.
        """
        return StringConcat(
            self, *[self._cast_to_expr_or_convert_to_constant(el) for el in elements]
        )

    def to_lower(self) -> "Expr":
        """Creates an expression that converts a string to lowercase.

        Example:
            >>> # Convert the 'name' field to lowercase
            >>> Field.of("name").to_lower()

        Returns:
            A new `Expr` representing the lowercase string.
        """
        return ToLower(self)

    def to_upper(self) -> "Expr":
        """Creates an expression that converts a string to uppercase.

        Example:
            >>> # Convert the 'title' field to uppercase
            >>> Field.of("title").to_upper()

        Returns:
            A new `Expr` representing the uppercase string.
        """
        return ToUpper(self)

    def trim(self) -> "Expr":
        """Creates an expression that removes leading and trailing whitespace from a string.

        Example:
            >>> # Trim whitespace from the 'userInput' field
            >>> Field.of("userInput").trim()

        Returns:
            A new `Expr` representing the trimmed string.
        """
        return Trim(self)

    def reverse(self) -> "Expr":
        """Creates an expression that reverses a string.

        Example:
            >>> # Reverse the 'userInput' field
            >>> Field.of("userInput").reverse()

        Returns:
            A new `Expr` representing the reversed string.
        """
        return Reverse(self)

    def replace_first(self, find: Expr | str, replace: Expr | str) -> "Expr":
        """Creates an expression that replaces the first occurrence of a substring within a string with
        another substring.

        Example:
            >>> # Replace the first occurrence of "hello" with "hi" in the 'message' field
            >>> Field.of("message").replace_first("hello", "hi")
            >>> # Replace the first occurrence of the value in 'findField' with the value in 'replaceField' in the 'message' field
            >>> Field.of("message").replace_first(Field.of("findField"), Field.of("replaceField"))

        Args:
            find: The substring (string or expression) to search for.
            replace: The substring (string or expression) to replace the first occurrence of 'find' with.

        Returns:
            A new `Expr` representing the string with the first occurrence replaced.
        """
        return ReplaceFirst(
            self,
            self._cast_to_expr_or_convert_to_constant(find),
            self._cast_to_expr_or_convert_to_constant(replace),
        )

    def replace_all(self, find: Expr | str, replace: Expr | str) -> "Expr":
        """Creates an expression that replaces all occurrences of a substring within a string with another
        substring.

        Example:
            >>> # Replace all occurrences of "hello" with "hi" in the 'message' field
            >>> Field.of("message").replace_all("hello", "hi")
            >>> # Replace all occurrences of the value in 'findField' with the value in 'replaceField' in the 'message' field
            >>> Field.of("message").replace_all(Field.of("findField"), Field.of("replaceField"))

        Args:
            find: The substring (string or expression) to search for.
            replace: The substring (string or expression) to replace all occurrences of 'find' with.

        Returns:
            A new `Expr` representing the string with all occurrences replaced.
        """
        return ReplaceAll(
            self,
            self._cast_to_expr_or_convert_to_constant(find),
            self._cast_to_expr_or_convert_to_constant(replace),
        )

    def map_get(self, key: str) -> "Expr":
        """Accesses a value from a map (object) field using the provided key.

        Example:
            >>> # Get the 'city' value from
            >>> # the 'address' map field
            >>> Field.of("address").map_get("city")

        Args:
            key: The key to access in the map.

        Returns:
            A new `Expr` representing the value associated with the given key in the map.
        """
        return MapGet(self, Constant.of(key))

    def cosine_distance(self, other: Expr | list[float] | Vector) -> "Expr":
        """Calculates the cosine distance between two vectors.

        Example:
            >>> # Calculate the cosine distance between the 'userVector' field and the 'itemVector' field
            >>> Field.of("userVector").cosine_distance(Field.of("itemVector"))
            >>> # Calculate the Cosine distance between the 'location' field and a target location
            >>> Field.of("location").cosine_distance([37.7749, -122.4194])

        Args:
            other: The other vector (represented as an Expr, list of floats, or Vector) to compare against.

        Returns:
            A new `Expr` representing the cosine distance between the two vectors.
        """
        return CosineDistance(self, self._cast_to_expr_or_convert_to_constant(other))

    def euclidean_distance(
        self, other: Expr | list[float] | Vector
    ) -> "Expr":
        """Calculates the Euclidean distance between two vectors.

        Example:
            >>> # Calculate the Euclidean distance between the 'location' field and a target location
            >>> Field.of("location").euclidean_distance([37.7749, -122.4194])
            >>> # Calculate the Euclidean distance between two vector fields: 'pointA' and 'pointB'
            >>> Field.of("pointA").euclidean_distance(Field.of("pointB"))

        Args:
            other: The other vector (represented as an Expr, list of floats, or Vector) to compare against.

        Returns:
            A new `Expr` representing the Euclidean distance between the two vectors.
        """
        return EuclideanDistance(self, self._cast_to_expr_or_convert_to_constant(other))

    def dot_product(self, other: Expr | list[float] | Vector) -> "Expr":
        """Calculates the dot product between two vectors.

        Example:
            >>> # Calculate the dot product between a feature vector and a target vector
            >>> Field.of("features").dot_product([0.5, 0.8, 0.2])
            >>> # Calculate the dot product between two document vectors: 'docVector1' and 'docVector2'
            >>> Field.of("docVector1").dot_product(Field.of("docVector2"))

        Args:
            other: The other vector (represented as an Expr, list of floats, or Vector) to calculate dot product with.

        Returns:
            A new `Expr` representing the dot product between the two vectors.
        """
        return DotProduct(self, self._cast_to_expr_or_convert_to_constant(other))

    def vector_length(self) -> "Expr":
        """Creates an expression that calculates the length (dimension) of a Firestore Vector.

        Example:
            >>> # Get the vector length (dimension) of the field 'embedding'.
            >>> Field.of("embedding").vector_length()

        Returns:
            A new `Expr` representing the length of the vector.
        """
        return VectorLength(self)

    def timestamp_to_unix_micros(self) -> "Expr":
        """Creates an expression that converts a timestamp to the number of microseconds since the epoch
        (1970-01-01 00:00:00 UTC).

        Truncates higher levels of precision by rounding down to the beginning of the microsecond.

        Example:
            >>> # Convert the 'timestamp' field to microseconds since the epoch.
            >>> Field.of("timestamp").timestamp_to_unix_micros()

        Returns:
            A new `Expr` representing the number of microseconds since the epoch.
        """
        return TimestampToUnixMicros(self)

    def unix_micros_to_timestamp(self) -> "Expr":
        """Creates an expression that converts a number of microseconds since the epoch (1970-01-01
        00:00:00 UTC) to a timestamp.

        Example:
            >>> # Convert the 'microseconds' field to a timestamp.
            >>> Field.of("microseconds").unix_micros_to_timestamp()

        Returns:
            A new `Expr` representing the timestamp.
        """
        return UnixMicrosToTimestamp(self)

    def timestamp_to_unix_millis(self) -> "Expr":
        """Creates an expression that converts a timestamp to the number of milliseconds since the epoch
        (1970-01-01 00:00:00 UTC).

        Truncates higher levels of precision by rounding down to the beginning of the millisecond.

        Example:
            >>> # Convert the 'timestamp' field to milliseconds since the epoch.
            >>> Field.of("timestamp").timestamp_to_unix_millis()

        Returns:
            A new `Expr` representing the number of milliseconds since the epoch.
        """
        return TimestampToUnixMillis(self)

    def unix_millis_to_timestamp(self) -> "Expr":
        """Creates an expression that converts a number of milliseconds since the epoch (1970-01-01
        00:00:00 UTC) to a timestamp.

        Example:
            >>> # Convert the 'milliseconds' field to a timestamp.
            >>> Field.of("milliseconds").unix_millis_to_timestamp()

        Returns:
            A new `Expr` representing the timestamp.
        """
        return UnixMillisToTimestamp(self)

    def timestamp_to_unix_seconds(self) -> "Expr":
        """Creates an expression that converts a timestamp to the number of seconds since the epoch
        (1970-01-01 00:00:00 UTC).

        Truncates higher levels of precision by rounding down to the beginning of the second.

        Example:
            >>> # Convert the 'timestamp' field to seconds since the epoch.
            >>> Field.of("timestamp").timestamp_to_unix_seconds()

        Returns:
            A new `Expr` representing the number of seconds since the epoch.
        """
        return TimestampToUnixSeconds(self)

    def unix_seconds_to_timestamp(self) -> "Expr":
        """Creates an expression that converts a number of seconds since the epoch (1970-01-01 00:00:00
        UTC) to a timestamp.

        Example:
            >>> # Convert the 'seconds' field to a timestamp.
            >>> Field.of("seconds").unix_seconds_to_timestamp()

        Returns:
            A new `Expr` representing the timestamp.
        """
        return UnixSecondsToTimestamp(self)

    def timestamp_add(self, unit: Expr | str, amount: Expr | float) -> "Expr":
        """Creates an expression that adds a specified amount of time to this timestamp expression.

        Example:
            >>> # Add a duration specified by the 'unit' and 'amount' fields to the 'timestamp' field.
            >>> Field.of("timestamp").timestamp_add(Field.of("unit"), Field.of("amount"))
            >>> # Add 1.5 days to the 'timestamp' field.
            >>> Field.of("timestamp").timestamp_add("day", 1.5)

        Args:
            unit: The expression or string evaluating to the unit of time to add, must be one of
                  'microsecond', 'millisecond', 'second', 'minute', 'hour', 'day'.
            amount: The expression or float representing the amount of time to add.

        Returns:
            A new `Expr` representing the resulting timestamp.
        """
        return TimestampAdd(
            self,
            self._cast_to_expr_or_convert_to_constant(unit),
            self._cast_to_expr_or_convert_to_constant(amount),
        )

    def timestamp_subtract(self, unit: Expr | str, amount: Expr | float) -> "Expr":
        """Creates an expression that subtracts a specified amount of time from this timestamp expression.

        Example:
            >>> # Subtract a duration specified by the 'unit' and 'amount' fields from the 'timestamp' field.
            >>> Field.of("timestamp").timestamp_subtract(Field.of("unit"), Field.of("amount"))
            >>> # Subtract 2.5 hours from the 'timestamp' field.
            >>> Field.of("timestamp").timestamp_subtract("hour", 2.5)

        Args:
            unit: The expression or string evaluating to the unit of time to subtract, must be one of
                  'microsecond', 'millisecond', 'second', 'minute', 'hour', 'day'.
            amount: The expression or float representing the amount of time to subtract.

        Returns:
            A new `Expr` representing the resulting timestamp.
        """
        return TimestampSubtract(
            self,
            self._cast_to_expr_or_convert_to_constant(unit),
            self._cast_to_expr_or_convert_to_constant(amount),
        )

    def ascending(self) -> Ordering:
        """Creates an `Ordering` that sorts documents in ascending order based on this expression.

        Example:
            >>> # Sort documents by the 'name' field in ascending order
            >>> client.pipeline().collection("users").sort(Field.of("name").ascending())

        Returns:
            A new `Ordering` for ascending sorting.
        """
        return Ordering(self, Ordering.Direction.ASCENDING)

    def descending(self) -> Ordering:
        """Creates an `Ordering` that sorts documents in descending order based on this expression.

        Example:
            >>> # Sort documents by the 'createdAt' field in descending order
            >>> client.pipeline().collection("users").sort(Field.of("createdAt").descending())

        Returns:
            A new `Ordering` for descending sorting.
        """
        return Ordering(self, Ordering.Direction.DESCENDING)

    def as_(self, alias: str) -> "AliasedExpr":
        """Assigns an alias to this expression.

        Aliases are useful for renaming fields in the output of a stage or for giving meaningful
        names to calculated values.

        Example:
            >>> # Calculate the total price and assign it the alias "totalPrice" and add it to the output.
            >>> client.pipeline().collection("items").add_fields(
            ...     Field.of("price").multiply(Field.of("quantity")).as_("totalPrice")
            ... )

        Args:
            alias: The alias to assign to this expression.

        Returns:
            A new `Selectable` (typically an `AliasedExpr`) that wraps this
            expression and associates it with the provided alias.
        """
        return AliasedExpr(self, alias)


class Constant(Expr, Generic[CONSTANT_TYPE]):
    """Represents a constant literal value in an expression."""

    def __init__(self, value: CONSTANT_TYPE):
        self.value: CONSTANT_TYPE = value

    def __eq__(self, other):
        if not isinstance(other, Constant):
            return other == self.value
        else:
            return other.value == self.value

    @staticmethod
    def of(value: CONSTANT_TYPE) -> Constant[CONSTANT_TYPE]:
        """Creates a constant expression from a Python value."""
        return Constant(value)

    def __repr__(self):
        return f"Constant.of({self.value!r})"

    def _to_pb(self) -> Value:
        return encode_value(self.value)


class ListOfExprs(Expr):
    """Represents a list of expressions, typically used as an argument to functions like 'in' or array functions."""

    def __init__(self, exprs: Sequence[Expr]):
        self.exprs: list[Expr] = list(exprs)

    def __eq__(self, other):
        if not isinstance(other, ListOfExprs):
            return False
        else:
            return other.exprs == self.exprs

    def __repr__(self):
        return f"{self.__class__.__name__}({self.exprs})"

    def _to_pb(self):
        return Value(array_value={"values": [e._to_pb() for e in self.exprs]})


class Function(Expr):
    """A base class for expressions that represent function calls."""

    def __init__(self, name: str, params: Sequence[Expr]):
        self.name = name
        self.params = list(params)

    def __eq__(self, other):
        if not isinstance(other, Function):
            return False
        else:
            return other.name == self.name and other.params == self.params

    def __repr__(self):
        return f"{self.__class__.__name__}({', '.join([repr(p) for p in self.params])})"

    def _to_pb(self):
        return Value(
            function_value={
                "name": self.name,
                "args": [p._to_pb() for p in self.params],
            }
        )

    def add(left: Expr | str, right: Expr | float) -> "Expr":
        """Creates an expression that adds two expressions together.

        Example:
            >>> Function.add("rating", 5)
            >>> Function.add(Field.of("quantity"), Field.of("reserve"))

        Args:
            left: The first expression or field path to add.
            right: The second expression or constant value to add.

        Returns:
            A new `Expr` representing the addition operation.
        """
        left_expr = Field.of(left) if isinstance(left, str) else left
        return Expr.add(left_expr, right)

    def subtract(left: Expr | str, right: Expr | float) -> "Expr":
        """Creates an expression that subtracts another expression or constant from this expression.

        Example:
            >>> Function.subtract("total", 20)
            >>> Function.subtract(Field.of("price"), Field.of("discount"))

        Args:
            left: The expression or field path to subtract from.
            right: The expression or constant value to subtract.

        Returns:
            A new `Expr` representing the subtraction operation.
        """
        left_expr = Field.of(left) if isinstance(left, str) else left
        return Expr.subtract(left_expr, right)

    def multiply(left: Expr | str, right: Expr | float) -> "Expr":
        """Creates an expression that multiplies this expression by another expression or constant.

        Example:
            >>> Function.multiply("value", 2)
            >>> Function.multiply(Field.of("quantity"), Field.of("price"))

        Args:
            left: The expression or field path to multiply.
            right: The expression or constant value to multiply by.

        Returns:
            A new `Expr` representing the multiplication operation.
        """
        left_expr = Field.of(left) if isinstance(left, str) else left
        return Expr.multiply(left_expr, right)

    def divide(left: Expr | str, right: Expr | float) -> "Expr":
        """Creates an expression that divides this expression by another expression or constant.

        Example:
            >>> Function.divide("value", 10)
            >>> Function.divide(Field.of("total"), Field.of("count"))

        Args:
            left: The expression or field path to be divided.
            right: The expression or constant value to divide by.

        Returns:
            A new `Expr` representing the division operation.
        """
        left_expr = Field.of(left) if isinstance(left, str) else left
        return Expr.divide(left_expr, right)

    def mod(left: Expr | str, right: Expr | float) -> "Expr":
        """Creates an expression that calculates the modulo (remainder) to another expression or constant.

        Example:
            >>> Function.mod("value", 5)
            >>> Function.mod(Field.of("value"), Field.of("divisor"))

        Args:
            left: The dividend expression or field path.
            right: The divisor expression or constant.

        Returns:
            A new `Expr` representing the modulo operation.
        """
        left_expr = Field.of(left) if isinstance(left, str) else left
        return Expr.mod(left_expr, right)

<<<<<<< HEAD
    def logical_maximum(left: Expr | str, right: Expr | CONSTANT_TYPE) -> "Expr":
=======
    def abs(expr: Expr | str) -> "Abs":
        """Creates an expression that calculates the absolute value of an expression.

        Example:
            >>> Function.abs("change")

        Args:
            expr: The expression or field path.

        Returns:
            A new `Expr` representing the absolute value.
        """
        expr_val = Field.of(expr) if isinstance(expr, str) else expr
        return Expr.abs(expr_val)

    def ceil(expr: Expr | str) -> "Ceil":
        """Creates an expression that calculates the ceiling of an expression.

        Example:
            >>> Function.ceil("value")

        Args:
            expr: The expression or field path.

        Returns:
            A new `Expr` representing the ceiling value.
        """
        expr_val = Field.of(expr) if isinstance(expr, str) else expr
        return Expr.ceil(expr_val)

    def exp(expr: Expr | str) -> "Exp":
        """Creates an expression that calculates the exponential of an expression.

        Example:
            >>> Function.exp("value")

        Args:
            expr: The expression or field path.

        Returns:
            A new `Expr` representing the exponential value.
        """
        expr_val = Field.of(expr) if isinstance(expr, str) else expr
        return Expr.exp(expr_val)

    def floor(expr: Expr | str) -> "Floor":
        """Creates an expression that calculates the floor of an expression.

        Example:
            >>> Function.floor("value")

        Args:
            expr: The expression or field path.

        Returns:
            A new `Expr` representing the floor value.
        """
        expr_val = Field.of(expr) if isinstance(expr, str) else expr
        return Expr.floor(expr_val)

    def ln(expr: Expr | str) -> "Ln":
        """Creates an expression that calculates the natural logarithm of an expression.

        Example:
            >>> Function.ln("value")

        Args:
            expr: The expression or field path.

        Returns:
            A new `Expr` representing the natural logarithm.
        """
        expr_val = Field.of(expr) if isinstance(expr, str) else expr
        return Expr.ln(expr_val)

    def log(expr: Expr | str, base: Expr | float) -> "Log":
        """Creates an expression that calculates the logarithm of an expression with a given base.

        Example:
            >>> Function.log("value", 2)

        Args:
            expr: The expression or field path.
            base: The base of the logarithm.

        Returns:
            A new `Expr` representing the logarithm.
        """
        expr_val = Field.of(expr) if isinstance(expr, str) else expr
        return Expr.log(expr_val, base)

    def pow(base: Expr | str, exponent: Expr | float) -> "Pow":
        """Creates an expression that calculates the base raised to the power of the exponent.

        Example:
            >>> Function.pow("base_val", 2)

        Args:
            base: The base expression or field path.
            exponent: The exponent.

        Returns:
            A new `Expr` representing the power operation.
        """
        base_val = Field.of(base) if isinstance(base, str) else base
        return Expr.pow(base_val, exponent)

    def round(expr: Expr | str) -> "Round":
        """Creates an expression that rounds an expression to the nearest integer.

        Example:
            >>> Function.round("value")

        Args:
            expr: The expression or field path.

        Returns:
            A new `Expr` representing the rounded value.
        """
        expr_val = Field.of(expr) if isinstance(expr, str) else expr
        return Expr.round(expr_val)

    def sqrt(expr: Expr | str) -> "Sqrt":
        """Creates an expression that calculates the square root of an expression.

        Example:
            >>> Function.sqrt("area")

        Args:
            expr: The expression or field path.

        Returns:
            A new `Expr` representing the square root.
        """
        expr_val = Field.of(expr) if isinstance(expr, str) else expr
        return Expr.sqrt(expr_val)

    def logical_max(left: Expr | str, right: Expr | CONSTANT_TYPE) -> "LogicalMax":
>>>>>>> 39af626e
        """Creates an expression that returns the larger value between this expression
        and another expression or constant, based on Firestore's value type ordering.

        Firestore's value type ordering is described here:
        https://cloud.google.com/firestore/docs/concepts/data-types#value_type_ordering

        Example:
            >>> Function.logical_maximum("value", 10)
            >>> Function.logical_maximum(Field.of("discount"), Field.of("cap"))

        Args:
            left: The expression or field path to compare.
            right: The other expression or constant value to compare with.

        Returns:
            A new `Expr` representing the logical max operation.
        """
        left_expr = Field.of(left) if isinstance(left, str) else left
        return Expr.logical_maximum(left_expr, right)

    def logical_minimum(left: Expr | str, right: Expr | CONSTANT_TYPE) -> "Expr":
        """Creates an expression that returns the smaller value between this expression
        and another expression or constant, based on Firestore's value type ordering.

        Firestore's value type ordering is described here:
        https://cloud.google.com/firestore/docs/concepts/data-types#value_type_ordering

        Example:
            >>> Function.logical_minimum("value", 10)
            >>> Function.logical_minimum(Field.of("discount"), Field.of("floor"))

        Args:
            left: The expression or field path to compare.
            right: The other expression or constant value to compare with.

        Returns:
            A new `Expr` representing the logical minimum operation.
        """
        left_expr = Field.of(left) if isinstance(left, str) else left
        return Expr.logical_minimum(left_expr, right)

    def equal(left: Expr | str, right: Expr | CONSTANT_TYPE) -> "BooleanExpr":
        """Creates an expression that checks if this expression is equal to another
        expression or constant value.

        Example:
            >>> Function.equal("city", "London")
            >>> Function.equal(Field.of("age"), 21)

        Args:
            left: The expression or field path to compare.
            right: The expression or constant value to compare for equality.

        Returns:
            A new `Expr` representing the equality comparison.
        """
        left_expr = Field.of(left) if isinstance(left, str) else left
        return Expr.equal(left_expr, right)

    def not_equal(left: Expr | str, right: Expr | CONSTANT_TYPE) -> "BooleanExpr":
        """Creates an expression that checks if this expression is not equal to another
        expression or constant value.

        Example:
            >>> Function.not_equal("country", "USA")
            >>> Function.not_equal(Field.of("status"), "completed")

        Args:
            left: The expression or field path to compare.
            right: The expression or constant value to compare for inequality.

        Returns:
            A new `Expr` representing the inequality comparison.
        """
        left_expr = Field.of(left) if isinstance(left, str) else left
        return Expr.not_equal(left_expr, right)

    def greater_than(left: Expr | str, right: Expr | CONSTANT_TYPE) -> "BooleanExpr":
        """Creates an expression that checks if this expression is greater than another
        expression or constant value.

        Example:
            >>> Function.greater_than("price", 100)
            >>> Function.greater_than(Field.of("age"), Field.of("limit"))

        Args:
            left: The expression or field path to compare.
            right: The expression or constant value to compare for greater than.

        Returns:
            A new `Expr` representing the greater than comparison.
        """
        left_expr = Field.of(left) if isinstance(left, str) else left
        return Expr.greater_than(left_expr, right)

    def greater_than_or_equal(left: Expr | str, right: Expr | CONSTANT_TYPE) -> "BooleanExpr":
        """Creates an expression that checks if this expression is greater than or equal
        to another expression or constant value.

        Example:
            >>> Function.greater_than_or_equal("score", 80)
            >>> Function.greater_than_or_equal(Field.of("quantity"), Field.of('requirement').add(1))

        Args:
            left: The expression or field path to compare.
            right: The expression or constant value to compare for greater than or equal to.

        Returns:
            A new `Expr` representing the greater than or equal to comparison.
        """
        left_expr = Field.of(left) if isinstance(left, str) else left
        return Expr.greater_than_or_equal(left_expr, right)

    def less_than(left: Expr | str, right: Expr | CONSTANT_TYPE) -> "BooleanExpr":
        """Creates an expression that checks if this expression is less than another
        expression or constant value.

        Example:
            >>> Function.less_than("price", 50)
            >>> Function.less_than(Field.of("age"), Field.of('limit'))

        Args:
            left: The expression or field path to compare.
            right: The expression or constant value to compare for less than.

        Returns:
            A new `Expr` representing the less than comparison.
        """
        left_expr = Field.of(left) if isinstance(left, str) else left
        return Expr.less_than(left_expr, right)

    def less_than_or_equal(left: Expr | str, right: Expr | CONSTANT_TYPE) -> "BooleanExpr":
        """Creates an expression that checks if this expression is less than or equal to
        another expression or constant value.

        Example:
            >>> Function.less_than_or_equal("score", 70)
            >>> Function.less_than_or_equal(Field.of("quantity"), Constant.of(20))

        Args:
            left: The expression or field path to compare.
            right: The expression or constant value to compare for less than or equal to.

        Returns:
            A new `Expr` representing the less than or equal to comparison.
        """
        left_expr = Field.of(left) if isinstance(left, str) else left
        return Expr.less_than_or_equal(left_expr, right)

<<<<<<< HEAD
    def in_any(left: Expr | str, array: List[Expr | CONSTANT_TYPE]) -> "BooleanExpr":
=======
    def in_any(left: Expr | str, array: Sequence[Expr | CONSTANT_TYPE]) -> "In":
>>>>>>> 39af626e
        """Creates an expression that checks if this expression is equal to any of the
        provided values or expressions.

        Example:
            >>> Function.in_any("category", ["Electronics", "Apparel"])
            >>> Function.in_any(Field.of("category"), ["Electronics", Field.of("primaryType")])

        Args:
            left: The expression or field path to compare.
            array: The values or expressions to check against.

        Returns:
            A new `Expr` representing the 'IN' comparison.
        """
        left_expr = Field.of(left) if isinstance(left, str) else left
        return Expr.in_any(left_expr, array)

<<<<<<< HEAD
    def not_in_any(left: Expr | str, array: List[Expr | CONSTANT_TYPE]) -> "BooleanExpr":
=======
    def not_in_any(left: Expr | str, array: Sequence[Expr | CONSTANT_TYPE]) -> "Not":
>>>>>>> 39af626e
        """Creates an expression that checks if this expression is not equal to any of the
        provided values or expressions.

        Example:
            >>> Function.not_in_any("status", ["pending", "cancelled"])

        Args:
            left: The expression or field path to compare.
            array: The values or expressions to check against.

        Returns:
            A new `Expr` representing the 'NOT IN' comparison.
        """
        left_expr = Field.of(left) if isinstance(left, str) else left
        return Expr.not_in_any(left_expr, array)

    def array_contains(
        array: Expr | str, element: Expr | CONSTANT_TYPE
    ) -> "BooleanExpr":
        """Creates an expression that checks if an array contains a specific element or value.

        Example:
            >>> Function.array_contains("colors", "red")
            >>> Function.array_contains(Field.of("sizes"), Field.of("selectedSize"))

        Args:
            array: The array expression or field path to check.
            element: The element (expression or constant) to search for in the array.

        Returns:
            A new `Expr` representing the 'array_contains' comparison.
        """
        array_expr = Field.of(array) if isinstance(array, str) else array
        return Expr.array_contains(array_expr, element)

    def array_contains_all(
<<<<<<< HEAD
        array: Expr | str, elements: List[Expr | CONSTANT_TYPE]
    ) -> "BooleanExpr":
=======
        array: Expr | str, elements: Sequence[Expr | CONSTANT_TYPE]
    ) -> "ArrayContainsAll":
>>>>>>> 39af626e
        """Creates an expression that checks if an array contains all the specified elements.

        Example:
            >>> Function.array_contains_all("tags", ["news", "sports"])
            >>> Function.array_contains_all(Field.of("tags"), [Field.of("tag1"), "tag2"])

        Args:
            array: The array expression or field path to check.
            elements: The list of elements (expressions or constants) to check for in the array.

        Returns:
            A new `Expr` representing the 'array_contains_all' comparison.
        """
        array_expr = Field.of(array) if isinstance(array, str) else array
        return Expr.array_contains_all(array_expr, elements)

    def array_contains_any(
<<<<<<< HEAD
        array: Expr | str, elements: List[Expr | CONSTANT_TYPE]
    ) -> "BooleanExpr":
=======
        array: Expr | str, elements: Sequence[Expr | CONSTANT_TYPE]
    ) -> "ArrayContainsAny":
>>>>>>> 39af626e
        """Creates an expression that checks if an array contains any of the specified elements.

        Example:
            >>> Function.array_contains_any("groups", ["admin", "editor"])
            >>> Function.array_contains_any(Field.of("categories"), [Field.of("cate1"), Field.of("cate2")])

        Args:
            array: The array expression or field path to check.
            elements: The list of elements (expressions or constants) to check for in the array.

        Returns:
            A new `Expr` representing the 'array_contains_any' comparison.
        """
        array_expr = Field.of(array) if isinstance(array, str) else array
        return Expr.array_contains_any(array_expr, elements)

    def array_length(array: Expr | str) -> "Expr":
        """Creates an expression that calculates the length of an array.

        Example:
            >>> Function.array_length("cart")

        Returns:
            A new `Expr` representing the length of the array.
        """
        array_expr = Field.of(array) if isinstance(array, str) else array
        return Expr.array_length(array_expr)

    def array_reverse(array: Expr | str) -> "Expr":
        """Creates an expression that returns the reversed content of an array.

        Example:
            >>> Function.array_reverse("preferences")

        Returns:
            A new `Expr` representing the reversed array.
        """
        array_expr = Field.of(array) if isinstance(array, str) else array
        return Expr.array_reverse(array_expr)

    def is_nan(expr: Expr | str) -> "BooleanExpr":
        """Creates an expression that checks if this expression evaluates to 'NaN' (Not a Number).

        Example:
            >>> Function.is_nan("measurement")

        Returns:
            A new `Expr` representing the 'isNaN' check.
        """
        expr_val = Field.of(expr) if isinstance(expr, str) else expr
        return Expr.is_nan(expr_val)

    def exists(expr: Expr | str) -> "BooleanExpr":
        """Creates an expression that checks if a field exists in the document.

        Example:
            >>> Function.exists("phoneNumber")

        Returns:
            A new `Expr` representing the 'exists' check.
        """
        expr_val = Field.of(expr) if isinstance(expr, str) else expr
        return Expr.exists(expr_val)

    def sum(expr: Expr | str) -> "Expr":
        """Creates an aggregation that calculates the sum of a numeric field across multiple stage inputs.

        Example:
            >>> Function.sum("orderAmount")

        Returns:
            A new `AggregateFunction` representing the 'sum' aggregation.
        """
        expr_val = Field.of(expr) if isinstance(expr, str) else expr
        return Expr.sum(expr_val)

    def average(expr: Expr | str) -> "Expr":
        """Creates an aggregation that calculates the average (mean) of a numeric field across multiple
        stage inputs.

        Example:
            >>> Function.average("age")

        Returns:
            A new `AggregateFunction` representing the 'average' aggregation.
        """
        expr_val = Field.of(expr) if isinstance(expr, str) else expr
        return Expr.average(expr_val)

    def count(expr: Expr | str | None = None) -> "Expr":
        """Creates an aggregation that counts the number of stage inputs with valid evaluations of the
        expression or field. If no expression is provided, it counts all inputs.

        Example:
            >>> Function.count("productId")
            >>> Function.count()

        Returns:
            A new `AggregateFunction` representing the 'count' aggregation.
        """
        if expr is None:
            return Count()
        expr_val = Field.of(expr) if isinstance(expr, str) else expr
        return Expr.count(expr_val)

    def minimum(expr: Expr | str) -> "Expr":
        """Creates an aggregation that finds the minimum value of a field across multiple stage inputs.

        Example:
            >>> Function.minimum("price")

        Returns:
            A new `AggregateFunction` representing the 'minimum' aggregation.
        """
        expr_val = Field.of(expr) if isinstance(expr, str) else expr
        return Expr.minimum(expr_val)

    def maxiumum(expr: Expr | str) -> "Expr":
        """Creates an aggregation that finds the maximum value of a field across multiple stage inputs.

        Example:
            >>> Function.maxiumum("score")

        Returns:
            A new `AggregateFunction` representing the 'maximum' aggregation.
        """
        expr_val = Field.of(expr) if isinstance(expr, str) else expr
        return Expr.maxiumum(expr_val)

    def char_length(expr: Expr | str) -> "Expr":
        """Creates an expression that calculates the character length of a string.

        Example:
            >>> Function.char_length("name")

        Returns:
            A new `Expr` representing the length of the string.
        """
        expr_val = Field.of(expr) if isinstance(expr, str) else expr
        return Expr.char_length(expr_val)

    def byte_length(expr: Expr | str) -> "Expr":
        """Creates an expression that calculates the byte length of a string in its UTF-8 form.

        Example:
            >>> Function.byte_length("name")

        Returns:
            A new `Expr` representing the byte length of the string.
        """
        expr_val = Field.of(expr) if isinstance(expr, str) else expr
        return Expr.byte_length(expr_val)

    def like(expr: Expr | str, pattern: Expr | str) -> "BooleanExpr":
        """Creates an expression that performs a case-sensitive string comparison.

        Example:
            >>> Function.like("title", "%guide%")
            >>> Function.like(Field.of("title"), Field.of("pattern"))

        Args:
            expr: The expression or field path to perform the comparison on.
            pattern: The pattern (string or expression) to search for. You can use "%" as a wildcard character.

        Returns:
            A new `Expr` representing the 'like' comparison.
        """
        expr_val = Field.of(expr) if isinstance(expr, str) else expr
        return Expr.like(expr_val, pattern)

    def regex_contains(expr: Expr | str, regex: Expr | str) -> "BooleanExpr":
        """Creates an expression that checks if a string contains a specified regular expression as a
        substring.

        Example:
            >>> Function.regex_contains("description", "(?i)example")
            >>> Function.regex_contains(Field.of("description"), Field.of("regex"))

        Args:
            expr: The expression or field path to perform the comparison on.
            regex: The regular expression (string or expression) to use for the search.

        Returns:
            A new `Expr` representing the 'contains' comparison.
        """
        expr_val = Field.of(expr) if isinstance(expr, str) else expr
        return Expr.regex_contains(expr_val, regex)

    def regex_matches(expr: Expr | str, regex: Expr | str) -> "BooleanExpr":
        """Creates an expression that checks if a string matches a specified regular expression.

        Example:
            >>> # Check if the 'email' field matches a valid email pattern
            >>> Function.regex_matches("email", "[A-Za-z0-9._%+-]+@[A-Za-z0-9.-]+\\.[A-Za-z]{2,}")
            >>> Function.regex_matches(Field.of("email"), Field.of("regex"))

        Args:
            expr: The expression or field path to match against.
            regex: The regular expression (string or expression) to use for the match.

        Returns:
            A new `Expr` representing the regular expression match.
        """
        expr_val = Field.of(expr) if isinstance(expr, str) else expr
        return Expr.regex_matches(expr_val, regex)

    def string_contains(expr: Expr | str, substring: Expr | str) -> "BooleanExpr":
        """Creates an expression that checks if this string expression contains a specified substring.

        Example:
            >>> Function.string_contains("description", "example")
            >>> Function.string_contains(Field.of("description"), Field.of("keyword"))

        Args:
            expr: The expression or field path to perform the comparison on.
            substring: The substring (string or expression) to use for the search.

        Returns:
            A new `Expr` representing the 'contains' comparison.
        """
        expr_val = Field.of(expr) if isinstance(expr, str) else expr
        return Expr.string_contains(expr_val, substring)

    def starts_with(expr: Expr | str, prefix: Expr | str) -> "BooleanExpr":
        """Creates an expression that checks if a string starts with a given prefix.

        Example:
            >>> Function.starts_with("name", "Mr.")
            >>> Function.starts_with(Field.of("fullName"), Field.of("firstName"))

        Args:
            expr: The expression or field path to check.
            prefix: The prefix (string or expression) to check for.

        Returns:
            A new `Expr` representing the 'starts with' comparison.
        """
        expr_val = Field.of(expr) if isinstance(expr, str) else expr
        return Expr.starts_with(expr_val, prefix)

    def ends_with(expr: Expr | str, postfix: Expr | str) -> "BooleanExpr":
        """Creates an expression that checks if a string ends with a given postfix.

        Example:
            >>> Function.ends_with("filename", ".txt")
            >>> Function.ends_with(Field.of("url"), Field.of("extension"))

        Args:
            expr: The expression or field path to check.
            postfix: The postfix (string or expression) to check for.

        Returns:
            A new `Expr` representing the 'ends with' comparison.
        """
        expr_val = Field.of(expr) if isinstance(expr, str) else expr
        return Expr.ends_with(expr_val, postfix)

    def string_concat(first: Expr | str, *elements: Expr | CONSTANT_TYPE) -> "Expr":
        """Creates an expression that concatenates string expressions, fields or constants together.

        Example:
            >>> Function.string_concat("firstName", " ", Field.of("lastName"))

        Args:
            first: The first expression or field path to concatenate.
            *elements: The expressions or constants (typically strings) to concatenate.

        Returns:
            A new `Expr` representing the concatenated string.
        """
        first_expr = Field.of(first) if isinstance(first, str) else first
        return Expr.string_concat(first_expr, *elements)

    def map_get(map_expr: Expr | str, key: str) -> "Expr":
        """Accesses a value from a map (object) field using the provided key.

        Example:
            >>> Function.map_get("address", "city")

        Args:
            map_expr: The expression or field path of the map.
            key: The key to access in the map.

        Returns:
            A new `Expr` representing the value associated with the given key in the map.
        """
        map_val = Field.of(map_expr) if isinstance(map_expr, str) else map_expr
        return Expr.map_get(map_val, key)

    def vector_length(vector_expr: Expr | str) -> "Expr":
        """Creates an expression that calculates the length (dimension) of a Firestore Vector.

        Example:
            >>> Function.vector_length("embedding")

        Returns:
            A new `Expr` representing the length of the vector.
        """
        vector_val = (
            Field.of(vector_expr) if isinstance(vector_expr, str) else vector_expr
        )
        return Expr.vector_length(vector_val)

    def timestamp_to_unix_micros(timestamp_expr: Expr | str) -> "Expr":
        """Creates an expression that converts a timestamp to the number of microseconds since the epoch
        (1970-01-01 00:00:00 UTC).

        Truncates higher levels of precision by rounding down to the beginning of the microsecond.

        Example:
            >>> Function.timestamp_to_unix_micros("timestamp")

        Returns:
            A new `Expr` representing the number of microseconds since the epoch.
        """
        timestamp_val = (
            Field.of(timestamp_expr)
            if isinstance(timestamp_expr, str)
            else timestamp_expr
        )
        return Expr.timestamp_to_unix_micros(timestamp_val)

    def unix_micros_to_timestamp(micros_expr: Expr | str) -> "Expr":
        """Creates an expression that converts a number of microseconds since the epoch (1970-01-01
        00:00:00 UTC) to a timestamp.

        Example:
            >>> Function.unix_micros_to_timestamp("microseconds")

        Returns:
            A new `Expr` representing the timestamp.
        """
        micros_val = (
            Field.of(micros_expr) if isinstance(micros_expr, str) else micros_expr
        )
        return Expr.unix_micros_to_timestamp(micros_val)

    def timestamp_to_unix_millis(timestamp_expr: Expr | str) -> "Expr":
        """Creates an expression that converts a timestamp to the number of milliseconds since the epoch
        (1970-01-01 00:00:00 UTC).

        Truncates higher levels of precision by rounding down to the beginning of the millisecond.

        Example:
            >>> Function.timestamp_to_unix_millis("timestamp")

        Returns:
            A new `Expr` representing the number of milliseconds since the epoch.
        """
        timestamp_val = (
            Field.of(timestamp_expr)
            if isinstance(timestamp_expr, str)
            else timestamp_expr
        )
        return Expr.timestamp_to_unix_millis(timestamp_val)

    def unix_millis_to_timestamp(millis_expr: Expr | str) -> "Expr":
        """Creates an expression that converts a number of milliseconds since the epoch (1970-01-01
        00:00:00 UTC) to a timestamp.

        Example:
            >>> Function.unix_millis_to_timestamp("milliseconds")

        Returns:
            A new `Expr` representing the timestamp.
        """
        millis_val = (
            Field.of(millis_expr) if isinstance(millis_expr, str) else millis_expr
        )
        return Expr.unix_millis_to_timestamp(millis_val)

    def timestamp_to_unix_seconds(
        timestamp_expr: Expr | str,
    ) -> "Expr":
        """Creates an expression that converts a timestamp to the number of seconds since the epoch
        (1970-01-01 00:00:00 UTC).

        Truncates higher levels of precision by rounding down to the beginning of the second.

        Example:
            >>> Function.timestamp_to_unix_seconds("timestamp")

        Returns:
            A new `Expr` representing the number of seconds since the epoch.
        """
        timestamp_val = (
            Field.of(timestamp_expr)
            if isinstance(timestamp_expr, str)
            else timestamp_expr
        )
        return Expr.timestamp_to_unix_seconds(timestamp_val)

    def unix_seconds_to_timestamp(seconds_expr: Expr | str) -> "Expr":
        """Creates an expression that converts a number of seconds since the epoch (1970-01-01 00:00:00
        UTC) to a timestamp.

        Example:
            >>> Function.unix_seconds_to_timestamp("seconds")

        Returns:
            A new `Expr` representing the timestamp.
        """
        seconds_val = (
            Field.of(seconds_expr) if isinstance(seconds_expr, str) else seconds_expr
        )
        return Expr.unix_seconds_to_timestamp(seconds_val)

    def timestamp_add(
        timestamp: Expr | str, unit: Expr | str, amount: Expr | float
    ) -> "Expr":
        """Creates an expression that adds a specified amount of time to this timestamp expression.

        Example:
            >>> Function.timestamp_add("timestamp", "day", 1.5)
            >>> Function.timestamp_add(Field.of("timestamp"), Field.of("unit"), Field.of("amount"))

        Args:
            timestamp: The expression or field path of the timestamp.
            unit: The expression or string evaluating to the unit of time to add, must be one of
                  'microsecond', 'millisecond', 'second', 'minute', 'hour', 'day'.
            amount: The expression or float representing the amount of time to add.

        Returns:
            A new `Expr` representing the resulting timestamp.
        """
        timestamp_expr = (
            Field.of(timestamp) if isinstance(timestamp, str) else timestamp
        )
        return Expr.timestamp_add(timestamp_expr, unit, amount)

    def timestamp_sub(
        timestamp: Expr | str, unit: Expr | str, amount: Expr | float
    ) -> "Expr":
        """Creates an expression that subtracts a specified amount of time from this timestamp expression.

        Example:
            >>> Function.timestamp_sub("timestamp", "hour", 2.5)
            >>> Function.timestamp_sub(Field.of("timestamp"), Field.of("unit"), Field.of("amount"))

        Args:
            timestamp: The expression or field path of the timestamp.
            unit: The expression or string evaluating to the unit of time to subtract, must be one of
                  'microsecond', 'millisecond', 'second', 'minute', 'hour', 'day'.
            amount: The expression or float representing the amount of time to subtract.

        Returns:
            A new `Expr` representing the resulting timestamp.
        """
        timestamp_expr = (
            Field.of(timestamp) if isinstance(timestamp, str) else timestamp
        )
        return Expr.timestamp_sub(timestamp_expr, unit, amount)


class Divide(Function):
    """Represents the division function."""

    def __init__(self, left: Expr, right: Expr):
        super().__init__("divide", [left, right])


class DotProduct(Function):
    """Represents the vector dot product function."""

    def __init__(self, vector1: Expr, vector2: Expr):
        super().__init__("dot_product", [vector1, vector2])


class EuclideanDistance(Function):
    """Represents the vector Euclidean distance function."""

    def __init__(self, vector1: Expr, vector2: Expr):
        super().__init__("euclidean_distance", [vector1, vector2])


class LogicalMaximum(Function):
    """Represents the logical maximum function based on Firestore type ordering."""

    def __init__(self, left: Expr, right: Expr):
        super().__init__("logical_maximum", [left, right])


class LogicalMinimum(Function):
    """Represents the logical minimum function based on Firestore type ordering."""

    def __init__(self, left: Expr, right: Expr):
        super().__init__("logical_minimum", [left, right])


class MapGet(Function):
    """Represents accessing a value within a map by key."""

    def __init__(self, map_: Expr, key: Constant[str]):
        super().__init__("map_get", [map_, key])


class Mod(Function):
    """Represents the modulo function."""

    def __init__(self, left: Expr, right: Expr):
        super().__init__("mod", [left, right])


class Multiply(Function):
    """Represents the multiplication function."""

    def __init__(self, left: Expr, right: Expr):
        super().__init__("multiply", [left, right])


class Parent(Function):
    """Represents getting the parent document reference."""

    def __init__(self, value: Expr):
        super().__init__("parent", [value])


class ReplaceAll(Function):
    """Represents replacing all occurrences of a substring."""

    def __init__(self, value: Expr, pattern: Expr, replacement: Expr):
        super().__init__("replace_all", [value, pattern, replacement])


class ReplaceFirst(Function):
    """Represents replacing the first occurrence of a substring."""

    def __init__(self, value: Expr, pattern: Expr, replacement: Expr):
        super().__init__("replace_first", [value, pattern, replacement])


class Reverse(Function):
    """Represents reversing a string."""

    def __init__(self, expr: Expr):
        super().__init__("reverse", [expr])


class StringConcat(Function):
    """Represents concatenating multiple strings."""

    def __init__(self, *exprs: Expr):
        super().__init__("string_concat", exprs)


class Subtract(Function):
    """Represents the subtraction function."""

    def __init__(self, left: Expr, right: Expr):
        super().__init__("subtract", [left, right])


class TimestampAdd(Function):
    """Represents adding a duration to a timestamp."""

    def __init__(self, timestamp: Expr, unit: Expr, amount: Expr):
        super().__init__("timestamp_add", [timestamp, unit, amount])

class Abs(Function):
    """Represents the absolute value function."""

    def __init__(self, value: Expr):
        super().__init__("abs", [value])


class Ceil(Function):
    """Represents the ceiling function."""

    def __init__(self, value: Expr):
        super().__init__("ceil", [value])


class Exp(Function):
    """Represents the exponential function."""

    def __init__(self, value: Expr):
        super().__init__("exp", [value])


class Floor(Function):
    """Represents the floor function."""

    def __init__(self, value: Expr):
        super().__init__("floor", [value])


class Ln(Function):
    """Represents the natural logarithm function."""

    def __init__(self, value: Expr):
        super().__init__("ln", [value])


class Log(Function):
    """Represents the logarithm function."""

    def __init__(self, value: Expr, base: Expr):
        super().__init__("log", [value, base])


class Pow(Function):
    """Represents the power function."""

    def __init__(self, base: Expr, exponent: Expr):
        super().__init__("pow", [base, exponent])


class Round(Function):
    """Represents the round function."""

    def __init__(self, value: Expr):
        super().__init__("round", [value])


class Sqrt(Function):
    """Represents the square root function."""

    def __init__(self, value: Expr):
        super().__init__("sqrt", [value])


class TimestampSubtract(Function):
    """Represents subtracting a duration from a timestamp."""

    def __init__(self, timestamp: Expr, unit: Expr, amount: Expr):
        super().__init__("timestamp_subtract", [timestamp, unit, amount])


class TimestampToUnixMicros(Function):
    """Represents converting a timestamp to microseconds since epoch."""

    def __init__(self, input: Expr):
        super().__init__("timestamp_to_unix_micros", [input])


class TimestampToUnixMillis(Function):
    """Represents converting a timestamp to milliseconds since epoch."""

    def __init__(self, input: Expr):
        super().__init__("timestamp_to_unix_millis", [input])


class TimestampToUnixSeconds(Function):
    """Represents converting a timestamp to seconds since epoch."""

    def __init__(self, input: Expr):
        super().__init__("timestamp_to_unix_seconds", [input])


class ToLower(Function):
    """Represents converting a string to lowercase."""

    def __init__(self, value: Expr):
        super().__init__("to_lower", [value])


class ToUpper(Function):
    """Represents converting a string to uppercase."""

    def __init__(self, value: Expr):
        super().__init__("to_upper", [value])


class Trim(Function):
    """Represents trimming whitespace from a string."""

    def __init__(self, expr: Expr):
        super().__init__("trim", [expr])


class UnixMicrosToTimestamp(Function):
    """Represents converting microseconds since epoch to a timestamp."""

    def __init__(self, input: Expr):
        super().__init__("unix_micros_to_timestamp", [input])


class UnixMillisToTimestamp(Function):
    """Represents converting milliseconds since epoch to a timestamp."""

    def __init__(self, input: Expr):
        super().__init__("unix_millis_to_timestamp", [input])


class UnixSecondsToTimestamp(Function):
    """Represents converting seconds since epoch to a timestamp."""

    def __init__(self, input: Expr):
        super().__init__("unix_seconds_to_timestamp", [input])


class VectorLength(Function):
    """Represents getting the length (dimension) of a vector."""

    def __init__(self, array: Expr):
        super().__init__("vector_length", [array])


class Add(Function):
    """Represents the addition function."""

    def __init__(self, left: Expr, right: Expr):
        super().__init__("add", [left, right])


class ArrayConcat(Function):
    """Represents concatenating multiple arrays."""

    def __init__(self, array: Expr, rest: List[Expr]):
        super().__init__("array_concat", [array] + rest)


class ArrayElement(Function):
    """Represents accessing an element within an array"""

    def __init__(self):
        super().__init__("array_element", [])


class ArrayFilter(Function):
    """Represents filtering elements from an array based on a condition."""

    def __init__(self, array: Expr, filter: "BooleanExpr"):
        super().__init__("array_filter", [array, filter])


class ArrayLength(Function):
    """Represents getting the length of an array."""

    def __init__(self, array: Expr):
        super().__init__("array_length", [array])


class ArrayReverse(Function):
    """Represents reversing the elements of an array."""

    def __init__(self, array: Expr):
        super().__init__("array_reverse", [array])


class ArrayTransform(Function):
    """Represents applying a transformation function to each element of an array."""

    def __init__(self, array: Expr, transform: Function):
        super().__init__("array_transform", [array, transform])


class ByteLength(Function):
    """Represents getting the byte length of a string (UTF-8)."""

    def __init__(self, expr: Expr):
        super().__init__("byte_length", [expr])


class CharLength(Function):
    """Represents getting the character length of a string."""

    def __init__(self, expr: Expr):
        super().__init__("char_length", [expr])


class CollectionId(Function):
    """Represents getting the collection ID from a document reference."""

    def __init__(self, value: Expr):
        super().__init__("collection_id", [value])


class CosineDistance(Function):
    """Represents the vector cosine distance function."""

    def __init__(self, vector1: Expr, vector2: Expr):
        super().__init__("cosine_distance", [vector1, vector2])


class AggregateFunction(Function):
    """A base class for aggregation functions that operate across multiple inputs."""

    def as_(self, alias: str) -> "AliasedAggregate":
        """Assigns an alias to this expression.

        Aliases are useful for renaming fields in the output of a stage or for giving meaningful
        names to calculated values.

        Args:
            alias: The alias to assign to this expression.

        Returns: A new AliasedAggregate that wraps this expression and associates it with the
            provided alias.
        """
        return AliasedAggregate(self, alias)



class Max(AggregateFunction):
    """Represents the maximum aggregation function."""

    def __init__(self, value: Expr):
        super().__init__("maximum", [value])


class Min(AggregateFunction):
    """Represents the minimum aggregation function."""

    def __init__(self, value: Expr):
        super().__init__("minimum", [value])


class Sum(AggregateFunction):
    """Represents the sum aggregation function."""

    def __init__(self, value: Expr):
        super().__init__("sum", [value])


class Average(AggregateFunction):
    """Represents the average aggregation function."""

    def __init__(self, value: Expr):
        super().__init__("avg", [value])


class Count(AggregateFunction):
    """Represents an aggregation that counts the total number of inputs."""

    def __init__(self, value: Expr | None = None):
        super().__init__("count", [value] if value else [])


class Selectable(Expr):
    """Base class for expressions that can be selected or aliased in projection stages."""

    def __eq__(self, other):
        if not isinstance(other, type(self)):
            return False
        else:
            return other._to_map() == self._to_map()

    @abstractmethod
    def _to_map(self) -> tuple[str, Value]:
        """
        Returns a str: Value representation of the Selectable
        """
        raise NotImplementedError

    @classmethod
    def _value_from_selectables(cls, *selectables: Selectable) -> Value:
        """
        Returns a Value representing a map of Selectables
        """
        return Value(
            map_value={
                "fields": {m[0]: m[1] for m in [s._to_map() for s in selectables]}
            }
        )

    @staticmethod
    def _to_value(field_list: Sequence[Selectable]) -> Value:
        return Value(
            map_value={
                "fields": {m[0]: m[1] for m in [f._to_map() for f in field_list]}
            }
        )


T = TypeVar("T", bound=Expr)


class AliasedExpr(Selectable, Generic[T]):
    """Wraps an expression with an alias."""

    def __init__(self, expr: T, alias: str):
        self.expr = expr
        self.alias = alias

    def _to_map(self):
        return self.alias, self.expr._to_pb()

    def __repr__(self):
        return f"{self.expr}.as_('{self.alias}')"

    def _to_pb(self):
        return Value(map_value={"fields": {self.alias: self.expr._to_pb()}})


class AliasedAggregate:
    """Wraps an aggregate with an alias"""

    def __init__(self, expr: AggregateFunction, alias: str):
        self.expr = expr
        self.alias = alias

    def _to_map(self):
        return self.alias, self.expr._to_pb()

    def __repr__(self):
        return f"{self.expr}.as_('{self.alias}')"

    def _to_pb(self):
        return Value(map_value={"fields": {self.alias: self.expr._to_pb()}})


class Field(Selectable):
    """Represents a reference to a field within a document."""

    DOCUMENT_ID = "__name__"

    def __init__(self, path: str):
        """Initializes a Field reference.

        Args:
            path: The dot-separated path to the field (e.g., "address.city").
                  Use Field.DOCUMENT_ID for the document ID.
        """
        self.path = path

    @staticmethod
    def of(path: str):
        """Creates a Field reference.

        Args:
            path: The dot-separated path to the field (e.g., "address.city").
                  Use Field.DOCUMENT_ID for the document ID.

        Returns:
            A new Field instance.
        """
        return Field(path)

    def _to_map(self):
        return self.path, self._to_pb()

    def __repr__(self):
        return f"Field.of({self.path!r})"

    def _to_pb(self):
        return Value(field_reference_value=self.path)


class BooleanExpr(Function):
    """Filters the given data in some way."""

    def __init__(
        self,
        *args,
        use_infix_repr: bool = True,
        infix_name_override: str | None = None,
        **kwargs,
    ):
        self._use_infix_repr = use_infix_repr
        self._infix_name_override = infix_name_override
        super().__init__(*args, **kwargs)

    def __repr__(self):
        """
        Most BooleanExprs can be triggered infix. Eg: Field.of('age').gte(18).

        Display them this way in the repr string where possible
        """
        if self._use_infix_repr:
            infix_name = self._infix_name_override or self.name
            if len(self.params) == 1:
                return f"{self.params[0]!r}.{infix_name}()"
            elif len(self.params) == 2:
                return f"{self.params[0]!r}.{infix_name}({self.params[1]!r})"
        return super().__repr__()

    @staticmethod
    def _from_query_filter_pb(filter_pb, client):
        if isinstance(filter_pb, Query_pb.CompositeFilter):
            sub_filters = [
                BooleanExpr._from_query_filter_pb(f, client)
                for f in filter_pb.filters
            ]
            if filter_pb.op == Query_pb.CompositeFilter.Operator.OR:
                return Or(*sub_filters)
            elif filter_pb.op == Query_pb.CompositeFilter.Operator.AND:
                return And(*sub_filters)
            else:
                raise TypeError(
                    f"Unexpected CompositeFilter operator type: {filter_pb.op}"
                )
        elif isinstance(filter_pb, Query_pb.UnaryFilter):
            field = Field.of(filter_pb.field.field_path)
            if filter_pb.op == Query_pb.UnaryFilter.Operator.IS_NAN:
                return And(field.exists(), field.is_nan())
            elif filter_pb.op == Query_pb.UnaryFilter.Operator.IS_NOT_NAN:
                return And(field.exists(), Not(field.is_nan()))
            elif filter_pb.op == Query_pb.UnaryFilter.Operator.IS_NULL:
                return And(field.exists(), field.eq(None))
            elif filter_pb.op == Query_pb.UnaryFilter.Operator.IS_NOT_NULL:
                return And(field.exists(), Not(field.eq(None)))
            else:
                raise TypeError(f"Unexpected UnaryFilter operator type: {filter_pb.op}")
        elif isinstance(filter_pb, Query_pb.FieldFilter):
            field = Field.of(filter_pb.field.field_path)
            value = decode_value(filter_pb.value, client)
            if filter_pb.op == Query_pb.FieldFilter.Operator.LESS_THAN:
                return And(field.exists(), field.lt(value))
            elif filter_pb.op == Query_pb.FieldFilter.Operator.LESS_THAN_OR_EQUAL:
                return And(field.exists(), field.lte(value))
            elif filter_pb.op == Query_pb.FieldFilter.Operator.GREATER_THAN:
                return And(field.exists(), field.gt(value))
            elif filter_pb.op == Query_pb.FieldFilter.Operator.GREATER_THAN_OR_EQUAL:
                return And(field.exists(), field.gte(value))
            elif filter_pb.op == Query_pb.FieldFilter.Operator.EQUAL:
                return And(field.exists(), field.eq(value))
            elif filter_pb.op == Query_pb.FieldFilter.Operator.NOT_EQUAL:
                return And(field.exists(), field.neq(value))
            if filter_pb.op == Query_pb.FieldFilter.Operator.ARRAY_CONTAINS:
                return And(field.exists(), field.array_contains(value))
            elif filter_pb.op == Query_pb.FieldFilter.Operator.ARRAY_CONTAINS_ANY:
                return And(field.exists(), field.array_contains_any(value))
            elif filter_pb.op == Query_pb.FieldFilter.Operator.IN:
                return And(field.exists(), field.in_any(value))
            elif filter_pb.op == Query_pb.FieldFilter.Operator.NOT_IN:
                return And(field.exists(), field.not_in_any(value))
            else:
                raise TypeError(f"Unexpected FieldFilter operator type: {filter_pb.op}")
        elif isinstance(filter_pb, Query_pb.Filter):
            # unwrap oneof
            f = (
                filter_pb.composite_filter
                or filter_pb.field_filter
                or filter_pb.unary_filter
            )
            return BooleanExpr._from_query_filter_pb(f, client)
        else:
            raise TypeError(f"Unexpected filter type: {type(filter_pb)}")


class And(BooleanExpr):
    def __init__(self, *conditions: "BooleanExpr"):
        super().__init__("and", conditions, use_infix_repr=False)


class ArrayContains(BooleanExpr):
    def __init__(self, array: Expr, element: Expr):
        super().__init__("array_contains", [array, element])


class ArrayContainsAll(BooleanExpr):
    """Represents checking if an array contains all specified elements."""

    def __init__(self, array: Expr, elements: Sequence[Expr]):
        super().__init__("array_contains_all", [array, ListOfExprs(elements)])


class ArrayContainsAny(BooleanExpr):
    """Represents checking if an array contains any of the specified elements."""

    def __init__(self, array: Expr, elements: Sequence[Expr]):
        super().__init__("array_contains_any", [array, ListOfExprs(elements)])


class EndsWith(BooleanExpr):
    """Represents checking if a string ends with a specific postfix."""

    def __init__(self, expr: Expr, postfix: Expr):
        super().__init__("ends_with", [expr, postfix])


class Equal(BooleanExpr):
    """Represents the equality comparison."""

    def __init__(self, left: Expr, right: Expr):
        super().__init__("eq", [left, right])


class Exists(BooleanExpr):
    """Represents checking if a field exists."""

    def __init__(self, expr: Expr):
        super().__init__("exists", [expr])


class GreaterThan(BooleanExpr):
    """Represents the greater than comparison."""

    def __init__(self, left: Expr, right: Expr):
        super().__init__("greater_than", [left, right])


class GreaterThanOrEqual(BooleanExpr):
    """Represents the greater than or equal to comparison."""

    def __init__(self, left: Expr, right: Expr):
        super().__init__("greater_than_or_equal", [left, right])


class If(BooleanExpr):
    """Represents a conditional expression (if-then-else)."""

<<<<<<< HEAD
    def __init__(self, condition: "BooleanExpr", true_expr: Expr, false_expr: Expr):
        super().__init__(
            "if", [condition, true_expr, false_expr]
        )
=======
    def __init__(self, condition: "FilterCondition", true_expr: Expr, false_expr: Expr):
        super().__init__("if", [condition, true_expr, false_expr])
>>>>>>> 39af626e


class In(BooleanExpr):
    """Represents checking if an expression's value is within a list of values."""

    def __init__(self, left: Expr, others: Sequence[Expr]):
        super().__init__(
            "in", [left, ListOfExprs(others)], infix_name_override="in_any"
        )


class IsNaN(BooleanExpr):
    """Represents checking if a numeric value is NaN."""

    def __init__(self, value: Expr):
        super().__init__("is_nan", [value])


class Like(BooleanExpr):
    """Represents a case-sensitive wildcard string comparison."""

    def __init__(self, expr: Expr, pattern: Expr):
        super().__init__("like", [expr, pattern])


class LessThan(BooleanExpr):
    """Represents the less than comparison."""

    def __init__(self, left: Expr, right: Expr):
        super().__init__("less_than", [left, right])


class LessThanOrEqual(BooleanExpr):
    """Represents the less than or equal to comparison."""

    def __init__(self, left: Expr, right: Expr):
        super().__init__("less_than_or_equal", [left, right])


class NotEqual(BooleanExpr):
    """Represents the inequality comparison."""

    def __init__(self, left: Expr, right: Expr):
        super().__init__("not_equal", [left, right])


class Not(BooleanExpr):
    """Represents the logical NOT of a filter condition."""

    def __init__(self, condition: Expr):
        super().__init__("not", [condition], use_infix_repr=False)


class Or(BooleanExpr):
    """Represents the logical OR of multiple filter conditions."""

    def __init__(self, *conditions: "BooleanExpr"):
        super().__init__("or", conditions)


class RegexContains(BooleanExpr):
    """Represents checking if a string contains a substring matching a regex."""

    def __init__(self, expr: Expr, regex: Expr):
        super().__init__("regex_contains", [expr, regex])


class RegexMatch(BooleanExpr):
    """Represents checking if a string fully matches a regex."""

    def __init__(self, expr: Expr, regex: Expr):
        super().__init__("regex_match", [expr, regex])


class StartsWith(BooleanExpr):
    """Represents checking if a string starts with a specific prefix."""

    def __init__(self, expr: Expr, prefix: Expr):
        super().__init__("starts_with", [expr, prefix])


class StringContains(BooleanExpr):
    """Represents checking if a string contains a specific substring."""

    def __init__(self, expr: Expr, substring: Expr):
        super().__init__("string_contains", [expr, substring])


class Xor(BooleanExpr):
    """Represents the logical XOR of multiple filter conditions."""

    def __init__(self, conditions: Sequence["BooleanExpr"]):
        super().__init__("xor", conditions, use_infix_repr=False)<|MERGE_RESOLUTION|>--- conflicted
+++ resolved
@@ -201,9 +201,6 @@
         """
         return Mod(self, self._cast_to_expr_or_convert_to_constant(other))
 
-<<<<<<< HEAD
-    def logical_maximum(self, other: Expr | CONSTANT_TYPE) -> "Expr":
-=======
     def abs(self) -> "Abs":
         """Creates an expression that calculates the absolute value of this expression.
 
@@ -322,8 +319,7 @@
         """
         return Sqrt(self)
 
-    def logical_max(self, other: Expr | CONSTANT_TYPE) -> "LogicalMax":
->>>>>>> 39af626e
+    def logical_maximum(self, other: Expr | CONSTANT_TYPE) -> "Expr":
         """Creates an expression that returns the larger value between this expression
         and another expression or constant, based on Firestore's value type ordering.
 
@@ -1339,9 +1335,6 @@
         left_expr = Field.of(left) if isinstance(left, str) else left
         return Expr.mod(left_expr, right)
 
-<<<<<<< HEAD
-    def logical_maximum(left: Expr | str, right: Expr | CONSTANT_TYPE) -> "Expr":
-=======
     def abs(expr: Expr | str) -> "Abs":
         """Creates an expression that calculates the absolute value of an expression.
 
@@ -1479,8 +1472,7 @@
         expr_val = Field.of(expr) if isinstance(expr, str) else expr
         return Expr.sqrt(expr_val)
 
-    def logical_max(left: Expr | str, right: Expr | CONSTANT_TYPE) -> "LogicalMax":
->>>>>>> 39af626e
+    def logical_maximum(left: Expr | str, right: Expr | CONSTANT_TYPE) -> "Expr":
         """Creates an expression that returns the larger value between this expression
         and another expression or constant, based on Firestore's value type ordering.
 
@@ -1630,11 +1622,7 @@
         left_expr = Field.of(left) if isinstance(left, str) else left
         return Expr.less_than_or_equal(left_expr, right)
 
-<<<<<<< HEAD
-    def in_any(left: Expr | str, array: List[Expr | CONSTANT_TYPE]) -> "BooleanExpr":
-=======
-    def in_any(left: Expr | str, array: Sequence[Expr | CONSTANT_TYPE]) -> "In":
->>>>>>> 39af626e
+    def in_any(left: Expr | str, array: Sequence[Expr | CONSTANT_TYPE]) -> "BooleanExpr":
         """Creates an expression that checks if this expression is equal to any of the
         provided values or expressions.
 
@@ -1652,11 +1640,7 @@
         left_expr = Field.of(left) if isinstance(left, str) else left
         return Expr.in_any(left_expr, array)
 
-<<<<<<< HEAD
-    def not_in_any(left: Expr | str, array: List[Expr | CONSTANT_TYPE]) -> "BooleanExpr":
-=======
-    def not_in_any(left: Expr | str, array: Sequence[Expr | CONSTANT_TYPE]) -> "Not":
->>>>>>> 39af626e
+    def not_in_any(left: Expr | str, array: Sequence[Expr | CONSTANT_TYPE]) -> "BooleanExpr":
         """Creates an expression that checks if this expression is not equal to any of the
         provided values or expressions.
 
@@ -1693,13 +1677,8 @@
         return Expr.array_contains(array_expr, element)
 
     def array_contains_all(
-<<<<<<< HEAD
-        array: Expr | str, elements: List[Expr | CONSTANT_TYPE]
+        array: Expr | str, elements: Sequence[Expr | CONSTANT_TYPE]
     ) -> "BooleanExpr":
-=======
-        array: Expr | str, elements: Sequence[Expr | CONSTANT_TYPE]
-    ) -> "ArrayContainsAll":
->>>>>>> 39af626e
         """Creates an expression that checks if an array contains all the specified elements.
 
         Example:
@@ -1717,13 +1696,8 @@
         return Expr.array_contains_all(array_expr, elements)
 
     def array_contains_any(
-<<<<<<< HEAD
-        array: Expr | str, elements: List[Expr | CONSTANT_TYPE]
+        array: Expr | str, elements: Sequence[Expr | CONSTANT_TYPE]
     ) -> "BooleanExpr":
-=======
-        array: Expr | str, elements: Sequence[Expr | CONSTANT_TYPE]
-    ) -> "ArrayContainsAny":
->>>>>>> 39af626e
         """Creates an expression that checks if an array contains any of the specified elements.
 
         Example:
@@ -2817,15 +2791,10 @@
 class If(BooleanExpr):
     """Represents a conditional expression (if-then-else)."""
 
-<<<<<<< HEAD
     def __init__(self, condition: "BooleanExpr", true_expr: Expr, false_expr: Expr):
         super().__init__(
             "if", [condition, true_expr, false_expr]
         )
-=======
-    def __init__(self, condition: "FilterCondition", true_expr: Expr, false_expr: Expr):
-        super().__init__("if", [condition, true_expr, false_expr])
->>>>>>> 39af626e
 
 
 class In(BooleanExpr):
