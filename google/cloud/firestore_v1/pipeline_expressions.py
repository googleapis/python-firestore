# Copyright 2025 Google LLC
#
# Licensed under the Apache License, Version 2.0 (the "License");
# you may not use this file except in compliance with the License.
# You may obtain a copy of the License at
#
#     http://www.apache.org/licenses/LICENSE-2.0
#
# Unless required by applicable law or agreed to in writing, software
# distributed under the License is distributed on an "AS IS" BASIS,
# WITHOUT WARRANTIES OR CONDITIONS OF ANY KIND, either express or implied.
# See the License for the specific language governing permissions and
# limitations under the License.

from __future__ import annotations
from typing import (
    Any,
    Generic,
    TypeVar,
    Sequence,
)
from abc import ABC
from abc import abstractmethod
from enum import Enum
import datetime
from google.cloud.firestore_v1.types.document import Value
from google.cloud.firestore_v1.types.query import StructuredQuery as Query_pb
from google.cloud.firestore_v1.vector import Vector
from google.cloud.firestore_v1._helpers import GeoPoint
from google.cloud.firestore_v1._helpers import encode_value
from google.cloud.firestore_v1._helpers import decode_value

CONSTANT_TYPE = TypeVar(
    "CONSTANT_TYPE",
    str,
    int,
    float,
    bool,
    datetime.datetime,
    bytes,
    GeoPoint,
    Vector,
    None,
)


class Ordering:
    """Represents the direction for sorting results in a pipeline."""

    class Direction(Enum):
        ASCENDING = "ascending"
        DESCENDING = "descending"

    def __init__(self, expr, order_dir: Direction | str = Direction.ASCENDING):
        """
        Initializes an Ordering instance

        Args:
            expr (Expression | str): The expression or field path string to sort by.
                If a string is provided, it's treated as a field path.
            order_dir (Direction | str): The direction to sort in.
                Defaults to ascending
        """
        self.expr = expr if isinstance(expr, Expression) else Field.of(expr)
        self.order_dir = (
            Ordering.Direction[order_dir.upper()]
            if isinstance(order_dir, str)
            else order_dir
        )

    def __repr__(self):
        if self.order_dir is Ordering.Direction.ASCENDING:
            order_str = ".ascending()"
        else:
            order_str = ".descending()"
        return f"{self.expr!r}{order_str}"

    def _to_pb(self) -> Value:
        return Value(
            map_value={
                "fields": {
                    "direction": Value(string_value=self.order_dir.value),
                    "expression": self.expr._to_pb(),
                }
            }
        )


class Expression(ABC):
    """Represents an expression that can be evaluated to a value within the
    execution of a pipeline.

    Expressionessions are the building blocks for creating complex queries and
    transformations in Firestore pipelines. They can represent:

    - **Field references:** Access values from document fields.
    - **Literals:** Represent constant values (strings, numbers, booleans).
    - **Function calls:** Apply functions to one or more expressions.
    - **Aggregations:** Calculate aggregate values (e.g., sum, average) over a set of documents.

    The `Expression` class provides a fluent API for building expressions. You can chain
    together method calls to create complex expressions.
    """

    def __repr__(self):
        return f"{self.__class__.__name__}()"

    @abstractmethod
    def _to_pb(self) -> Value:
        raise NotImplementedError

    @staticmethod
    def _cast_to_expr_or_convert_to_constant(
        o: Any, include_vector=False
    ) -> "Expression":
        """Convert arbitrary object to an Expression."""
<<<<<<< HEAD
        if isinstance(o, Constant) and isinstance(o.value, list):
            o = o.value
=======
>>>>>>> b5b0bd75
        if isinstance(o, Expression):
            return o
        if isinstance(o, dict):
            return Map(o)
        if isinstance(o, list):
            if include_vector and all([isinstance(i, (float, int)) for i in o]):
                return Constant(Vector(o))
            else:
                return Array(o)
        return Constant(o)

    class expose_as_static:
        """
        Decorator to mark instance methods to be exposed as static methods as well as instance
        methods.

        When called statically, the first argument is converted to a Field expression if needed.

        Example:
            >>> Field.of("test").add(5)
            >>> Function.add("test", 5)
        """

        def __init__(self, instance_func):
            self.instance_func = instance_func

        def static_func(self, first_arg, *other_args, **kwargs):
            if not isinstance(first_arg, (Expression, str)):
                raise TypeError(
<<<<<<< HEAD
                    f"`expressions must be called on an Expression or a string representing a field name. got {type(first_arg)}."
=======
                    f"'{self.instance_func.__name__}' must be called on an Expression or a string representing a field. got {type(first_arg)}."
>>>>>>> b5b0bd75
                )
            first_expr = (
                Field.of(first_arg)
                if not isinstance(first_arg, Expression)
                else first_arg
            )
            return self.instance_func(first_expr, *other_args, **kwargs)

        def __get__(self, instance, owner):
            if instance is None:
                return self.static_func
            else:
                return self.instance_func.__get__(instance, owner)

    @expose_as_static
    def add(self, other: Expression | float) -> "Expression":
        """Creates an expression that adds this expression to another expression or constant.

        Example:
            >>> # Add the value of the 'quantity' field and the 'reserve' field.
            >>> Field.of("quantity").add(Field.of("reserve"))
            >>> # Add 5 to the value of the 'age' field
            >>> Field.of("age").add(5)

        Args:
            other: The expression or constant value to add to this expression.

        Returns:
            A new `Expression` representing the addition operation.
        """
        return Function("add", [self, self._cast_to_expr_or_convert_to_constant(other)])

    @expose_as_static
    def subtract(self, other: Expression | float) -> "Expression":
        """Creates an expression that subtracts another expression or constant from this expression.

        Example:
            >>> # Subtract the 'discount' field from the 'price' field
            >>> Field.of("price").subtract(Field.of("discount"))
            >>> # Subtract 20 from the value of the 'total' field
            >>> Field.of("total").subtract(20)

        Args:
            other: The expression or constant value to subtract from this expression.

        Returns:
            A new `Expression` representing the subtraction operation.
        """
        return Function(
            "subtract", [self, self._cast_to_expr_or_convert_to_constant(other)]
        )

    @expose_as_static
    def multiply(self, other: Expression | float) -> "Expression":
        """Creates an expression that multiplies this expression by another expression or constant.

        Example:
            >>> # Multiply the 'quantity' field by the 'price' field
            >>> Field.of("quantity").multiply(Field.of("price"))
            >>> # Multiply the 'value' field by 2
            >>> Field.of("value").multiply(2)

        Args:
            other: The expression or constant value to multiply by.

        Returns:
            A new `Expression` representing the multiplication operation.
        """
        return Function(
            "multiply", [self, self._cast_to_expr_or_convert_to_constant(other)]
        )

    @expose_as_static
    def divide(self, other: Expression | float) -> "Expression":
        """Creates an expression that divides this expression by another expression or constant.

        Example:
            >>> # Divide the 'total' field by the 'count' field
            >>> Field.of("total").divide(Field.of("count"))
            >>> # Divide the 'value' field by 10
            >>> Field.of("value").divide(10)

        Args:
            other: The expression or constant value to divide by.

        Returns:
            A new `Expression` representing the division operation.
        """
        return Function(
            "divide", [self, self._cast_to_expr_or_convert_to_constant(other)]
        )

    @expose_as_static
    def mod(self, other: Expression | float) -> "Expression":
        """Creates an expression that calculates the modulo (remainder) to another expression or constant.

        Example:
            >>> # Calculate the remainder of dividing the 'value' field by field 'divisor'.
            >>> Field.of("value").mod(Field.of("divisor"))
            >>> # Calculate the remainder of dividing the 'value' field by 5.
            >>> Field.of("value").mod(5)

        Args:
            other: The divisor expression or constant.

        Returns:
            A new `Expression` representing the modulo operation.
        """
        return Function("mod", [self, self._cast_to_expr_or_convert_to_constant(other)])

    @expose_as_static
    def abs(self) -> "Expression":
        """Creates an expression that calculates the absolute value of this expression.

        Example:
            >>> # Get the absolute value of the 'change' field.
            >>> Field.of("change").abs()

        Returns:
            A new `Expression` representing the absolute value.
        """
        return Function("abs", [self])

    @expose_as_static
    def ceil(self) -> "Expression":
        """Creates an expression that calculates the ceiling of this expression.

        Example:
            >>> # Get the ceiling of the 'value' field.
            >>> Field.of("value").ceil()

        Returns:
            A new `Expression` representing the ceiling value.
        """
        return Function("ceil", [self])

    @expose_as_static
    def exp(self) -> "Expression":
        """Creates an expression that computes e to the power of this expression.

        Example:
            >>> # Compute e to the power of the 'value' field
            >>> Field.of("value").exp()

        Returns:
            A new `Expression` representing the exponential value.
        """
        return Function("exp", [self])

    @expose_as_static
    def floor(self) -> "Expression":
        """Creates an expression that calculates the floor of this expression.

        Example:
            >>> # Get the floor of the 'value' field.
            >>> Field.of("value").floor()

        Returns:
            A new `Expression` representing the floor value.
        """
        return Function("floor", [self])

    @expose_as_static
    def ln(self) -> "Expression":
        """Creates an expression that calculates the natural logarithm of this expression.

        Example:
            >>> # Get the natural logarithm of the 'value' field.
            >>> Field.of("value").ln()

        Returns:
            A new `Expression` representing the natural logarithm.
        """
        return Function("ln", [self])

    @expose_as_static
    def log(self, base: Expression | float) -> "Expression":
        """Creates an expression that calculates the logarithm of this expression with a given base.

        Example:
            >>> # Get the logarithm of 'value' with base 2.
            >>> Field.of("value").log(2)
            >>> # Get the logarithm of 'value' with base from 'base_field'.
            >>> Field.of("value").log(Field.of("base_field"))

        Args:
            base: The base of the logarithm.

        Returns:
            A new `Expression` representing the logarithm.
        """
        return Function("log", [self, self._cast_to_expr_or_convert_to_constant(base)])

    @expose_as_static
    def log10(self) -> "Expression":
        """Creates an expression that calculates the base 10 logarithm of this expression.

        Example:
            >>> Field.of("value").log10()

        Returns:
            A new `Expression` representing the logarithm.
        """
        return Function("log10", [self])

    @expose_as_static
    def pow(self, exponent: Expression | float) -> "Expression":
        """Creates an expression that calculates this expression raised to the power of the exponent.

        Example:
            >>> # Raise 'base_val' to the power of 2.
            >>> Field.of("base_val").pow(2)
            >>> # Raise 'base_val' to the power of 'exponent_val'.
            >>> Field.of("base_val").pow(Field.of("exponent_val"))

        Args:
            exponent: The exponent.

        Returns:
            A new `Expression` representing the power operation.
        """
        return Function(
            "pow", [self, self._cast_to_expr_or_convert_to_constant(exponent)]
        )

    @expose_as_static
    def round(self) -> "Expression":
        """Creates an expression that rounds this expression to the nearest integer.

        Example:
            >>> # Round the 'value' field.
            >>> Field.of("value").round()

        Returns:
            A new `Expression` representing the rounded value.
        """
        return Function("round", [self])

    @expose_as_static
    def sqrt(self) -> "Expression":
        """Creates an expression that calculates the square root of this expression.

        Example:
            >>> # Get the square root of the 'area' field.
            >>> Field.of("area").sqrt()

        Returns:
            A new `Expression` representing the square root.
        """
        return Function("sqrt", [self])

    @expose_as_static
    def logical_maximum(self, other: Expression | CONSTANT_TYPE) -> "Expression":
        """Creates an expression that returns the larger value between this expression
        and another expression or constant, based on Firestore's value type ordering.

        Firestore's value type ordering is described here:
        https://cloud.google.com/firestore/docs/concepts/data-types#value_type_ordering

        Example:
            >>> # Returns the larger value between the 'discount' field and the 'cap' field.
            >>> Field.of("discount").logical_maximum(Field.of("cap"))
            >>> # Returns the larger value between the 'value' field and 10.
            >>> Field.of("value").logical_maximum(10)

        Args:
            other: The other expression or constant value to compare with.

        Returns:
            A new `Expression` representing the logical maximum operation.
        """
        return Function(
            "maximum",
            [self, self._cast_to_expr_or_convert_to_constant(other)],
            infix_name_override="logical_maximum",
        )

    @expose_as_static
    def logical_minimum(self, other: Expression | CONSTANT_TYPE) -> "Expression":
        """Creates an expression that returns the smaller value between this expression
        and another expression or constant, based on Firestore's value type ordering.

        Firestore's value type ordering is described here:
        https://cloud.google.com/firestore/docs/concepts/data-types#value_type_ordering

        Example:
            >>> # Returns the smaller value between the 'discount' field and the 'floor' field.
            >>> Field.of("discount").logical_minimum(Field.of("floor"))
            >>> # Returns the smaller value between the 'value' field and 10.
            >>> Field.of("value").logical_minimum(10)

        Args:
            other: The other expression or constant value to compare with.

        Returns:
            A new `Expression` representing the logical minimum operation.
        """
        return Function(
            "minimum",
            [self, self._cast_to_expr_or_convert_to_constant(other)],
            infix_name_override="logical_minimum",
        )

    @expose_as_static
    def equal(self, other: Expression | CONSTANT_TYPE) -> "BooleanExpression":
        """Creates an expression that checks if this expression is equal to another
        expression or constant value.

        Example:
            >>> # Check if the 'age' field is equal to 21
            >>> Field.of("age").equal(21)
            >>> # Check if the 'city' field is equal to "London"
            >>> Field.of("city").equal("London")

        Args:
            other: The expression or constant value to compare for equality.

        Returns:
            A new `Expression` representing the equality comparison.
        """
        return BooleanExpression(
            "equal", [self, self._cast_to_expr_or_convert_to_constant(other)]
        )

    @expose_as_static
    def not_equal(self, other: Expression | CONSTANT_TYPE) -> "BooleanExpression":
        """Creates an expression that checks if this expression is not equal to another
        expression or constant value.

        Example:
            >>> # Check if the 'status' field is not equal to "completed"
            >>> Field.of("status").not_equal("completed")
            >>> # Check if the 'country' field is not equal to "USA"
            >>> Field.of("country").not_equal("USA")

        Args:
            other: The expression or constant value to compare for inequality.

        Returns:
            A new `Expression` representing the inequality comparison.
        """
        return BooleanExpression(
            "not_equal", [self, self._cast_to_expr_or_convert_to_constant(other)]
        )

    @expose_as_static
    def greater_than(self, other: Expression | CONSTANT_TYPE) -> "BooleanExpression":
        """Creates an expression that checks if this expression is greater than another
        expression or constant value.

        Example:
            >>> # Check if the 'age' field is greater than the 'limit' field
            >>> Field.of("age").greater_than(Field.of("limit"))
            >>> # Check if the 'price' field is greater than 100
            >>> Field.of("price").greater_than(100)

        Args:
            other: The expression or constant value to compare for greater than.

        Returns:
            A new `Expression` representing the greater than comparison.
        """
        return BooleanExpression(
            "greater_than", [self, self._cast_to_expr_or_convert_to_constant(other)]
        )

    @expose_as_static
    def greater_than_or_equal(
        self, other: Expression | CONSTANT_TYPE
    ) -> "BooleanExpression":
        """Creates an expression that checks if this expression is greater than or equal
        to another expression or constant value.

        Example:
            >>> # Check if the 'quantity' field is greater than or equal to field 'requirement' plus 1
            >>> Field.of("quantity").greater_than_or_equal(Field.of('requirement').add(1))
            >>> # Check if the 'score' field is greater than or equal to 80
            >>> Field.of("score").greater_than_or_equal(80)

        Args:
            other: The expression or constant value to compare for greater than or equal to.

        Returns:
            A new `Expression` representing the greater than or equal to comparison.
        """
        return BooleanExpression(
            "greater_than_or_equal",
            [self, self._cast_to_expr_or_convert_to_constant(other)],
        )

    @expose_as_static
    def less_than(self, other: Expression | CONSTANT_TYPE) -> "BooleanExpression":
        """Creates an expression that checks if this expression is less than another
        expression or constant value.

        Example:
            >>> # Check if the 'age' field is less than 'limit'
            >>> Field.of("age").less_than(Field.of('limit'))
            >>> # Check if the 'price' field is less than 50
            >>> Field.of("price").less_than(50)

        Args:
            other: The expression or constant value to compare for less than.

        Returns:
            A new `Expression` representing the less than comparison.
        """
        return BooleanExpression(
            "less_than", [self, self._cast_to_expr_or_convert_to_constant(other)]
        )

    @expose_as_static
    def less_than_or_equal(
        self, other: Expression | CONSTANT_TYPE
    ) -> "BooleanExpression":
        """Creates an expression that checks if this expression is less than or equal to
        another expression or constant value.

        Example:
            >>> # Check if the 'quantity' field is less than or equal to 20
            >>> Field.of("quantity").less_than_or_equal(Constant.of(20))
            >>> # Check if the 'score' field is less than or equal to 70
            >>> Field.of("score").less_than_or_equal(70)

        Args:
            other: The expression or constant value to compare for less than or equal to.

        Returns:
            A new `Expression` representing the less than or equal to comparison.
        """
        return BooleanExpression(
            "less_than_or_equal",
            [self, self._cast_to_expr_or_convert_to_constant(other)],
        )

    @expose_as_static
    def equal_any(
        self, array: Array | Sequence[Expression | CONSTANT_TYPE] | Expression
    ) -> "BooleanExpression":
        """Creates an expression that checks if this expression is equal to any of the
        provided values or expressions.

        Example:
            >>> # Check if the 'category' field is either "Electronics" or value of field 'primaryType'
            >>> Field.of("category").equal_any(["Electronics", Field.of("primaryType")])

        Args:
            array: The values or expressions to check against.

        Returns:
            A new `Expression` representing the 'IN' comparison.
        """
        return BooleanExpression(
            "equal_any",
            [
                self,
                self._cast_to_expr_or_convert_to_constant(array),
            ],
        )

    @expose_as_static
    def not_equal_any(
        self, array: Array | list[Expression | CONSTANT_TYPE] | Expression
    ) -> "BooleanExpression":
        """Creates an expression that checks if this expression is not equal to any of the
        provided values or expressions.

        Example:
            >>> # Check if the 'status' field is neither "pending" nor "cancelled"
            >>> Field.of("status").not_equal_any(["pending", "cancelled"])

        Args:
            array: The values or expressions to check against.

        Returns:
            A new `Expression` representing the 'NOT IN' comparison.
        """
        return BooleanExpression(
            "not_equal_any",
            [
                self,
                self._cast_to_expr_or_convert_to_constant(array),
            ],
        )

    @expose_as_static
    def array_contains(
        self, element: Expression | CONSTANT_TYPE
    ) -> "BooleanExpression":
        """Creates an expression that checks if an array contains a specific element or value.

        Example:
            >>> # Check if the 'sizes' array contains the value from the 'selectedSize' field
            >>> Field.of("sizes").array_contains(Field.of("selectedSize"))
            >>> # Check if the 'colors' array contains "red"
            >>> Field.of("colors").array_contains("red")

        Args:
            element: The element (expression or constant) to search for in the array.

        Returns:
            A new `Expression` representing the 'array_contains' comparison.
        """
        return BooleanExpression(
            "array_contains", [self, self._cast_to_expr_or_convert_to_constant(element)]
        )

    @expose_as_static
    def array_contains_all(
        self,
        elements: Array | list[Expression | CONSTANT_TYPE] | Expression,
    ) -> "BooleanExpression":
        """Creates an expression that checks if an array contains all the specified elements.

        Example:
            >>> # Check if the 'tags' array contains both "news" and "sports"
            >>> Field.of("tags").array_contains_all(["news", "sports"])
            >>> # Check if the 'tags' array contains both of the values from field 'tag1' and "tag2"
            >>> Field.of("tags").array_contains_all([Field.of("tag1"), "tag2"])

        Args:
            elements: The list of elements (expressions or constants) to check for in the array.

        Returns:
            A new `Expression` representing the 'array_contains_all' comparison.
        """
        return BooleanExpression(
            "array_contains_all",
            [
                self,
                self._cast_to_expr_or_convert_to_constant(elements),
            ],
        )

    @expose_as_static
    def array_contains_any(
        self,
        elements: Array | list[Expression | CONSTANT_TYPE] | Expression,
    ) -> "BooleanExpression":
        """Creates an expression that checks if an array contains any of the specified elements.

        Example:
            >>> # Check if the 'categories' array contains either values from field "cate1" or "cate2"
            >>> Field.of("categories").array_contains_any([Field.of("cate1"), Field.of("cate2")])
            >>> # Check if the 'groups' array contains either the value from the 'userGroup' field
            >>> # or the value "guest"
            >>> Field.of("groups").array_contains_any([Field.of("userGroup"), "guest"])

        Args:
            elements: The list of elements (expressions or constants) to check for in the array.

        Returns:
            A new `Expression` representing the 'array_contains_any' comparison.
        """
        return BooleanExpression(
            "array_contains_any",
            [
                self,
                self._cast_to_expr_or_convert_to_constant(elements),
            ],
        )

    @expose_as_static
    def array_length(self) -> "Expression":
        """Creates an expression that calculates the length of an array.

        Example:
            >>> # Get the number of items in the 'cart' array
            >>> Field.of("cart").array_length()

        Returns:
            A new `Expression` representing the length of the array.
        """
        return Function("array_length", [self])

    @expose_as_static
    def array_reverse(self) -> "Expression":
        """Creates an expression that returns the reversed content of an array.

        Example:
            >>> # Get the 'preferences' array in reversed order.
            >>> Field.of("preferences").array_reverse()

        Returns:
            A new `Expression` representing the reversed array.
        """
        return Function("array_reverse", [self])

    @expose_as_static
    def array_concat(
        self, *other_arrays: Array | list[Expression | CONSTANT_TYPE] | Expression
    ) -> "Expression":
        """Creates an expression that concatenates an array expression with another array.

        Example:
            >>> # Combine the 'tags' array with a new array and an array field
            >>> Field.of("tags").array_concat(["newTag1", "newTag2", Field.of("otherTag")])

        Args:
            array: The list of constants or expressions to concat with.

        Returns:
            A new `Expression` representing the concatenated array.
        """
        return Function(
            "array_concat",
            [self]
            + [self._cast_to_expr_or_convert_to_constant(arr) for arr in other_arrays],
        )

    @expose_as_static
    def concat(self, *others: Expression | CONSTANT_TYPE) -> "Expression":
        """Creates an expression that concatenates expressions together

        Args:
            *others: The expressions to concatenate.

        Returns:
            A new `Expression` representing the concatenated value.
        """
        return Function(
            "concat",
            [self] + [self._cast_to_expr_or_convert_to_constant(o) for o in others],
        )

    @expose_as_static
    def length(self) -> "Expression":
        """
        Creates an expression that calculates the length of the expression if it is a string, array, map, or blob.

        Example:
            >>> # Get the length of the 'name' field.
            >>> Field.of("name").length()

        Returns:
            A new `Expression` representing the length of the expression.
        """
        return Function("length", [self])

    @expose_as_static
    def is_absent(self) -> "BooleanExpression":
        """Creates an expression that returns true if a value is absent. Otherwise, returns false even if
        the value is null.

        Example:
            >>> # Check if the 'email' field is absent.
            >>> Field.of("email").is_absent()

        Returns:
            A new `BooleanExpressionession` representing the isAbsent operation.
        """
        return BooleanExpression("is_absent", [self])

    @expose_as_static
    def if_absent(self, default_value: Expression | CONSTANT_TYPE) -> "Expression":
        """Creates an expression that returns a default value if an expression evaluates to an absent value.

        Example:
            >>> # Return the value of the 'email' field, or "N/A" if it's absent.
            >>> Field.of("email").if_absent("N/A")

        Args:
            default_value: The expression or constant value to return if this expression is absent.

        Returns:
            A new `Expression` representing the ifAbsent operation.
        """
        return Function(
            "if_absent",
            [self, self._cast_to_expr_or_convert_to_constant(default_value)],
        )

    @expose_as_static
    def is_nan(self) -> "BooleanExpression":
        """Creates an expression that checks if this expression evaluates to 'NaN' (Not a Number).

        Example:
            >>> # Check if the result of a calculation is NaN
            >>> Field.of("value").divide(0).is_nan()

        Returns:
            A new `Expression` representing the 'isNaN' check.
        """
        return BooleanExpression("is_nan", [self])

    @expose_as_static
    def is_not_nan(self) -> "BooleanExpression":
        """Creates an expression that checks if this expression evaluates to a non-'NaN' (Not a Number) value.

        Example:
            >>> # Check if the result of a calculation is not NaN
            >>> Field.of("value").divide(1).is_not_nan()

        Returns:
            A new `Expression` representing the 'is not NaN' check.
        """
        return BooleanExpression("is_not_nan", [self])

    @expose_as_static
    def is_null(self) -> "BooleanExpression":
        """Creates an expression that checks if the value of a field is 'Null'.

        Example:
            >>> Field.of("value").is_null()

        Returns:
            A new `Expression` representing the 'isNull' check.
        """
        return BooleanExpression("is_null", [self])

    @expose_as_static
    def is_not_null(self) -> "BooleanExpression":
        """Creates an expression that checks if the value of a field is not 'Null'.

        Example:
            >>> Field.of("value").is_not_null()

        Returns:
            A new `Expression` representing the 'isNotNull' check.
        """
        return BooleanExpression("is_not_null", [self])

    @expose_as_static
    def is_error(self):
        """Creates an expression that checks if a given expression produces an error

        Example:
            >>> # Resolves to True if an expression produces an error
            >>> Field.of("value").divide("string").is_error()

        Returns:
            A new `Expression` representing the isError operation.
        """
        return Function("is_error", [self])

    @expose_as_static
    def if_error(self, then_value: Expression | CONSTANT_TYPE) -> "Expression":
        """Creates an expression that returns ``then_value`` if this expression evaluates to an error.
        Otherwise, returns the value of this expression.

        Example:
            >>> # Resolves to 0 if an expression produces an error
            >>> Field.of("value").divide("string").if_error(0)

        Args:
            then_value: The value to return if this expression evaluates to an error.

        Returns:
            A new `Expression` representing the ifError operation.
        """
        return Function(
            "if_error", [self, self._cast_to_expr_or_convert_to_constant(then_value)]
        )

    @expose_as_static
    def exists(self) -> "BooleanExpression":
        """Creates an expression that checks if a field exists in the document.

        Example:
            >>> # Check if the document has a field named "phoneNumber"
            >>> Field.of("phoneNumber").exists()

        Returns:
            A new `Expression` representing the 'exists' check.
        """
        return BooleanExpression("exists", [self])

    @expose_as_static
    def sum(self) -> "Expression":
        """Creates an aggregation that calculates the sum of a numeric field across multiple stage inputs.

        Example:
            >>> # Calculate the total revenue from a set of orders
            >>> Field.of("orderAmount").sum().as_("totalRevenue")

        Returns:
            A new `AggregateFunction` representing the 'sum' aggregation.
        """
        return AggregateFunction("sum", [self])

    @expose_as_static
    def average(self) -> "Expression":
        """Creates an aggregation that calculates the average (mean) of a numeric field across multiple
        stage inputs.

        Example:
            >>> # Calculate the average age of users
            >>> Field.of("age").average().as_("averageAge")

        Returns:
            A new `AggregateFunction` representing the 'avg' aggregation.
        """
        return AggregateFunction("average", [self])

    @expose_as_static
    def count(self) -> "Expression":
        """Creates an aggregation that counts the number of stage inputs with valid evaluations of the
        expression or field.

        Example:
            >>> # Count the total number of products
            >>> Field.of("productId").count().as_("totalProducts")

        Returns:
            A new `AggregateFunction` representing the 'count' aggregation.
        """
        return AggregateFunction("count", [self])

    @expose_as_static
    def count_if(self) -> "Expression":
        """Creates an aggregation that counts the number of values of the provided field or expression
        that evaluate to True.

        Example:
            >>> # Count the number of adults
            >>> Field.of("age").greater_than(18).count_if().as_("totalAdults")


        Returns:
            A new `AggregateFunction` representing the 'count_if' aggregation.
        """
        return AggregateFunction("count_if", [self])

    @expose_as_static
    def count_distinct(self) -> "Expression":
        """Creates an aggregation that counts the number of distinct values of the
        provided field or expression.

        Example:
            >>> # Count the total number of countries in the data
            >>> Field.of("country").count_distinct().as_("totalCountries")

        Returns:
            A new `AggregateFunction` representing the 'count_distinct' aggregation.
        """
        return AggregateFunction("count_distinct", [self])

    @expose_as_static
    def minimum(self) -> "Expression":
        """Creates an aggregation that finds the minimum value of a field across multiple stage inputs.

        Example:
            >>> # Find the lowest price of all products
            >>> Field.of("price").minimum().as_("lowestPrice")

        Returns:
            A new `AggregateFunction` representing the 'minimum' aggregation.
        """
        return AggregateFunction("minimum", [self])

    @expose_as_static
    def maximum(self) -> "Expression":
        """Creates an aggregation that finds the maximum value of a field across multiple stage inputs.

        Example:
            >>> # Find the highest score in a leaderboard
            >>> Field.of("score").maximum().as_("highestScore")

        Returns:
            A new `AggregateFunction` representing the 'maximum' aggregation.
        """
        return AggregateFunction("maximum", [self])

    @expose_as_static
    def char_length(self) -> "Expression":
        """Creates an expression that calculates the character length of a string.

        Example:
            >>> # Get the character length of the 'name' field
            >>> Field.of("name").char_length()

        Returns:
            A new `Expression` representing the length of the string.
        """
        return Function("char_length", [self])

    @expose_as_static
    def byte_length(self) -> "Expression":
        """Creates an expression that calculates the byte length of a string in its UTF-8 form.

        Example:
            >>> # Get the byte length of the 'name' field
            >>> Field.of("name").byte_length()

        Returns:
            A new `Expression` representing the byte length of the string.
        """
        return Function("byte_length", [self])

    @expose_as_static
    def like(self, pattern: Expression | str) -> "BooleanExpression":
        """Creates an expression that performs a case-sensitive string comparison.

        Example:
            >>> # Check if the 'title' field contains the word "guide" (case-sensitive)
            >>> Field.of("title").like("%guide%")
            >>> # Check if the 'title' field matches the pattern specified in field 'pattern'.
            >>> Field.of("title").like(Field.of("pattern"))

        Args:
            pattern: The pattern (string or expression) to search for. You can use "%" as a wildcard character.

        Returns:
            A new `Expression` representing the 'like' comparison.
        """
        return BooleanExpression(
            "like", [self, self._cast_to_expr_or_convert_to_constant(pattern)]
        )

    @expose_as_static
    def regex_contains(self, regex: Expression | str) -> "BooleanExpression":
        """Creates an expression that checks if a string contains a specified regular expression as a
        substring.

        Example:
            >>> # Check if the 'description' field contains "example" (case-insensitive)
            >>> Field.of("description").regex_contains("(?i)example")
            >>> # Check if the 'description' field contains the regular expression stored in field 'regex'
            >>> Field.of("description").regex_contains(Field.of("regex"))

        Args:
            regex: The regular expression (string or expression) to use for the search.

        Returns:
            A new `Expression` representing the 'contains' comparison.
        """
        return BooleanExpression(
            "regex_contains", [self, self._cast_to_expr_or_convert_to_constant(regex)]
        )

    @expose_as_static
    def regex_match(self, regex: Expression | str) -> "BooleanExpression":
        """Creates an expression that checks if a string matches a specified regular expression.

        Example:
            >>> # Check if the 'email' field matches a valid email pattern
            >>> Field.of("email").regex_match("[A-Za-z0-9._%+-]+@[A-Za-z0-9.-]+\\.[A-Za-z]{2,}")
            >>> # Check if the 'email' field matches a regular expression stored in field 'regex'
            >>> Field.of("email").regex_match(Field.of("regex"))

        Args:
            regex: The regular expression (string or expression) to use for the match.

        Returns:
            A new `Expression` representing the regular expression match.
        """
        return BooleanExpression(
            "regex_match", [self, self._cast_to_expr_or_convert_to_constant(regex)]
        )

    @expose_as_static
    def string_contains(self, substring: Expression | str) -> "BooleanExpression":
        """Creates an expression that checks if this string expression contains a specified substring.

        Example:
            >>> # Check if the 'description' field contains "example".
            >>> Field.of("description").string_contains("example")
            >>> # Check if the 'description' field contains the value of the 'keyword' field.
            >>> Field.of("description").string_contains(Field.of("keyword"))

        Args:
            substring: The substring (string or expression) to use for the search.

        Returns:
            A new `Expression` representing the 'contains' comparison.
        """
        return BooleanExpression(
            "string_contains",
            [self, self._cast_to_expr_or_convert_to_constant(substring)],
        )

    @expose_as_static
    def starts_with(self, prefix: Expression | str) -> "BooleanExpression":
        """Creates an expression that checks if a string starts with a given prefix.

        Example:
            >>> # Check if the 'name' field starts with "Mr."
            >>> Field.of("name").starts_with("Mr.")
            >>> # Check if the 'fullName' field starts with the value of the 'firstName' field
            >>> Field.of("fullName").starts_with(Field.of("firstName"))

        Args:
            prefix: The prefix (string or expression) to check for.

        Returns:
            A new `Expression` representing the 'starts with' comparison.
        """
        return BooleanExpression(
            "starts_with", [self, self._cast_to_expr_or_convert_to_constant(prefix)]
        )

    @expose_as_static
    def ends_with(self, postfix: Expression | str) -> "BooleanExpression":
        """Creates an expression that checks if a string ends with a given postfix.

        Example:
            >>> # Check if the 'filename' field ends with ".txt"
            >>> Field.of("filename").ends_with(".txt")
            >>> # Check if the 'url' field ends with the value of the 'extension' field
            >>> Field.of("url").ends_with(Field.of("extension"))

        Args:
            postfix: The postfix (string or expression) to check for.

        Returns:
            A new `Expression` representing the 'ends with' comparison.
        """
        return BooleanExpression(
            "ends_with", [self, self._cast_to_expr_or_convert_to_constant(postfix)]
        )

    @expose_as_static
    def string_concat(self, *elements: Expression | CONSTANT_TYPE) -> "Expression":
        """Creates an expression that concatenates string expressions, fields or constants together.

        Example:
            >>> # Combine the 'firstName', " ", and 'lastName' fields into a single string
            >>> Field.of("firstName").string_concat(" ", Field.of("lastName"))

        Args:
            *elements: The expressions or constants (typically strings) to concatenate.

        Returns:
            A new `Expression` representing the concatenated string.
        """
        return Function(
            "string_concat",
            [self] + [self._cast_to_expr_or_convert_to_constant(el) for el in elements],
        )

    @expose_as_static
    def to_lower(self) -> "Expression":
        """Creates an expression that converts a string to lowercase.

        Example:
            >>> # Convert the 'name' field to lowercase
            >>> Field.of("name").to_lower()

        Returns:
            A new `Expression` representing the lowercase string.
        """
        return Function("to_lower", [self])

    @expose_as_static
    def to_upper(self) -> "Expression":
        """Creates an expression that converts a string to uppercase.

        Example:
            >>> # Convert the 'title' field to uppercase
            >>> Field.of("title").to_upper()

        Returns:
            A new `Expression` representing the uppercase string.
        """
        return Function("to_upper", [self])

    @expose_as_static
    def trim(self) -> "Expression":
        """Creates an expression that removes leading and trailing whitespace from a string.

        Example:
            >>> # Trim whitespace from the 'userInput' field
            >>> Field.of("userInput").trim()

        Returns:
            A new `Expression` representing the trimmed string.
        """
        return Function("trim", [self])

    @expose_as_static
    def string_reverse(self) -> "Expression":
        """Creates an expression that reverses a string.

        Example:
            >>> # Reverse the 'userInput' field
            >>> Field.of("userInput").reverse()

        Returns:
            A new `Expression` representing the reversed string.
        """
        return Function("string_reverse", [self])

    @expose_as_static
    def substring(
        self, position: Expression | int, length: Expression | int | None = None
    ) -> "Expression":
        """Creates an expression that returns a substring of the results of this expression.


        Example:
            >>> Field.of("description").substring(5, 10)
            >>> Field.of("description").substring(5)

        Args:
            position: the index of the first character of the substring.
            length: the length of the substring. If not provided the substring
                will end at the end of the input.

        Returns:
            A new `Expression` representing the extracted substring.
        """
        args = [self, self._cast_to_expr_or_convert_to_constant(position)]
        if length is not None:
            args.append(self._cast_to_expr_or_convert_to_constant(length))
        return Function("substring", args)

    @expose_as_static
    def join(self, delimeter: Expression | str) -> "Expression":
        """Creates an expression that joins the elements of an array into a string


        Example:
            >>> Field.of("tags").join(", ")

        Args:
            delimiter: The delimiter to add between the elements of the array.

        Returns:
            A new `Expression` representing the joined string.
        """
        return Function(
            "join", [self, self._cast_to_expr_or_convert_to_constant(delimeter)]
        )

    @expose_as_static
    def map_get(self, key: str | Constant[str]) -> "Expression":
        """Accesses a value from the map produced by evaluating this expression.

        Example:
            >>> Map({"city": "London"}).map_get("city")
            >>> Field.of("address").map_get("city")

        Args:
            key: The key to access in the map.

        Returns:
            A new `Expression` representing the value associated with the given key in the map.
        """
        return Function(
            "map_get", [self, self._cast_to_expr_or_convert_to_constant(key)]
        )

    @expose_as_static
    def map_remove(self, key: str | Constant[str]) -> "Expression":
        """Remove a key from a the map produced by evaluating this expression.

        Example:
            >>> Map({"city": "London"}).map_remove("city")
            >>> Field.of("address").map_remove("city")

        Args:
<<<<<<< HEAD
            key: The key to ewmove in the map.
=======
            key: The key to remove in the map.
>>>>>>> b5b0bd75

        Returns:
            A new `Expression` representing the map_remove operation.
        """
        return Function(
            "map_remove", [self, self._cast_to_expr_or_convert_to_constant(key)]
        )

    @expose_as_static
    def map_merge(
        self,
        *other_maps: Map
        | dict[str | Constant[str], Expression | CONSTANT_TYPE]
        | Expression,
    ) -> "Expression":
        """Creates an expression that merges one or more dicts into a single map.

        Example:
            >>> Map({"city": "London"}).map_merge({"country": "UK"}, {"isCapital": True})
            >>> Field.of("settings").map_merge({"enabled":True}, Function.conditional(Field.of('isAdmin'), {"admin":True}, {}})

        Args:
            *other_maps: Sequence of maps to merge into the resulting map.

        Returns:
            A new `Expression` representing the value associated with the given key in the map.
        """
        return Function(
            "map_merge",
            [self] + [self._cast_to_expr_or_convert_to_constant(m) for m in other_maps],
        )

    @expose_as_static
    def cosine_distance(self, other: Expression | list[float] | Vector) -> "Expression":
        """Calculates the cosine distance between two vectors.

        Example:
            >>> # Calculate the cosine distance between the 'userVector' field and the 'itemVector' field
            >>> Field.of("userVector").cosine_distance(Field.of("itemVector"))
            >>> # Calculate the Cosine distance between the 'location' field and a target location
            >>> Field.of("location").cosine_distance([37.7749, -122.4194])

        Args:
            other: The other vector (represented as an Expression, list of floats, or Vector) to compare against.

        Returns:
            A new `Expression` representing the cosine distance between the two vectors.
        """
        return Function(
            "cosine_distance",
            [
                self,
                self._cast_to_expr_or_convert_to_constant(other, include_vector=True),
            ],
        )

    @expose_as_static
    def euclidean_distance(
        self, other: Expression | list[float] | Vector
    ) -> "Expression":
        """Calculates the Euclidean distance between two vectors.

        Example:
            >>> # Calculate the Euclidean distance between the 'location' field and a target location
            >>> Field.of("location").euclidean_distance([37.7749, -122.4194])
            >>> # Calculate the Euclidean distance between two vector fields: 'pointA' and 'pointB'
            >>> Field.of("pointA").euclidean_distance(Field.of("pointB"))

        Args:
            other: The other vector (represented as an Expression, list of floats, or Vector) to compare against.

        Returns:
            A new `Expression` representing the Euclidean distance between the two vectors.
        """
        return Function(
            "euclidean_distance",
            [
                self,
                self._cast_to_expr_or_convert_to_constant(other, include_vector=True),
            ],
        )

    @expose_as_static
    def dot_product(self, other: Expression | list[float] | Vector) -> "Expression":
        """Calculates the dot product between two vectors.

        Example:
            >>> # Calculate the dot product between a feature vector and a target vector
            >>> Field.of("features").dot_product([0.5, 0.8, 0.2])
            >>> # Calculate the dot product between two document vectors: 'docVector1' and 'docVector2'
            >>> Field.of("docVector1").dot_product(Field.of("docVector2"))

        Args:
            other: The other vector (represented as an Expression, list of floats, or Vector) to calculate dot product with.

        Returns:
            A new `Expression` representing the dot product between the two vectors.
        """
        return Function(
            "dot_product",
            [
                self,
                self._cast_to_expr_or_convert_to_constant(other, include_vector=True),
            ],
        )

    @expose_as_static
    def vector_length(self) -> "Expression":
        """Creates an expression that calculates the length (dimension) of a Firestore Vector.

        Example:
            >>> # Get the vector length (dimension) of the field 'embedding'.
            >>> Field.of("embedding").vector_length()

        Returns:
            A new `Expression` representing the length of the vector.
        """
        return Function("vector_length", [self])

    @expose_as_static
    def timestamp_to_unix_micros(self) -> "Expression":
        """Creates an expression that converts a timestamp to the number of microseconds since the epoch
        (1970-01-01 00:00:00 UTC).

        Truncates higher levels of precision by rounding down to the beginning of the microsecond.

        Example:
            >>> # Convert the 'timestamp' field to microseconds since the epoch.
            >>> Field.of("timestamp").timestamp_to_unix_micros()

        Returns:
            A new `Expression` representing the number of microseconds since the epoch.
        """
        return Function("timestamp_to_unix_micros", [self])

    @expose_as_static
    def unix_micros_to_timestamp(self) -> "Expression":
        """Creates an expression that converts a number of microseconds since the epoch (1970-01-01
        00:00:00 UTC) to a timestamp.

        Example:
            >>> # Convert the 'microseconds' field to a timestamp.
            >>> Field.of("microseconds").unix_micros_to_timestamp()

        Returns:
            A new `Expression` representing the timestamp.
        """
        return Function("unix_micros_to_timestamp", [self])

    @expose_as_static
    def timestamp_to_unix_millis(self) -> "Expression":
        """Creates an expression that converts a timestamp to the number of milliseconds since the epoch
        (1970-01-01 00:00:00 UTC).

        Truncates higher levels of precision by rounding down to the beginning of the millisecond.

        Example:
            >>> # Convert the 'timestamp' field to milliseconds since the epoch.
            >>> Field.of("timestamp").timestamp_to_unix_millis()

        Returns:
            A new `Expression` representing the number of milliseconds since the epoch.
        """
        return Function("timestamp_to_unix_millis", [self])

    @expose_as_static
    def unix_millis_to_timestamp(self) -> "Expression":
        """Creates an expression that converts a number of milliseconds since the epoch (1970-01-01
        00:00:00 UTC) to a timestamp.

        Example:
            >>> # Convert the 'milliseconds' field to a timestamp.
            >>> Field.of("milliseconds").unix_millis_to_timestamp()

        Returns:
            A new `Expression` representing the timestamp.
        """
        return Function("unix_millis_to_timestamp", [self])

    @expose_as_static
    def timestamp_to_unix_seconds(self) -> "Expression":
        """Creates an expression that converts a timestamp to the number of seconds since the epoch
        (1970-01-01 00:00:00 UTC).

        Truncates higher levels of precision by rounding down to the beginning of the second.

        Example:
            >>> # Convert the 'timestamp' field to seconds since the epoch.
            >>> Field.of("timestamp").timestamp_to_unix_seconds()

        Returns:
            A new `Expression` representing the number of seconds since the epoch.
        """
        return Function("timestamp_to_unix_seconds", [self])

    @expose_as_static
    def unix_seconds_to_timestamp(self) -> "Expression":
        """Creates an expression that converts a number of seconds since the epoch (1970-01-01 00:00:00
        UTC) to a timestamp.

        Example:
            >>> # Convert the 'seconds' field to a timestamp.
            >>> Field.of("seconds").unix_seconds_to_timestamp()

        Returns:
            A new `Expression` representing the timestamp.
        """
        return Function("unix_seconds_to_timestamp", [self])

    @expose_as_static
    def timestamp_add(
        self, unit: Expression | str, amount: Expression | float
    ) -> "Expression":
        """Creates an expression that adds a specified amount of time to this timestamp expression.

        Example:
            >>> # Add a duration specified by the 'unit' and 'amount' fields to the 'timestamp' field.
            >>> Field.of("timestamp").timestamp_add(Field.of("unit"), Field.of("amount"))
            >>> # Add 1.5 days to the 'timestamp' field.
            >>> Field.of("timestamp").timestamp_add("day", 1.5)

        Args:
            unit: The expression or string evaluating to the unit of time to add, must be one of
                  'microsecond', 'millisecond', 'second', 'minute', 'hour', 'day'.
            amount: The expression or float representing the amount of time to add.

        Returns:
            A new `Expression` representing the resulting timestamp.
        """
        return Function(
            "timestamp_add",
            [
                self,
                self._cast_to_expr_or_convert_to_constant(unit),
                self._cast_to_expr_or_convert_to_constant(amount),
            ],
        )

    @expose_as_static
    def timestamp_subtract(
        self, unit: Expression | str, amount: Expression | float
    ) -> "Expression":
        """Creates an expression that subtracts a specified amount of time from this timestamp expression.

        Example:
            >>> # Subtract a duration specified by the 'unit' and 'amount' fields from the 'timestamp' field.
            >>> Field.of("timestamp").timestamp_subtract(Field.of("unit"), Field.of("amount"))
            >>> # Subtract 2.5 hours from the 'timestamp' field.
            >>> Field.of("timestamp").timestamp_subtract("hour", 2.5)

        Args:
            unit: The expression or string evaluating to the unit of time to subtract, must be one of
                  'microsecond', 'millisecond', 'second', 'minute', 'hour', 'day'.
            amount: The expression or float representing the amount of time to subtract.

        Returns:
            A new `Expression` representing the resulting timestamp.
        """
        return Function(
            "timestamp_subtract",
            [
                self,
                self._cast_to_expr_or_convert_to_constant(unit),
                self._cast_to_expr_or_convert_to_constant(amount),
            ],
        )

    @expose_as_static
    def collection_id(self):
        """Creates an expression that returns the collection ID from a path.

        Example:
            >>> # Get the collection ID from a path.
            >>> Field.of("__name__").collection_id()

        Returns:
            A new `Expression` representing the collection ID.
        """
        return Function("collection_id", [self])

    @expose_as_static
    def document_id(self):
        """Creates an expression that returns the document ID from a path.

        Example:
            >>> # Get the document ID from a path.
            >>> Field.of("__name__").document_id()

        Returns:
            A new `Expression` representing the document ID.
        """
        return Function("document_id", [self])

    def ascending(self) -> Ordering:
        """Creates an `Ordering` that sorts documents in ascending order based on this expression.

        Example:
            >>> # Sort documents by the 'name' field in ascending order
            >>> client.pipeline().collection("users").sort(Field.of("name").ascending())

        Returns:
            A new `Ordering` for ascending sorting.
        """
        return Ordering(self, Ordering.Direction.ASCENDING)

    def descending(self) -> Ordering:
        """Creates an `Ordering` that sorts documents in descending order based on this expression.

        Example:
            >>> # Sort documents by the 'createdAt' field in descending order
            >>> client.pipeline().collection("users").sort(Field.of("createdAt").descending())

        Returns:
            A new `Ordering` for descending sorting.
        """
        return Ordering(self, Ordering.Direction.DESCENDING)

    def as_(self, alias: str) -> "AliasedExpression":
        """Assigns an alias to this expression.

        Aliases are useful for renaming fields in the output of a stage or for giving meaningful
        names to calculated values.

        Example:
            >>> # Calculate the total price and assign it the alias "totalPrice" and add it to the output.
            >>> client.pipeline().collection("items").add_fields(
            ...     Field.of("price").multiply(Field.of("quantity")).as_("totalPrice")
            ... )

        Args:
            alias: The alias to assign to this expression.

        Returns:
            A new `Selectable` (typically an `AliasedExpression`) that wraps this
            expression and associates it with the provided alias.
        """
        return AliasedExpression(self, alias)


class Constant(Expression, Generic[CONSTANT_TYPE]):
    """Represents a constant literal value in an expression."""

    def __init__(self, value: CONSTANT_TYPE):
        self.value: CONSTANT_TYPE = value

    def __eq__(self, other):
        if not isinstance(other, Constant):
            return other == self.value
        else:
            return other.value == self.value

    @staticmethod
    def of(value: CONSTANT_TYPE) -> Constant[CONSTANT_TYPE]:
        """Creates a constant expression from a Python value."""
        return Constant(value)

    def __repr__(self):
        return f"Constant.of({self.value!r})"

    def __hash__(self):
        return hash(self.value)

    def _to_pb(self) -> Value:
        return encode_value(self.value)


class Function(Expression):
    """A base class for expressions that represent function calls."""

    def __init__(
        self,
        name: str,
        params: Sequence[Expression],
        *,
        use_infix_repr: bool = True,
        infix_name_override: str | None = None,
    ):
        self.name = name
        self.params = list(params)
        self._use_infix_repr = use_infix_repr
        self._infix_name_override = infix_name_override

    def __repr__(self):
        """
        Most Functions can be triggered infix. Eg: Field.of('age').greater_than(18).

        Display them this way in the repr string where possible
        """
        if self._use_infix_repr:
            infix_name = self._infix_name_override or self.name
            if len(self.params) == 1:
                return f"{self.params[0]!r}.{infix_name}()"
            elif len(self.params) == 2:
                return f"{self.params[0]!r}.{infix_name}({self.params[1]!r})"
            else:
                return f"{self.params[0]!r}.{infix_name}({', '.join([repr(p) for p in self.params[1:]])})"
        return f"{self.__class__.__name__}({', '.join([repr(p) for p in self.params])})"

    def __eq__(self, other):
        if not isinstance(other, Function):
            return False
        else:
            return other.name == self.name and other.params == self.params

    def _to_pb(self):
        return Value(
            function_value={
                "name": self.name,
                "args": [p._to_pb() for p in self.params],
            }
        )


class AggregateFunction(Function):
    """A base class for aggregation functions that operate across multiple inputs."""


class Selectable(Expression):
    """Base class for expressions that can be selected or aliased in projection stages."""

    def __eq__(self, other):
        if not isinstance(other, type(self)):
            return False
        else:
            return other._to_map() == self._to_map()

    @abstractmethod
    def _to_map(self) -> tuple[str, Value]:
        """
        Returns a str: Value representation of the Selectable
        """
        raise NotImplementedError

    @classmethod
    def _value_from_selectables(cls, *selectables: Selectable) -> Value:
        """
        Returns a Value representing a map of Selectables
        """
        return Value(
            map_value={
                "fields": {m[0]: m[1] for m in [s._to_map() for s in selectables]}
            }
        )

    @staticmethod
    def _to_value(field_list: Sequence[Selectable]) -> Value:
        return Value(
            map_value={
                "fields": {m[0]: m[1] for m in [f._to_map() for f in field_list]}
            }
        )


T = TypeVar("T", bound=Expression)


class AliasedExpression(Selectable, Generic[T]):
    """Wraps an expression with an alias."""

    def __init__(self, expr: T, alias: str):
        self.expr = expr
        self.alias = alias

    def _to_map(self):
        return self.alias, self.expr._to_pb()

    def __repr__(self):
        return f"{self.expr}.as_('{self.alias}')"

    def _to_pb(self):
        return Value(map_value={"fields": {self.alias: self.expr._to_pb()}})


class Field(Selectable):
    """Represents a reference to a field within a document."""

    DOCUMENT_ID = "__name__"

    def __init__(self, path: str):
        """Initializes a Field reference.

        Args:
            path: The dot-separated path to the field (e.g., "address.city").
                  Use Field.DOCUMENT_ID for the document ID.
        """
        self.path = path

    @staticmethod
    def of(path: str):
        """Creates a Field reference.

        Args:
            path: The dot-separated path to the field (e.g., "address.city").
                  Use Field.DOCUMENT_ID for the document ID.

        Returns:
            A new Field instance.
        """
        return Field(path)

    def _to_map(self):
        return self.path, self._to_pb()

    def __repr__(self):
        return f"Field.of({self.path!r})"

    def _to_pb(self):
        return Value(field_reference_value=self.path)


class BooleanExpression(Function):
    """Filters the given data in some way."""

    @staticmethod
    def _from_query_filter_pb(filter_pb, client):
        if isinstance(filter_pb, Query_pb.CompositeFilter):
            sub_filters = [
                BooleanExpression._from_query_filter_pb(f, client)
                for f in filter_pb.filters
            ]
            if filter_pb.op == Query_pb.CompositeFilter.Operator.OR:
                return Or(*sub_filters)
            elif filter_pb.op == Query_pb.CompositeFilter.Operator.AND:
                return And(*sub_filters)
            else:
                raise TypeError(
                    f"Unexpected CompositeFilter operator type: {filter_pb.op}"
                )
        elif isinstance(filter_pb, Query_pb.UnaryFilter):
            field = Field.of(filter_pb.field.field_path)
            if filter_pb.op == Query_pb.UnaryFilter.Operator.IS_NAN:
                return And(field.exists(), field.is_nan())
            elif filter_pb.op == Query_pb.UnaryFilter.Operator.IS_NOT_NAN:
                return And(field.exists(), field.is_not_nan())
            elif filter_pb.op == Query_pb.UnaryFilter.Operator.IS_NULL:
                return And(field.exists(), field.is_null())
            elif filter_pb.op == Query_pb.UnaryFilter.Operator.IS_NOT_NULL:
                return And(field.exists(), field.is_not_null())
            else:
                raise TypeError(f"Unexpected UnaryFilter operator type: {filter_pb.op}")
        elif isinstance(filter_pb, Query_pb.FieldFilter):
            field = Field.of(filter_pb.field.field_path)
            value = decode_value(filter_pb.value, client)
            if filter_pb.op == Query_pb.FieldFilter.Operator.LESS_THAN:
                return And(field.exists(), field.less_than(value))
            elif filter_pb.op == Query_pb.FieldFilter.Operator.LESS_THAN_OR_EQUAL:
                return And(field.exists(), field.less_than_or_equal(value))
            elif filter_pb.op == Query_pb.FieldFilter.Operator.GREATER_THAN:
                return And(field.exists(), field.greater_than(value))
            elif filter_pb.op == Query_pb.FieldFilter.Operator.GREATER_THAN_OR_EQUAL:
                return And(field.exists(), field.greater_than_or_equal(value))
            elif filter_pb.op == Query_pb.FieldFilter.Operator.EQUAL:
                return And(field.exists(), field.equal(value))
            elif filter_pb.op == Query_pb.FieldFilter.Operator.NOT_EQUAL:
                return And(field.exists(), field.not_equal(value))
            if filter_pb.op == Query_pb.FieldFilter.Operator.ARRAY_CONTAINS:
                return And(field.exists(), field.array_contains(value))
            elif filter_pb.op == Query_pb.FieldFilter.Operator.ARRAY_CONTAINS_ANY:
                return And(field.exists(), field.array_contains_any(value))
            elif filter_pb.op == Query_pb.FieldFilter.Operator.IN:
                return And(field.exists(), field.equal_any(value))
            elif filter_pb.op == Query_pb.FieldFilter.Operator.NOT_IN:
                return And(field.exists(), field.not_equal_any(value))
            else:
                raise TypeError(f"Unexpected FieldFilter operator type: {filter_pb.op}")
        elif isinstance(filter_pb, Query_pb.Filter):
            # unwrap oneof
            f = (
                filter_pb.composite_filter
                or filter_pb.field_filter
                or filter_pb.unary_filter
            )
            return BooleanExpression._from_query_filter_pb(f, client)
        else:
            raise TypeError(f"Unexpected filter type: {type(filter_pb)}")


class Array(Function):
    """
    Creates an expression that creates a Firestore array value from an input list.

    Example:
        >>> Expression.array(["bar", Field.of("baz")])

    Args:
<<<<<<< HEAD
        elements: THe input list to evaluate in the expression
=======
        elements: The input list to evaluate in the expression
>>>>>>> b5b0bd75
    """

    def __init__(self, elements: list[Expression | CONSTANT_TYPE]):
        if not isinstance(elements, list):
            raise TypeError("Array must be constructed with a list")
        converted_elements = [
            self._cast_to_expr_or_convert_to_constant(el) for el in elements
        ]
        super().__init__("array", converted_elements)

    def __repr__(self):
        return f"Array({self.params})"


class Map(Function):
    """
    Creates an expression that creates a Firestore map value from an input dict.

    Example:
        >>> Expression.map({"foo": "bar", "baz": Field.of("baz")})

    Args:
<<<<<<< HEAD
        elements: THe input dict to evaluate in the expression
=======
        elements: The input dict to evaluate in the expression
>>>>>>> b5b0bd75
    """

    def __init__(self, elements: dict[str | Constant[str], Expression | CONSTANT_TYPE]):
        element_list = []
        for k, v in elements.items():
            element_list.append(self._cast_to_expr_or_convert_to_constant(k))
            element_list.append(self._cast_to_expr_or_convert_to_constant(v))
        super().__init__("map", element_list)

    def __repr__(self):
        formatted_params = [
            a.value if isinstance(a, Constant) else a for a in self.params
        ]
        d = {a: b for a, b in zip(formatted_params[::2], formatted_params[1::2])}
        return f"Map({d})"


class And(BooleanExpression):
    """
    Represents an expression that performs a logical 'AND' operation on multiple filter conditions.

    Example:
        >>> # Check if the 'age' field is greater than 18 AND the 'city' field is "London" AND
        >>> # the 'status' field is "active"
        >>> And(Field.of("age").greater_than(18), Field.of("city").equal("London"), Field.of("status").equal("active"))

    Args:
        *conditions: The filter conditions to 'AND' together.
    """

    def __init__(self, *conditions: "BooleanExpression"):
        super().__init__("and", conditions, use_infix_repr=False)


class Not(BooleanExpression):
    """
    Represents an expression that negates a filter condition.

    Example:
        >>> # Find documents where the 'completed' field is NOT true
        >>> Not(Field.of("completed").equal(True))

    Args:
        condition: The filter condition to negate.
    """

    def __init__(self, condition: BooleanExpression):
        super().__init__("not", [condition], use_infix_repr=False)


class Or(BooleanExpression):
    """
    Represents expression that performs a logical 'OR' operation on multiple filter conditions.

    Example:
       >>> # Check if the 'age' field is greater than 18 OR the 'city' field is "London" OR
       >>> # the 'status' field is "active"
       >>> Or(Field.of("age").greater_than(18), Field.of("city").equal("London"), Field.of("status").equal("active"))

    Args:
        *conditions: The filter conditions to 'OR' together.
    """

    def __init__(self, *conditions: "BooleanExpression"):
        super().__init__("or", conditions, use_infix_repr=False)


class Xor(BooleanExpression):
    """
    Represents an expression that performs a logical 'XOR' (exclusive OR) operation on multiple filter conditions.

    Example:
       >>> # Check if only one of the conditions is true: 'age' greater than 18, 'city' is "London",
       >>> # or 'status' is "active".
       >>> Xor(Field.of("age").greater_than(18), Field.of("city").equal("London"), Field.of("status").equal("active"))

    Args:
        *conditions: The filter conditions to 'XOR' together.
    """

    def __init__(self, conditions: Sequence["BooleanExpression"]):
        super().__init__("xor", conditions, use_infix_repr=False)


class Conditional(BooleanExpression):
    """
    Represents a conditional expression that evaluates to a 'then' expression if a condition is true
    and an 'else' expression if the condition is false.

    Example:
        >>> # If 'age' is greater than 18, return "Adult"; otherwise, return "Minor".
        >>> Conditional(Field.of("age").greater_than(18), Constant.of("Adult"), Constant.of("Minor"));

    Args:
        condition: The condition to evaluate.
        then_expr: The expression to return if the condition is true.
        else_expr: The expression to return if the condition is false
    """

    def __init__(
        self, condition: BooleanExpression, then_expr: Expression, else_expr: Expression
    ):
        super().__init__(
            "conditional", [condition, then_expr, else_expr], use_infix_repr=False
        )


class Count(AggregateFunction):
    """
    Represents an aggregation that counts the number of stage inputs with valid evaluations of the
    expression or field.

    Example:
        >>> # Count the total number of products
        >>> Field.of("productId").count().as_("totalProducts")
        >>> Count(Field.of("productId"))
        >>> Count().as_("count")

    Args:
        expression: The expression or field to count. If None, counts all stage inputs.
    """

    def __init__(self, expression: Expression | None = None):
        expression_list = [expression] if expression else []
        super().__init__("count", expression_list, use_infix_repr=bool(expression_list))


class CurrentTimestamp(Function):
    """Creates an expression that returns the current timestamp

    Returns:
        A new `Expression` representing the current timestamp.
    """

    def __init__(self):
        super().__init__("current_timestamp", [], use_infix_repr=False)<|MERGE_RESOLUTION|>--- conflicted
+++ resolved
@@ -114,11 +114,6 @@
         o: Any, include_vector=False
     ) -> "Expression":
         """Convert arbitrary object to an Expression."""
-<<<<<<< HEAD
-        if isinstance(o, Constant) and isinstance(o.value, list):
-            o = o.value
-=======
->>>>>>> b5b0bd75
         if isinstance(o, Expression):
             return o
         if isinstance(o, dict):
@@ -148,11 +143,7 @@
         def static_func(self, first_arg, *other_args, **kwargs):
             if not isinstance(first_arg, (Expression, str)):
                 raise TypeError(
-<<<<<<< HEAD
-                    f"`expressions must be called on an Expression or a string representing a field name. got {type(first_arg)}."
-=======
                     f"'{self.instance_func.__name__}' must be called on an Expression or a string representing a field. got {type(first_arg)}."
->>>>>>> b5b0bd75
                 )
             first_expr = (
                 Field.of(first_arg)
@@ -1304,11 +1295,7 @@
             >>> Field.of("address").map_remove("city")
 
         Args:
-<<<<<<< HEAD
-            key: The key to ewmove in the map.
-=======
             key: The key to remove in the map.
->>>>>>> b5b0bd75
 
         Returns:
             A new `Expression` representing the map_remove operation.
@@ -1894,11 +1881,7 @@
         >>> Expression.array(["bar", Field.of("baz")])
 
     Args:
-<<<<<<< HEAD
-        elements: THe input list to evaluate in the expression
-=======
         elements: The input list to evaluate in the expression
->>>>>>> b5b0bd75
     """
 
     def __init__(self, elements: list[Expression | CONSTANT_TYPE]):
@@ -1921,11 +1904,7 @@
         >>> Expression.map({"foo": "bar", "baz": Field.of("baz")})
 
     Args:
-<<<<<<< HEAD
-        elements: THe input dict to evaluate in the expression
-=======
         elements: The input dict to evaluate in the expression
->>>>>>> b5b0bd75
     """
 
     def __init__(self, elements: dict[str | Constant[str], Expression | CONSTANT_TYPE]):
