--- conflicted
+++ resolved
@@ -108,10 +108,7 @@
     @property
     def _target(self):
         """Return the target (where the API is).
-<<<<<<< HEAD
-=======
         Eg. "firestore.googleapis.com"
->>>>>>> de4cc445
 
         Returns:
             str: The location of the API.
