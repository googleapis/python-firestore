# Copyright 2025 Google LLC
#
# Licensed under the Apache License, Version 2.0 (the "License");
# you may not use this file except in compliance with the License.
# You may obtain a copy of the License at
#
#     http://www.apache.org/licenses/LICENSE-2.0
#
# Unless required by applicable law or agreed to in writing, software
# distributed under the License is distributed on an "AS IS" BASIS,
# WITHOUT WARRANTIES OR CONDITIONS OF ANY KIND, either express or implied.
# See the License for the specific language governing permissions and
# limitations under the License.

from __future__ import annotations
from typing import TYPE_CHECKING
from google.cloud.firestore_v1 import pipeline_stages as stages
from google.cloud.firestore_v1.base_pipeline import _BasePipeline
from google.cloud.firestore_v1.pipeline_result import AsyncPipelineStream
from google.cloud.firestore_v1.pipeline_result import PipelineSnapshot
from google.cloud.firestore_v1.pipeline_result import PipelineResult

if TYPE_CHECKING:  # pragma: NO COVER
    import datetime
    from google.cloud.firestore_v1.async_client import AsyncClient
    from google.cloud.firestore_v1.async_transaction import AsyncTransaction
    from google.cloud.firestore_v1.pipeline_expressions import Constant
    from google.cloud.firestore_v1.types.document import Value
    from google.cloud.firestore_v1.query_profile import PipelineExplainOptions


class AsyncPipeline(_BasePipeline):
    """
    Pipelines allow for complex data transformations and queries involving
    multiple stages like filtering, projection, aggregation, and vector search.

    This class extends `_BasePipeline` and provides methods to execute the
    defined pipeline stages using an asynchronous `AsyncClient`.

    Usage Example:
        >>> from google.cloud.firestore_v1.pipeline_expressions import Field
        >>>
        >>> async def run_pipeline():
        ...     client = AsyncClient(...)
        ...     pipeline = client.pipeline()
        ...                      .collection("books")
        ...                      .where(Field.of("published").gt(1980))
        ...                      .select("title", "author")
        ...     async for result in pipeline.stream():
        ...         print(result)

    Use `client.pipeline()` to create instances of this class.
    """

    def __init__(self, client: AsyncClient, *stages: stages.Stage):
        """
        Initializes an asynchronous Pipeline.

        Args:
            client: The asynchronous `AsyncClient` instance to use for execution.
            *stages: Initial stages for the pipeline.
        """
        super().__init__(client, *stages)

    async def execute(
        self,
        *,
        transaction: "AsyncTransaction" | None = None,
<<<<<<< HEAD
        explain_options: PipelineExplainOptions | None = None,
        index_mode: str | None = None,
        additional_options: dict[str, Value | Constant] = {},
    ) -> PipelineSnapshot[PipelineResult]:
=======
        read_time: datetime.datetime | None = None,
    ) -> list[PipelineResult]:
>>>>>>> aef4391b
        """
        Executes this pipeline and returns results as a list

        Args:
            transaction (Optional[:class:`~google.cloud.firestore_v1.transaction.Transaction`]):
                An existing transaction that this query will run in.
                If a ``transaction`` is used and it already has write operations
                added, this method cannot be used (i.e. read-after-write is not
                allowed).
<<<<<<< HEAD
            explain_options (Optional[:class:`~google.cloud.firestore_v1.query_profile.PipelineExplainOptions`]):
                Options to enable query profiling for this query. When set,
                explain_metrics will be available on the returned list.
            index_mode (Optional[str]): Configures the pipeline to require a certain type of indexes to be present.
                Firestore will reject the request if there is not appropiate indexes to serve the query.
            additional_options (Optional[dict[str, Value | Constant]]): Additional options to pass to the query.
                These options will take precedence over method argument if there is a conflict (e.g. explain_options, index_mode)
        """
        kwargs = {k: v for k, v in locals().items() if k != "self"}
        stream = AsyncPipelineStream(PipelineResult, self, **kwargs)
        results = [result async for result in stream]
        return PipelineSnapshot(results, stream)
=======
            read_time (Optional[datetime.datetime]): If set, reads documents as they were at the given
                time. This must be a microsecond precision timestamp within the past one hour, or
                if Point-in-Time Recovery is enabled, can additionally be a whole minute timestamp
                within the past 7 days. For the most accurate results, use UTC timezone.
        """
        return [
            result
            async for result in self.stream(
                transaction=transaction, read_time=read_time
            )
        ]
>>>>>>> aef4391b

    def stream(
        self,
        *,
        transaction: "AsyncTransaction" | None = None,
<<<<<<< HEAD
        explain_options: PipelineExplainOptions | None = None,
        index_mode: str | None = None,
        additional_options: dict[str, Value | Constant] = {},
    ) -> AsyncPipelineStream[PipelineResult]:
=======
        read_time: datetime.datetime | None = None,
    ) -> AsyncIterable[PipelineResult]:
>>>>>>> aef4391b
        """
        Process this pipeline as a stream, providing results through an AsyncIterable

        Args:
            transaction (Optional[:class:`~google.cloud.firestore_v1.transaction.Transaction`]):
                An existing transaction that this query will run in.
                If a ``transaction`` is used and it already has write operations
                added, this method cannot be used (i.e. read-after-write is not
                allowed).
<<<<<<< HEAD
            explain_options (Optional[:class:`~google.cloud.firestore_v1.query_profile.PipelineExplainOptions`]):
                Options to enable query profiling for this query. When set,
                explain_metrics will be available on the returned generator.
            index_mode (Optional[str]): Configures the pipeline to require a certain type of indexes to be present.
                Firestore will reject the request if there is not appropiate indexes to serve the query.
            additional_options (Optional[dict[str, Value | Constant]]): Additional options to pass to the query.
                These options will take precedence over method argument if there is a conflict (e.g. explain_options, index_mode)
        """
        kwargs = {k: v for k, v in locals().items() if k != "self"}
        return AsyncPipelineStream(PipelineResult, self, **kwargs)
=======
            read_time (Optional[datetime.datetime]): If set, reads documents as they were at the given
                time. This must be a microsecond precision timestamp within the past one hour, or
                if Point-in-Time Recovery is enabled, can additionally be a whole minute timestamp
                within the past 7 days. For the most accurate results, use UTC timezone.
        """
        request = self._prep_execute_request(transaction, read_time)
        async for response in await self._client._firestore_api.execute_pipeline(
            request
        ):
            for result in self._execute_response_helper(response):
                yield result
>>>>>>> aef4391b
<|MERGE_RESOLUTION|>--- conflicted
+++ resolved
@@ -66,15 +66,11 @@
         self,
         *,
         transaction: "AsyncTransaction" | None = None,
-<<<<<<< HEAD
+        read_time: datetime.datetime | None = None,
         explain_options: PipelineExplainOptions | None = None,
         index_mode: str | None = None,
         additional_options: dict[str, Value | Constant] = {},
     ) -> PipelineSnapshot[PipelineResult]:
-=======
-        read_time: datetime.datetime | None = None,
-    ) -> list[PipelineResult]:
->>>>>>> aef4391b
         """
         Executes this pipeline and returns results as a list
 
@@ -84,7 +80,10 @@
                 If a ``transaction`` is used and it already has write operations
                 added, this method cannot be used (i.e. read-after-write is not
                 allowed).
-<<<<<<< HEAD
+            read_time (Optional[datetime.datetime]): If set, reads documents as they were at the given
+                time. This must be a microsecond precision timestamp within the past one hour, or
+                if Point-in-Time Recovery is enabled, can additionally be a whole minute timestamp
+                within the past 7 days. For the most accurate results, use UTC timezone.
             explain_options (Optional[:class:`~google.cloud.firestore_v1.query_profile.PipelineExplainOptions`]):
                 Options to enable query profiling for this query. When set,
                 explain_metrics will be available on the returned list.
@@ -97,33 +96,16 @@
         stream = AsyncPipelineStream(PipelineResult, self, **kwargs)
         results = [result async for result in stream]
         return PipelineSnapshot(results, stream)
-=======
-            read_time (Optional[datetime.datetime]): If set, reads documents as they were at the given
-                time. This must be a microsecond precision timestamp within the past one hour, or
-                if Point-in-Time Recovery is enabled, can additionally be a whole minute timestamp
-                within the past 7 days. For the most accurate results, use UTC timezone.
-        """
-        return [
-            result
-            async for result in self.stream(
-                transaction=transaction, read_time=read_time
-            )
-        ]
->>>>>>> aef4391b
 
     def stream(
         self,
         *,
+        read_time: datetime.datetime | None = None,
         transaction: "AsyncTransaction" | None = None,
-<<<<<<< HEAD
         explain_options: PipelineExplainOptions | None = None,
         index_mode: str | None = None,
         additional_options: dict[str, Value | Constant] = {},
     ) -> AsyncPipelineStream[PipelineResult]:
-=======
-        read_time: datetime.datetime | None = None,
-    ) -> AsyncIterable[PipelineResult]:
->>>>>>> aef4391b
         """
         Process this pipeline as a stream, providing results through an AsyncIterable
 
@@ -133,7 +115,10 @@
                 If a ``transaction`` is used and it already has write operations
                 added, this method cannot be used (i.e. read-after-write is not
                 allowed).
-<<<<<<< HEAD
+            read_time (Optional[datetime.datetime]): If set, reads documents as they were at the given
+                time. This must be a microsecond precision timestamp within the past one hour, or
+                if Point-in-Time Recovery is enabled, can additionally be a whole minute timestamp
+                within the past 7 days. For the most accurate results, use UTC timezone.
             explain_options (Optional[:class:`~google.cloud.firestore_v1.query_profile.PipelineExplainOptions`]):
                 Options to enable query profiling for this query. When set,
                 explain_metrics will be available on the returned generator.
@@ -143,17 +128,4 @@
                 These options will take precedence over method argument if there is a conflict (e.g. explain_options, index_mode)
         """
         kwargs = {k: v for k, v in locals().items() if k != "self"}
-        return AsyncPipelineStream(PipelineResult, self, **kwargs)
-=======
-            read_time (Optional[datetime.datetime]): If set, reads documents as they were at the given
-                time. This must be a microsecond precision timestamp within the past one hour, or
-                if Point-in-Time Recovery is enabled, can additionally be a whole minute timestamp
-                within the past 7 days. For the most accurate results, use UTC timezone.
-        """
-        request = self._prep_execute_request(transaction, read_time)
-        async for response in await self._client._firestore_api.execute_pipeline(
-            request
-        ):
-            for result in self._execute_response_helper(response):
-                yield result
->>>>>>> aef4391b
+        return AsyncPipelineStream(PipelineResult, self, **kwargs)