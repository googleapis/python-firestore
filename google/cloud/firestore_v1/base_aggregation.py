# Copyright 2023 Google LLC All rights reserved.
#
# Licensed under the Apache License, Version 2.0 (the "License");
# you may not use this file except in compliance with the License.
# You may obtain a copy of the License at
#
#     http://www.apache.org/licenses/LICENSE-2.0
#
# Unless required by applicable law or agreed to in writing, software
# distributed under the License is distributed on an "AS IS" BASIS,
# WITHOUT WARRANTIES OR CONDITIONS OF ANY KIND, either express or implied.
# See the License for the specific language governing permissions and
# limitations under the License.

"""Classes for representing aggregation queries for the Google Cloud Firestore API.

A :class:`~google.cloud.firestore_v1.aggregation.AggregationQuery` can be created directly from
a :class:`~google.cloud.firestore_v1.collection.Collection` and that can be
a more common way to create an aggregation query than direct usage of the constructor.
"""


from __future__ import annotations

import abc
from abc import ABC
<<<<<<< HEAD
from typing import (
    TYPE_CHECKING,
    Any,
    Coroutine,
    List,
    Optional,
    Tuple,
    Union,
)
=======
from typing import TYPE_CHECKING, Any, Coroutine, List, Optional, Tuple, Union
>>>>>>> 1614b3f1

from google.api_core import gapic_v1
from google.api_core import retry as retries

from google.cloud.firestore_v1 import _helpers
from google.cloud.firestore_v1.query_results import QueryResultsList
from google.cloud.firestore_v1.field_path import FieldPath
from google.cloud.firestore_v1.types import (
    RunAggregationQueryResponse,
    StructuredAggregationQuery,
)

# Types needed only for Type Hints
if TYPE_CHECKING:  # pragma: NO COVER
    from google.cloud.firestore_v1 import transaction
    from google.cloud.firestore_v1.async_stream_generator import AsyncStreamGenerator
    from google.cloud.firestore_v1.query_profile import ExplainOptions
<<<<<<< HEAD
=======
    from google.cloud.firestore_v1.query_results import QueryResultsList
>>>>>>> 1614b3f1
    from google.cloud.firestore_v1.stream_generator import (
        StreamGenerator,
    )


class AggregationResult(object):
    """
    A class representing result from Aggregation Query
    :type alias: str
    :param alias: The alias for the aggregation.
    :type value: int
    :param value: The resulting value from the aggregation.
    :type read_time:
    :param value: The resulting read_time
    """

<<<<<<< HEAD
    def __init__(self, alias: str, value: int | float, read_time=None):
=======
    def __init__(self, alias: str, value: float, read_time=None):
>>>>>>> 1614b3f1
        self.alias = alias
        self.value = value
        self.read_time = read_time

    def __repr__(self):
        return f"<Aggregation alias={self.alias}, value={self.value}, readtime={self.read_time}>"


class BaseAggregation(ABC):
    def __init__(self, alias: str | None = None):
        self.alias = alias

    @abc.abstractmethod
    def _to_protobuf(self):
        """Convert this instance to the protobuf representation"""


class CountAggregation(BaseAggregation):
    def __init__(self, alias: str | None = None):
        super(CountAggregation, self).__init__(alias=alias)

    def _to_protobuf(self):
        """Convert this instance to the protobuf representation"""
        aggregation_pb = StructuredAggregationQuery.Aggregation()
        aggregation_pb.alias = self.alias
        aggregation_pb.count = StructuredAggregationQuery.Aggregation.Count()
        return aggregation_pb


class SumAggregation(BaseAggregation):
    def __init__(self, field_ref: str | FieldPath, alias: str | None = None):
        if isinstance(field_ref, FieldPath):
            # convert field path to string
            field_ref = field_ref.to_api_repr()
        self.field_ref = field_ref
        super(SumAggregation, self).__init__(alias=alias)

    def _to_protobuf(self):
        """Convert this instance to the protobuf representation"""
        aggregation_pb = StructuredAggregationQuery.Aggregation()
        aggregation_pb.alias = self.alias
        aggregation_pb.sum = StructuredAggregationQuery.Aggregation.Sum()
        aggregation_pb.sum.field.field_path = self.field_ref
        return aggregation_pb


class AvgAggregation(BaseAggregation):
    def __init__(self, field_ref: str | FieldPath, alias: str | None = None):
        if isinstance(field_ref, FieldPath):
            # convert field path to string
            field_ref = field_ref.to_api_repr()
        self.field_ref = field_ref
        super(AvgAggregation, self).__init__(alias=alias)

    def _to_protobuf(self):
        """Convert this instance to the protobuf representation"""
        aggregation_pb = StructuredAggregationQuery.Aggregation()
        aggregation_pb.alias = self.alias
        aggregation_pb.avg = StructuredAggregationQuery.Aggregation.Avg()
        aggregation_pb.avg.field.field_path = self.field_ref
        return aggregation_pb


def _query_response_to_result(
    response_pb: RunAggregationQueryResponse,
) -> List[AggregationResult]:
    results = [
        AggregationResult(
            alias=key,
            value=response_pb.result.aggregate_fields[key].integer_value
            or response_pb.result.aggregate_fields[key].double_value,
            read_time=response_pb.read_time,
        )
        for key in response_pb.result.aggregate_fields.pb.keys()
    ]

    return results


class BaseAggregationQuery(ABC):
    """Represents an aggregation query to the Firestore API."""

    def __init__(self, nested_query, alias: str | None = None) -> None:
        self._nested_query = nested_query
        self._alias = alias
        self._collection_ref = nested_query._parent
        self._aggregations: List[BaseAggregation] = []

    @property
    def _client(self):
        return self._collection_ref._client

    def count(self, alias: str | None = None):
        """
        Adds a count over the nested query
        """
        count_aggregation = CountAggregation(alias=alias)
        self._aggregations.append(count_aggregation)
        return self

    def sum(self, field_ref: str | FieldPath, alias: str | None = None):
        """
        Adds a sum over the nested query
        """
        sum_aggregation = SumAggregation(field_ref, alias=alias)
        self._aggregations.append(sum_aggregation)
        return self

    def avg(self, field_ref: str | FieldPath, alias: str | None = None):
        """
        Adds an avg over the nested query
        """
        avg_aggregation = AvgAggregation(field_ref, alias=alias)
        self._aggregations.append(avg_aggregation)
        return self

    def add_aggregation(self, aggregation: BaseAggregation) -> None:
        """
        Adds an aggregation operation to the nested query

        :type aggregation: :class:`google.cloud.firestore_v1.aggregation.BaseAggregation`
        :param aggregation: An aggregation operation, e.g. a CountAggregation
        """
        self._aggregations.append(aggregation)

    def add_aggregations(self, aggregations: List[BaseAggregation]) -> None:
        """
        Adds a list of aggregations to the nested query

        :type aggregations: list
        :param aggregations: a list of aggregation operations
        """
        self._aggregations.extend(aggregations)

    def _to_protobuf(self) -> StructuredAggregationQuery:
        pb = StructuredAggregationQuery()
        pb.structured_query = self._nested_query._to_protobuf()

        for aggregation in self._aggregations:
            aggregation_pb = aggregation._to_protobuf()
            pb.aggregations.append(aggregation_pb)
        return pb

    def _prep_stream(
        self,
        transaction=None,
        retry: Union[retries.Retry, None, gapic_v1.method._MethodDefault] = None,
        timeout: float | None = None,
        explain_options: Optional[ExplainOptions] = None,
    ) -> Tuple[dict, dict]:
        parent_path, expected_prefix = self._collection_ref._parent_info()
        request = {
            "parent": parent_path,
            "structured_aggregation_query": self._to_protobuf(),
            "transaction": _helpers.get_transaction_id(transaction),
        }
        if explain_options:
            request["explain_options"] = explain_options._to_dict()
        kwargs = _helpers.make_retry_timeout_kwargs(retry, timeout)

        return request, kwargs

    @abc.abstractmethod
    def get(
        self,
        transaction=None,
        retry: Union[
            retries.Retry, None, gapic_v1.method._MethodDefault
        ] = gapic_v1.method.DEFAULT,
        timeout: float | None = None,
        *,
        explain_options: Optional[ExplainOptions] = None,
    ) -> (
        QueryResultsList[AggregationResult]
<<<<<<< HEAD
        | Coroutine[Any, Any, List[AggregationResult]]
=======
        | Coroutine[Any, Any, List[List[AggregationResult]]]
>>>>>>> 1614b3f1
    ):
        """Runs the aggregation query.

        This sends a ``RunAggregationQuery`` RPC and returns a list of
        aggregation results in the stream of ``RunAggregationQueryResponse``
        messages.

        Args:
            transaction
                (Optional[:class:`~google.cloud.firestore_v1.transaction.Transaction`]):
                An existing transaction that this query will run in.
                If a ``transaction`` is used and it already has write operations
                added, this method cannot be used (i.e. read-after-write is not
                allowed).
            retry (google.api_core.retry.Retry): Designation of what errors, if any,
                should be retried.  Defaults to a system-specified policy.
            timeout (float): The timeout for this request.  Defaults to a
                system-specified value.
            explain_options
                (Optional[:class:`~google.cloud.firestore_v1.query_profile.ExplainOptions`]):
                Options to enable query profiling for this query. When set,
                explain_metrics will be available on the returned generator.

        Returns:
<<<<<<< HEAD
            QueryResultsList[AggregationResult] | Coroutine[Any, Any, List[AggregationResult]]:
                The aggregation query results.

=======
            (QueryResultsList[List[AggregationResult]] | Coroutine[Any, Any, List[List[AggregationResult]]]):
            The aggregation query results.
>>>>>>> 1614b3f1
        """

    @abc.abstractmethod
    def stream(
        self,
        transaction: Optional[transaction.Transaction] = None,
        retry: Union[
            retries.Retry, None, gapic_v1.method._MethodDefault
        ] = gapic_v1.method.DEFAULT,
        timeout: Optional[float] = None,
        *,
        explain_options: Optional[ExplainOptions] = None,
<<<<<<< HEAD
    ) -> (
        StreamGenerator[Optional[List[AggregationResult]]]
        | AsyncStreamGenerator[List[AggregationResult], Any, None]
    ):
=======
    ) -> StreamGenerator[List[AggregationResult]] | AsyncStreamGenerator:
>>>>>>> 1614b3f1
        """Runs the aggregation query.

        This sends a``RunAggregationQuery`` RPC and returns a generator in the stream of ``RunAggregationQueryResponse`` messages.

        Args:
            transaction
                (Optional[:class:`~google.cloud.firestore_v1.transaction.Transaction`]):
                An existing transaction that this query will run in.
            retry (Optional[google.api_core.retry.Retry]): Designation of what
                errors, if any, should be retried.  Defaults to a
                system-specified policy.
            timeout (Optinal[float]): The timeout for this request.  Defaults
                to a system-specified value.
            explain_options
                (Optional[:class:`~google.cloud.firestore_v1.query_profile.ExplainOptions`]):
                Options to enable query profiling for this query. When set,
                explain_metrics will be available on the returned generator.

        Returns:
            StreamGenerator[List[AggregationResult]] | AsyncStreamGenerator:
            A generator of the query results.
        """<|MERGE_RESOLUTION|>--- conflicted
+++ resolved
@@ -24,25 +24,12 @@
 
 import abc
 from abc import ABC
-<<<<<<< HEAD
-from typing import (
-    TYPE_CHECKING,
-    Any,
-    Coroutine,
-    List,
-    Optional,
-    Tuple,
-    Union,
-)
-=======
 from typing import TYPE_CHECKING, Any, Coroutine, List, Optional, Tuple, Union
->>>>>>> 1614b3f1
 
 from google.api_core import gapic_v1
 from google.api_core import retry as retries
 
 from google.cloud.firestore_v1 import _helpers
-from google.cloud.firestore_v1.query_results import QueryResultsList
 from google.cloud.firestore_v1.field_path import FieldPath
 from google.cloud.firestore_v1.types import (
     RunAggregationQueryResponse,
@@ -54,10 +41,7 @@
     from google.cloud.firestore_v1 import transaction
     from google.cloud.firestore_v1.async_stream_generator import AsyncStreamGenerator
     from google.cloud.firestore_v1.query_profile import ExplainOptions
-<<<<<<< HEAD
-=======
     from google.cloud.firestore_v1.query_results import QueryResultsList
->>>>>>> 1614b3f1
     from google.cloud.firestore_v1.stream_generator import (
         StreamGenerator,
     )
@@ -74,11 +58,7 @@
     :param value: The resulting read_time
     """
 
-<<<<<<< HEAD
-    def __init__(self, alias: str, value: int | float, read_time=None):
-=======
     def __init__(self, alias: str, value: float, read_time=None):
->>>>>>> 1614b3f1
         self.alias = alias
         self.value = value
         self.read_time = read_time
@@ -253,11 +233,7 @@
         explain_options: Optional[ExplainOptions] = None,
     ) -> (
         QueryResultsList[AggregationResult]
-<<<<<<< HEAD
-        | Coroutine[Any, Any, List[AggregationResult]]
-=======
         | Coroutine[Any, Any, List[List[AggregationResult]]]
->>>>>>> 1614b3f1
     ):
         """Runs the aggregation query.
 
@@ -282,14 +258,8 @@
                 explain_metrics will be available on the returned generator.
 
         Returns:
-<<<<<<< HEAD
-            QueryResultsList[AggregationResult] | Coroutine[Any, Any, List[AggregationResult]]:
-                The aggregation query results.
-
-=======
             (QueryResultsList[List[AggregationResult]] | Coroutine[Any, Any, List[List[AggregationResult]]]):
             The aggregation query results.
->>>>>>> 1614b3f1
         """
 
     @abc.abstractmethod
@@ -302,14 +272,7 @@
         timeout: Optional[float] = None,
         *,
         explain_options: Optional[ExplainOptions] = None,
-<<<<<<< HEAD
-    ) -> (
-        StreamGenerator[Optional[List[AggregationResult]]]
-        | AsyncStreamGenerator[List[AggregationResult], Any, None]
-    ):
-=======
     ) -> StreamGenerator[List[AggregationResult]] | AsyncStreamGenerator:
->>>>>>> 1614b3f1
         """Runs the aggregation query.
 
         This sends a``RunAggregationQuery`` RPC and returns a generator in the stream of ``RunAggregationQueryResponse`` messages.
