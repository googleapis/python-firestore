--- conflicted
+++ resolved
@@ -20,20 +20,12 @@
 
 from google.cloud.firestore_v1 import _helpers
 from google.cloud.firestore_v1 import field_path as field_path_module
-<<<<<<< HEAD
+from google.cloud.firestore_v1.types import common
 
 # Types needed only for Type Hints
 from google.cloud.firestore_v1.types import firestore
 from google.cloud.firestore_v1.types import write
 from typing import Any, Dict, Iterable, NoReturn, Union, Tuple
-=======
-from google.cloud.firestore_v1.types import common
-
-from typing import Any
-from typing import Iterable
-from typing import NoReturn
-from typing import Tuple
->>>>>>> db5f2867
 
 
 class BaseDocumentReference(object):
@@ -229,16 +221,10 @@
     ) -> NoReturn:
         raise NotImplementedError
 
-<<<<<<< HEAD
-    def update(self, field_updates: dict, option=None) -> NoReturn:
-        raise NotImplementedError
-
-    def delete(self, option=None) -> NoReturn:
-=======
     def _prep_update(
         self,
         field_updates: dict,
-        option: _helpers.WriteOption = None,
+        option=None,
         retry: retries.Retry = None,
         timeout: float = None,
     ) -> Tuple[Any, dict]:
@@ -251,17 +237,14 @@
     def update(
         self,
         field_updates: dict,
-        option: _helpers.WriteOption = None,
+        option=None,
         retry: retries.Retry = None,
         timeout: float = None,
     ) -> NoReturn:
         raise NotImplementedError
 
     def _prep_delete(
-        self,
-        option: _helpers.WriteOption = None,
-        retry: retries.Retry = None,
-        timeout: float = None,
+        self, option=None, retry: retries.Retry = None, timeout: float = None,
     ) -> Tuple[dict, dict]:
         """Shared setup for async/sync :meth:`delete`."""
         write_pb = _helpers.pb_for_delete(self._document_path, option)
@@ -275,12 +258,8 @@
         return request, kwargs
 
     def delete(
-        self,
-        option: _helpers.WriteOption = None,
-        retry: retries.Retry = None,
-        timeout: float = None,
+        self, option=None, retry: retries.Retry = None, timeout: float = None,
     ) -> NoReturn:
->>>>>>> db5f2867
         raise NotImplementedError
 
     def _prep_get(
