--- conflicted
+++ resolved
@@ -18,15 +18,11 @@
 
 from google.cloud.firestore_v1 import _helpers
 from google.cloud.firestore_v1 import field_path as field_path_module
-<<<<<<< HEAD
-from typing import Any, Dict, NoReturn, Union
 
 # Types needed only for Type Hints
 from google.cloud.firestore_v1.types import firestore
 from google.cloud.firestore_v1.types import write
-=======
-from typing import Any, Iterable, NoReturn, Tuple
->>>>>>> c122e418
+from typing import Any, Dict, Iterable, NoReturn, Union, Tuple
 
 
 class BaseDocumentReference(object):
@@ -192,12 +188,10 @@
     def set(self, document_data: dict, merge: bool = False) -> NoReturn:
         raise NotImplementedError
 
-    def update(
-        self, field_updates: dict, option: _helpers.WriteOption = None
-    ) -> NoReturn:
-        raise NotImplementedError
-
-    def delete(self, option: _helpers.WriteOption = None) -> NoReturn:
+    def update(self, field_updates: dict, option=None) -> NoReturn:
+        raise NotImplementedError
+
+    def delete(self, option=None) -> NoReturn:
         raise NotImplementedError
 
     def get(
@@ -435,11 +429,7 @@
     return all_responses[0]
 
 
-<<<<<<< HEAD
-def _first_write_result(write_results) -> write.WriteResult:
-=======
-def _first_write_result(write_results: list) -> Any:
->>>>>>> c122e418
+def _first_write_result(write_results: list) -> write.WriteResult:
     """Get first write result from list.
 
     For cases where ``len(write_results) > 1``, this assumes the writes
