# Copyright 2017 Google LLC All rights reserved.
#
# Licensed under the Apache License, Version 2.0 (the "License");
# you may not use this file except in compliance with the License.
# You may obtain a copy of the License at
#
#     http://www.apache.org/licenses/LICENSE-2.0
#
# Unless required by applicable law or agreed to in writing, software
# distributed under the License is distributed on an "AS IS" BASIS,
# WITHOUT WARRANTIES OR CONDITIONS OF ANY KIND, either express or implied.
# See the License for the specific language governing permissions and
# limitations under the License.

"""Classes for representing documents for the Google Cloud Firestore API."""
from __future__ import annotations

import copy
from typing import (
    TYPE_CHECKING,
    Any,
    Dict,
    Iterable,
    NoReturn,
    Optional,
    Tuple,
<<<<<<< HEAD
    TypeVar,
=======
>>>>>>> 1614b3f1
    Union,
)

from google.api_core import retry as retries

from google.cloud.firestore_v1 import _helpers
from google.cloud.firestore_v1 import field_path as field_path_module
from google.cloud.firestore_v1.types import common

# Types needed only for Type Hints
if TYPE_CHECKING:  # pragma: NO COVER
    from google.cloud.firestore_v1.types import Document, firestore, write
<<<<<<< HEAD


T = TypeVar("T")
=======
>>>>>>> 1614b3f1


class BaseDocumentReference(object):
    """A reference to a document in a Firestore database.

    The document may already exist or can be created by this class.

    Args:
        path (Tuple[str, ...]): The components in the document path.
            This is a series of strings representing each collection and
            sub-collection ID, as well as the document IDs for any documents
            that contain a sub-collection (as well as the base document).
        kwargs (dict): The keyword arguments for the constructor. The only
            supported keyword is ``client`` and it must be a
            :class:`~google.cloud.firestore_v1.client.Client`. It represents
            the client that created this document reference.

    Raises:
        ValueError: if

            * the ``path`` is empty
            * there are an even number of elements
            * a collection ID in ``path`` is not a string
            * a document ID in ``path`` is not a string
        TypeError: If a keyword other than ``client`` is used.
    """

    _document_path_internal = None

    def __init__(self, *path, **kwargs) -> None:
        _helpers.verify_path(path, is_collection=False)
        self._path = path
        self._client = kwargs.pop("client", None)
        if kwargs:
            raise TypeError(
                "Received unexpected arguments", kwargs, "Only `client` is supported"
            )

    def __copy__(self):
        """Shallow copy the instance.

        We leave the client "as-is" but tuple-unpack the path.

        Returns:
            .DocumentReference: A copy of the current document.
        """
        result = self.__class__(*self._path, client=self._client)
        result._document_path_internal = self._document_path_internal
        return result

    def __deepcopy__(self, unused_memo):
        """Deep copy the instance.

        This isn't a true deep copy, wee leave the client "as-is" but
        tuple-unpack the path.

        Returns:
            .DocumentReference: A copy of the current document.
        """
        return self.__copy__()

    def __eq__(self, other):
        """Equality check against another instance.

        Args:
            other (Any): A value to compare against.

        Returns:
            Union[bool, NotImplementedType]: Indicating if the values are
            equal.
        """
        if isinstance(other, self.__class__):
            return self._client == other._client and self._path == other._path
        else:
            return NotImplemented

    def __hash__(self):
        return hash(self._path) + hash(self._client)

    def __ne__(self, other):
        """Inequality check against another instance.

        Args:
            other (Any): A value to compare against.

        Returns:
            Union[bool, NotImplementedType]: Indicating if the values are
            not equal.
        """
        if isinstance(other, self.__class__):
            return self._client != other._client or self._path != other._path
        else:
            return NotImplemented

    @property
    def path(self):
        """Database-relative for this document.

        Returns:
            str: The document's relative path.
        """
        return "/".join(self._path)

    @property
    def _document_path(self):
        """Create and cache the full path for this document.

        Of the form:

            ``projects/{project_id}/databases/{database_id}/...
                  documents/{document_path}``

        Returns:
            str: The full document path.

        Raises:
            ValueError: If the current document reference has no ``client``.
        """
        if self._document_path_internal is None:
            if self._client is None:
                raise ValueError("A document reference requires a `client`.")
            self._document_path_internal = _get_document_path(self._client, self._path)

        return self._document_path_internal

    @property
    def id(self):
        """The document identifier (within its collection).

        Returns:
            str: The last component of the path.
        """
        return self._path[-1]

    @property
    def parent(self):
        """Collection that owns the current document.

        Returns:
            :class:`~google.cloud.firestore_v1.collection.CollectionReference`:
            The parent collection.
        """
        parent_path = self._path[:-1]
        return self._client.collection(*parent_path)

    def collection(self, collection_id: str) -> Any:
        """Create a sub-collection underneath the current document.

        Args:
            collection_id (str): The sub-collection identifier (sometimes
                referred to as the "kind").

        Returns:
            :class:`~google.cloud.firestore_v1.collection.CollectionReference`:
            The child collection.
        """
        child_path = self._path + (collection_id,)
        return self._client.collection(*child_path)

    def _prep_create(
        self,
        document_data: dict,
        retry: retries.Retry = None,
        timeout: float = None,
    ) -> Tuple[Any, dict]:
        batch = self._client.batch()
        batch.create(self, document_data)
        kwargs = _helpers.make_retry_timeout_kwargs(retry, timeout)

        return batch, kwargs

    def create(
        self,
        document_data: dict,
        retry: retries.Retry = None,
        timeout: float = None,
    ) -> NoReturn:
        raise NotImplementedError

    def _prep_set(
        self,
        document_data: dict,
        merge: bool = False,
        retry: retries.Retry = None,
        timeout: float = None,
    ) -> Tuple[Any, dict]:
        batch = self._client.batch()
        batch.set(self, document_data, merge=merge)
        kwargs = _helpers.make_retry_timeout_kwargs(retry, timeout)

        return batch, kwargs

    def set(
        self,
        document_data: dict,
        merge: bool = False,
        retry: retries.Retry = None,
        timeout: float = None,
    ) -> NoReturn:
        raise NotImplementedError

    def _prep_update(
        self,
        field_updates: dict,
        option: _helpers.WriteOption = None,
        retry: retries.Retry = None,
        timeout: float = None,
    ) -> Tuple[Any, dict]:
        batch = self._client.batch()
        batch.update(self, field_updates, option=option)
        kwargs = _helpers.make_retry_timeout_kwargs(retry, timeout)

        return batch, kwargs

    def update(
        self,
        field_updates: dict,
        option: _helpers.WriteOption = None,
        retry: retries.Retry = None,
        timeout: float = None,
    ) -> NoReturn:
        raise NotImplementedError

    def _prep_delete(
        self,
        option: _helpers.WriteOption = None,
        retry: retries.Retry = None,
        timeout: float = None,
    ) -> Tuple[dict, dict]:
        """Shared setup for async/sync :meth:`delete`."""
        write_pb = _helpers.pb_for_delete(self._document_path, option)
        request = {
            "database": self._client._database_string,
            "writes": [write_pb],
            "transaction": None,
        }
        kwargs = _helpers.make_retry_timeout_kwargs(retry, timeout)

        return request, kwargs

    def delete(
        self,
        option: _helpers.WriteOption = None,
        retry: retries.Retry = None,
        timeout: float = None,
    ) -> NoReturn:
        raise NotImplementedError

    def _prep_batch_get(
        self,
        field_paths: Iterable[str] = None,
        transaction=None,
        retry: retries.Retry = None,
        timeout: float = None,
    ) -> Tuple[dict, dict]:
        """Shared setup for async/sync :meth:`get`."""
        if isinstance(field_paths, str):
            raise ValueError("'field_paths' must be a sequence of paths, not a string.")

        if field_paths is not None:
            mask = common.DocumentMask(field_paths=sorted(field_paths))
        else:
            mask = None

        request = {
            "database": self._client._database_string,
            "documents": [self._document_path],
            "mask": mask,
            "transaction": _helpers.get_transaction_id(transaction),
        }
        kwargs = _helpers.make_retry_timeout_kwargs(retry, timeout)

        return request, kwargs

    def get(
        self,
        field_paths: Iterable[str] = None,
        transaction=None,
        retry: retries.Retry = None,
        timeout: float = None,
    ) -> "DocumentSnapshot":
        raise NotImplementedError

    def _prep_collections(
        self,
        page_size: int = None,
        retry: retries.Retry = None,
        timeout: float = None,
    ) -> Tuple[dict, dict]:
        """Shared setup for async/sync :meth:`collections`."""
        request = {"parent": self._document_path, "page_size": page_size}
        kwargs = _helpers.make_retry_timeout_kwargs(retry, timeout)

        return request, kwargs

    def collections(
        self,
        page_size: int = None,
        retry: retries.Retry = None,
        timeout: float = None,
    ) -> None:
        raise NotImplementedError

    def on_snapshot(self, callback) -> None:
        raise NotImplementedError


class DocumentSnapshot(object):
    """A snapshot of document data in a Firestore database.

    This represents data retrieved at a specific time and may not contain
    all fields stored for the document (i.e. a hand-picked selection of
    fields may have been retrieved).

    Instances of this class are not intended to be constructed by hand,
    rather they'll be returned as responses to various methods, such as
    :meth:`~google.cloud.DocumentReference.get`.

    Args:
        reference (:class:`~google.cloud.firestore_v1.document.DocumentReference`):
            A document reference corresponding to the document that contains
            the data in this snapshot.
        data (Dict[str, Any]):
            The data retrieved in the snapshot.
        exists (bool):
            Indicates if the document existed at the time the snapshot was
            retrieved.
        read_time (:class:`proto.datetime_helpers.DatetimeWithNanoseconds`):
            The time that this snapshot was read from the server.
        create_time (:class:`proto.datetime_helpers.DatetimeWithNanoseconds`):
            The time that this document was created.
        update_time (:class:`proto.datetime_helpers.DatetimeWithNanoseconds`):
            The time that this document was last updated.
    """

    def __init__(
        self, reference, data, exists, read_time, create_time, update_time
    ) -> None:
        self._reference = reference
        # We want immutable data, so callers can't modify this value
        # out from under us.
        self._data = copy.deepcopy(data)
        self._exists = exists
        self.read_time = read_time
        self.create_time = create_time
        self.update_time = update_time

    def __eq__(self, other):
        if not isinstance(other, self.__class__):
            return NotImplemented
        return self._reference == other._reference and self._data == other._data

    def __hash__(self):
        return hash(self._reference) + hash(self.update_time)

    @property
    def _client(self):
        """The client that owns the document reference for this snapshot.

        Returns:
            :class:`~google.cloud.firestore_v1.client.Client`:
            The client that owns this document.
        """
        return self._reference._client

    @property
    def exists(self):
        """Existence flag.

        Indicates if the document existed at the time this snapshot
        was retrieved.

        Returns:
            bool: The existence flag.
        """
        return self._exists

    @property
    def id(self):
        """The document identifier (within its collection).

        Returns:
            str: The last component of the path of the document.
        """
        return self._reference.id

    @property
    def reference(self):
        """Document reference corresponding to document that owns this data.

        Returns:
            :class:`~google.cloud.firestore_v1.document.DocumentReference`:
            A document reference corresponding to this document.
        """
        return self._reference

    def get(self, field_path: str) -> Any:
        """Get a value from the snapshot data.

        If the data is nested, for example:

        .. code-block:: python

           >>> snapshot.to_dict()
           {
               'top1': {
                   'middle2': {
                       'bottom3': 20,
                       'bottom4': 22,
                   },
                   'middle5': True,
               },
               'top6': b'\x00\x01 foo',
           }

        a **field path** can be used to access the nested data. For
        example:

        .. code-block:: python

           >>> snapshot.get('top1')
           {
               'middle2': {
                   'bottom3': 20,
                   'bottom4': 22,
               },
               'middle5': True,
           }
           >>> snapshot.get('top1.middle2')
           {
               'bottom3': 20,
               'bottom4': 22,
           }
           >>> snapshot.get('top1.middle2.bottom3')
           20

        See :meth:`~google.cloud.firestore_v1.client.Client.field_path` for
        more information on **field paths**.

        A copy is returned since the data may contain mutable values,
        but the data stored in the snapshot must remain immutable.

        Args:
            field_path (str): A field path (``.``-delimited list of
                field names).

        Returns:
            Any or None:
                (A copy of) the value stored for the ``field_path`` or
                None if snapshot document does not exist.

        Raises:
            KeyError: If the ``field_path`` does not match nested data
                in the snapshot.
        """
        if not self._exists:
            return None
        nested_data = field_path_module.get_nested_value(field_path, self._data)
        return copy.deepcopy(nested_data)

    def to_dict(self) -> Union[Dict[str, Any], None]:
        """Retrieve the data contained in this snapshot.

        A copy is returned since the data may contain mutable values,
        but the data stored in the snapshot must remain immutable.

        Returns:
            Dict[str, Any] or None:
                The data in the snapshot.  Returns None if reference
                does not exist.
        """
        if not self._exists:
            return None
        return copy.deepcopy(self._data)

    def _to_protobuf(self) -> Optional[Document]:
        return _helpers.document_snapshot_to_protobuf(self)


def _get_document_path(client, path: Tuple[str]) -> str:
    """Convert a path tuple into a full path string.

    Of the form:

        ``projects/{project_id}/databases/{database_id}/...
              documents/{document_path}``

    Args:
        client (:class:`~google.cloud.firestore_v1.client.Client`):
            The client that holds configuration details and a GAPIC client
            object.
        path (Tuple[str, ...]): The components in a document path.

    Returns:
        str: The fully-qualified document path.
    """
    parts = (client._database_string, "documents") + path
    return _helpers.DOCUMENT_PATH_DELIMITER.join(parts)


def _consume_single_get(response_iterator) -> firestore.BatchGetDocumentsResponse:
    """Consume a gRPC stream that should contain a single response.

    The stream will correspond to a ``BatchGetDocuments`` request made
    for a single document.

    Args:
        response_iterator (~google.cloud.exceptions.GrpcRendezvous): A
            streaming iterator returned from a ``BatchGetDocuments``
            request.

    Returns:
        ~google.cloud.proto.firestore.v1.\
            firestore.BatchGetDocumentsResponse: The single "get"
        response in the batch.

    Raises:
        ValueError: If anything other than exactly one response is returned.
    """
    # Calling ``list()`` consumes the entire iterator.
    all_responses = list(response_iterator)
    if len(all_responses) != 1:
        raise ValueError(
            "Unexpected response from `BatchGetDocumentsResponse`",
            all_responses,
            "Expected only one result",
        )

    return all_responses[0]


def _first_write_result(write_results: list) -> write.WriteResult:
    """Get first write result from list.

    For cases where ``len(write_results) > 1``, this assumes the writes
    occurred at the same time (e.g. if an update and transform are sent
    at the same time).

    Args:
        write_results (List[google.cloud.proto.firestore.v1.\
            write.WriteResult, ...]: The write results from a
            ``CommitResponse``.

    Returns:
        google.cloud.firestore_v1.types.WriteResult: The
        lone write result from ``write_results``.

    Raises:
        ValueError: If there are zero write results. This is likely to
            **never** occur, since the backend should be stable.
    """
    if not write_results:
        raise ValueError("Expected at least one write result")

    return write_results[0]<|MERGE_RESOLUTION|>--- conflicted
+++ resolved
@@ -24,10 +24,6 @@
     NoReturn,
     Optional,
     Tuple,
-<<<<<<< HEAD
-    TypeVar,
-=======
->>>>>>> 1614b3f1
     Union,
 )
 
@@ -40,12 +36,6 @@
 # Types needed only for Type Hints
 if TYPE_CHECKING:  # pragma: NO COVER
     from google.cloud.firestore_v1.types import Document, firestore, write
-<<<<<<< HEAD
-
-
-T = TypeVar("T")
-=======
->>>>>>> 1614b3f1
 
 
 class BaseDocumentReference(object):
