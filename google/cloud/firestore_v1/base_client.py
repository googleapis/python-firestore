# Copyright 2017 Google LLC All rights reserved.
#
# Licensed under the Apache License, Version 2.0 (the "License");
# you may not use this file except in compliance with the License.
# You may obtain a copy of the License at
#
#     http://www.apache.org/licenses/LICENSE-2.0
#
# Unless required by applicable law or agreed to in writing, software
# distributed under the License is distributed on an "AS IS" BASIS,
# WITHOUT WARRANTIES OR CONDITIONS OF ANY KIND, either express or implied.
# See the License for the specific language governing permissions and
# limitations under the License.

"""Client for interacting with the Google Cloud Firestore API.

This is the base from which all interactions with the API occur.

In the hierarchy of API concepts

* a :class:`~google.cloud.firestore_v1.client.Client` owns a
  :class:`~google.cloud.firestore_v1.collection.CollectionReference`
* a :class:`~google.cloud.firestore_v1.client.Client` owns a
  :class:`~google.cloud.firestore_v1.document.DocumentReference`
"""

import os

import google.api_core.client_options  # type: ignore
import google.api_core.path_template  # type: ignore
from google.api_core.gapic_v1 import client_info  # type: ignore
from google.cloud.client import ClientWithProject  # type: ignore

from google.cloud.firestore_v1 import _helpers
from google.cloud.firestore_v1 import __version__
from google.cloud.firestore_v1 import types
from google.cloud.firestore_v1.base_document import DocumentSnapshot

from google.cloud.firestore_v1.field_path import render_field_path
from typing import (
    Any,
    AsyncGenerator,
    Generator,
    Iterable,
    List,
    Optional,
    Tuple,
    Union,
)

# Types needed only for Type Hints
from google.cloud.firestore_v1.base_collection import BaseCollectionReference
from google.cloud.firestore_v1.base_document import BaseDocumentReference
from google.cloud.firestore_v1.base_transaction import BaseTransaction
from google.cloud.firestore_v1.base_batch import BaseWriteBatch
from google.cloud.firestore_v1.base_query import BaseQuery


DEFAULT_DATABASE = "(default)"
"""str: The default database used in a :class:`~google.cloud.firestore_v1.client.Client`."""
_BAD_OPTION_ERR = (
    "Exactly one of ``last_update_time`` or ``exists`` " "must be provided."
)
_BAD_DOC_TEMPLATE: str = (
    "Document {!r} appeared in response but was not present among references"
)
_ACTIVE_TXN: str = "There is already an active transaction."
_INACTIVE_TXN: str = "There is no active transaction."
_CLIENT_INFO: Any = client_info.ClientInfo(client_library_version=__version__)
_FIRESTORE_EMULATOR_HOST: str = "FIRESTORE_EMULATOR_HOST"


class BaseClient(ClientWithProject):
    """Client for interacting with Google Cloud Firestore API.

    .. note::

        Since the Cloud Firestore API requires the gRPC transport, no
        ``_http`` argument is accepted by this class.

    Args:
        project (Optional[str]): The project which the client acts on behalf
            of. If not passed, falls back to the default inferred
            from the environment.
        credentials (Optional[~google.auth.credentials.Credentials]): The
            OAuth2 Credentials to use for this client. If not passed, falls
            back to the default inferred from the environment.
        database (Optional[str]): The database name that the client targets.
            For now, :attr:`DEFAULT_DATABASE` (the default value) is the
            only valid database.
        client_info (Optional[google.api_core.gapic_v1.client_info.ClientInfo]):
            The client info used to send a user-agent string along with API
            requests. If ``None``, then default info will be used. Generally,
            you only need to set this if you're developing your own library
            or partner tool.
        client_options (Union[dict, google.api_core.client_options.ClientOptions]):
            Client options used to set user options on the client. API Endpoint
            should be set through client_options.
    """

    SCOPE = (
        "https://www.googleapis.com/auth/cloud-platform",
        "https://www.googleapis.com/auth/datastore",
    )
    """The scopes required for authenticating with the Firestore service."""

    _firestore_api_internal = None
    _database_string_internal = None
    _rpc_metadata_internal = None

    def __init__(
        self,
        project=None,
        credentials=None,
        database=DEFAULT_DATABASE,
        client_info=_CLIENT_INFO,
        client_options=None,
    ) -> None:
        # NOTE: This API has no use for the _http argument, but sending it
        #       will have no impact since the _http() @property only lazily
        #       creates a working HTTP object.
        super(BaseClient, self).__init__(
            project=project,
            credentials=credentials,
            client_options=client_options,
            _http=None,
        )
        self._client_info = client_info
        if client_options:
            if type(client_options) == dict:
                client_options = google.api_core.client_options.from_dict(  # type: ignore
                    client_options
                )
        self._client_options = client_options

        self._database = database
        self._emulator_host = os.getenv(_FIRESTORE_EMULATOR_HOST)

    def _firestore_api_helper(self, transport, client_class, client_module) -> Any:
        """Lazy-loading getter GAPIC Firestore API.
        Returns:
            The GAPIC client with the credentials of the current client.
        """
        if self._firestore_api_internal is None:
            # Use a custom channel.
            # We need this in order to set appropriate keepalive options.

            if self._emulator_host is not None:
                # TODO(microgen): this likely needs to be adapted to use insecure_channel
                # on new generated surface.
                channel = transport.create_channel(host=self._emulator_host)
            else:
                channel = transport.create_channel(
                    self._target,
                    credentials=self._credentials,
                    options={"grpc.keepalive_time_ms": 30000}.items(),
                )

            self._transport = transport(host=self._target, channel=channel)

            self._firestore_api_internal = client_class(
                transport=self._transport, client_options=self._client_options
            )
            client_module._client_info = self._client_info

        return self._firestore_api_internal

    def _target_helper(self, client_class) -> str:
        """Return the target (where the API is).
        Eg. "firestore.googleapis.com"

        Returns:
            str: The location of the API.
        """
        if self._emulator_host is not None:
            return self._emulator_host
        elif self._client_options and self._client_options.api_endpoint:
            return self._client_options.api_endpoint
        else:
            return client_class.DEFAULT_ENDPOINT

    @property
    def _database_string(self):
        """The database string corresponding to this client's project.

        This value is lazy-loaded and cached.

        Will be of the form

            ``projects/{project_id}/databases/{database_id}``

        but ``database_id == '(default)'`` for the time being.

        Returns:
            str: The fully-qualified database string for the current
            project. (The default database is also in this string.)
        """
        if self._database_string_internal is None:
            db_str = google.api_core.path_template.expand(  # type: ignore
                "projects/{project}/databases/{database}",
                project=self.project,
                database=self._database,
            )

            self._database_string_internal = db_str

        return self._database_string_internal

    @property
    def _rpc_metadata(self):
        """The RPC metadata for this client's associated database.

        Returns:
            Sequence[Tuple(str, str)]: RPC metadata with resource prefix
            for the database associated with this client.
        """
        if self._rpc_metadata_internal is None:
            self._rpc_metadata_internal = _helpers.metadata_with_prefix(
                self._database_string
            )

            if self._emulator_host is not None:
                # The emulator requires additional metadata to be set.
                self._rpc_metadata_internal.append(("authorization", "Bearer owner"))

        return self._rpc_metadata_internal

    def collection(self, *collection_path) -> BaseCollectionReference:
        raise NotImplementedError

    def collection_group(self, collection_id: str) -> BaseQuery:
        raise NotImplementedError

    def _get_collection_reference(self, collection_id: str) -> BaseCollectionReference:
        """Checks validity of collection_id and then uses subclasses collection implementation.

        Args:
            collection_id (str) Identifies the collections to query over.

                Every collection or subcollection with this ID as the last segment of its
                path will be included. Cannot contain a slash.

        Returns:
            The created collection.
        """
        if "/" in collection_id:
            raise ValueError(
                "Invalid collection_id "
                + collection_id
                + ". Collection IDs must not contain '/'."
            )

        return self.collection(collection_id)

    def document(self, *document_path) -> BaseDocumentReference:
        raise NotImplementedError

    def _document_path_helper(self, *document_path) -> List[str]:
        """Standardize the format of path to tuple of path segments and strip the database string from path if present.

        Args:
            document_path (Tuple[str, ...]): Can either be

                * A single ``/``-delimited path to a document
                * A tuple of document path segments
        """
        path = _path_helper(document_path)
        base_path = self._database_string + "/documents/"
        joined_path = _helpers.DOCUMENT_PATH_DELIMITER.join(path)
        if joined_path.startswith(base_path):
            joined_path = joined_path[len(base_path) :]
        return joined_path.split(_helpers.DOCUMENT_PATH_DELIMITER)

    @staticmethod
<<<<<<< HEAD
    def field_path(*field_names) -> str:
=======
    def field_path(*field_names: Tuple[str]) -> Any:
>>>>>>> c122e418
        """Create a **field path** from a list of nested field names.

        A **field path** is a ``.``-delimited concatenation of the field
        names. It is used to represent a nested field. For example,
        in the data

        .. code-block:: python

           data = {
              'aa': {
                  'bb': {
                      'cc': 10,
                  },
              },
           }

        the field path ``'aa.bb.cc'`` represents the data stored in
        ``data['aa']['bb']['cc']``.

        Args:
            field_names (Tuple[str, ...]): The list of field names.

        Returns:
            str: The ``.``-delimited field path.
        """
        return render_field_path(field_names)

    @staticmethod
    def write_option(
        **kwargs,
    ) -> Union[
        _helpers.ExistsOption, _helpers.LastUpdateOption,
    ]:
        """Create a write option for write operations.

        Write operations include :meth:`~google.cloud.DocumentReference.set`,
        :meth:`~google.cloud.DocumentReference.update` and
        :meth:`~google.cloud.DocumentReference.delete`.

        One of the following keyword arguments must be provided:

        * ``last_update_time`` (:class:`google.protobuf.timestamp_pb2.\
               Timestamp`): A timestamp. When set, the target document must
               exist and have been last updated at that time. Protobuf
               ``update_time`` timestamps are typically returned from methods
               that perform write operations as part of a "write result"
               protobuf or directly.
        * ``exists`` (:class:`bool`): Indicates if the document being modified
              should already exist.

        Providing no argument would make the option have no effect (so
        it is not allowed). Providing multiple would be an apparent
        contradiction, since ``last_update_time`` assumes that the
        document **was** updated (it can't have been updated if it
        doesn't exist) and ``exists`` indicate that it is unknown if the
        document exists or not.

        Args:
            kwargs (Dict[str, Any]): The keyword arguments described above.

        Raises:
            TypeError: If anything other than exactly one argument is
                provided by the caller.

        Returns:
            :class:`~google.cloud.firestore_v1.client.WriteOption`:
            The option to be used to configure a write message.
        """
        if len(kwargs) != 1:
            raise TypeError(_BAD_OPTION_ERR)

        name, value = kwargs.popitem()
        if name == "last_update_time":
            return _helpers.LastUpdateOption(value)
        elif name == "exists":
            return _helpers.ExistsOption(value)
        else:
            extra = "{!r} was provided".format(name)
            raise TypeError(_BAD_OPTION_ERR, extra)

    def get_all(
        self,
        references: list,
        field_paths: Iterable[str] = None,
        transaction: BaseTransaction = None,
    ) -> Union[
        AsyncGenerator[DocumentSnapshot, Any], Generator[DocumentSnapshot, Any, Any]
    ]:
        raise NotImplementedError

    def collections(
        self,
    ) -> Union[
        AsyncGenerator[BaseCollectionReference, Any],
        Generator[BaseCollectionReference, Any, Any],
    ]:
        raise NotImplementedError

    def batch(self) -> BaseWriteBatch:
        raise NotImplementedError

    def transaction(self, **kwargs) -> BaseTransaction:
        raise NotImplementedError


def _reference_info(references: list) -> Tuple[list, dict]:
    """Get information about document references.

    Helper for :meth:`~google.cloud.firestore_v1.client.Client.get_all`.

    Args:
        references (List[.DocumentReference, ...]): Iterable of document
            references.

    Returns:
        Tuple[List[str, ...], Dict[str, .DocumentReference]]: A two-tuple of

        * fully-qualified documents paths for each reference in ``references``
        * a mapping from the paths to the original reference. (If multiple
          ``references`` contains multiple references to the same document,
          that key will be overwritten in the result.)
    """
    document_paths = []
    reference_map = {}
    for reference in references:
        doc_path = reference._document_path
        document_paths.append(doc_path)
        reference_map[doc_path] = reference

    return document_paths, reference_map


<<<<<<< HEAD
def _get_reference(document_path, reference_map) -> BaseDocumentReference:
=======
def _get_reference(document_path: str, reference_map: dict) -> Any:
>>>>>>> c122e418
    """Get a document reference from a dictionary.

    This just wraps a simple dictionary look-up with a helpful error that is
    specific to :meth:`~google.cloud.firestore.client.Client.get_all`, the
    **public** caller of this function.

    Args:
        document_path (str): A fully-qualified document path.
        reference_map (Dict[str, .DocumentReference]): A mapping (produced
            by :func:`_reference_info`) of fully-qualified document paths to
            document references.

    Returns:
        .DocumentReference: The matching reference.

    Raises:
        ValueError: If ``document_path`` has not been encountered.
    """
    try:
        return reference_map[document_path]
    except KeyError:
        msg = _BAD_DOC_TEMPLATE.format(document_path)
        raise ValueError(msg)


def _parse_batch_get(
    get_doc_response: types.BatchGetDocumentsResponse,
    reference_map: dict,
    client: BaseClient,
) -> DocumentSnapshot:
    """Parse a `BatchGetDocumentsResponse` protobuf.

    Args:
        get_doc_response (~google.cloud.proto.firestore.v1.\
            firestore.BatchGetDocumentsResponse): A single response (from
            a stream) containing the "get" response for a document.
        reference_map (Dict[str, .DocumentReference]): A mapping (produced
            by :func:`_reference_info`) of fully-qualified document paths to
            document references.
        client (:class:`~google.cloud.firestore_v1.client.Client`):
            A client that has a document factory.

    Returns:
       [.DocumentSnapshot]: The retrieved snapshot.

    Raises:
        ValueError: If the response has a ``result`` field (a oneof) other
            than ``found`` or ``missing``.
    """
    result_type = get_doc_response._pb.WhichOneof("result")
    if result_type == "found":
        reference = _get_reference(get_doc_response.found.name, reference_map)
        data = _helpers.decode_dict(get_doc_response.found.fields, client)
        snapshot = DocumentSnapshot(
            reference,
            data,
            exists=True,
            read_time=get_doc_response.read_time,
            create_time=get_doc_response.found.create_time,
            update_time=get_doc_response.found.update_time,
        )
    elif result_type == "missing":
        reference = _get_reference(get_doc_response.missing, reference_map)
        snapshot = DocumentSnapshot(
            reference,
            None,
            exists=False,
            read_time=get_doc_response.read_time,
            create_time=None,
            update_time=None,
        )
    else:
        raise ValueError(
            "`BatchGetDocumentsResponse.result` (a oneof) had a field other "
            "than `found` or `missing` set, or was unset"
        )
    return snapshot


def _get_doc_mask(field_paths: Iterable[str]) -> Optional[types.common.DocumentMask]:
    """Get a document mask if field paths are provided.

    Args:
        field_paths (Optional[Iterable[str, ...]]): An iterable of field
            paths (``.``-delimited list of field names) to use as a
            projection of document fields in the returned results.

    Returns:
        Optional[google.cloud.firestore_v1.types.common.DocumentMask]: A mask
            to project documents to a restricted set of field paths.
    """
    if field_paths is None:
        return None
    else:
        return types.DocumentMask(field_paths=field_paths)


<<<<<<< HEAD
def _item_to_collection_ref(iterator, item) -> BaseCollectionReference:
=======
def _item_to_collection_ref(iterator, item: str) -> Any:
>>>>>>> c122e418
    """Convert collection ID to collection ref.

    Args:
        iterator (google.api_core.page_iterator.GRPCIterator):
            iterator response
        item (str): ID of the collection
    """
    return iterator.client.collection(item)


<<<<<<< HEAD
def _path_helper(path) -> Tuple[str]:
=======
def _path_helper(path: tuple) -> Any:
>>>>>>> c122e418
    """Standardize path into a tuple of path segments.

    Args:
        path (Tuple[str, ...]): Can either be

            * A single ``/``-delimited path
            * A tuple of path segments
    """
    if len(path) == 1:
        return path[0].split(_helpers.DOCUMENT_PATH_DELIMITER)
    else:
        return path<|MERGE_RESOLUTION|>--- conflicted
+++ resolved
@@ -272,11 +272,7 @@
         return joined_path.split(_helpers.DOCUMENT_PATH_DELIMITER)
 
     @staticmethod
-<<<<<<< HEAD
-    def field_path(*field_names) -> str:
-=======
-    def field_path(*field_names: Tuple[str]) -> Any:
->>>>>>> c122e418
+    def field_path(*field_names: Tuple[str]) -> str:
         """Create a **field path** from a list of nested field names.
 
         A **field path** is a ``.``-delimited concatenation of the field
@@ -409,11 +405,7 @@
     return document_paths, reference_map
 
 
-<<<<<<< HEAD
-def _get_reference(document_path, reference_map) -> BaseDocumentReference:
-=======
-def _get_reference(document_path: str, reference_map: dict) -> Any:
->>>>>>> c122e418
+def _get_reference(document_path: str, reference_map: dict) -> BaseDocumentReference:
     """Get a document reference from a dictionary.
 
     This just wraps a simple dictionary look-up with a helpful error that is
@@ -511,11 +503,7 @@
         return types.DocumentMask(field_paths=field_paths)
 
 
-<<<<<<< HEAD
-def _item_to_collection_ref(iterator, item) -> BaseCollectionReference:
-=======
-def _item_to_collection_ref(iterator, item: str) -> Any:
->>>>>>> c122e418
+def _item_to_collection_ref(iterator, item: str) -> BaseCollectionReference:
     """Convert collection ID to collection ref.
 
     Args:
@@ -526,11 +514,7 @@
     return iterator.client.collection(item)
 
 
-<<<<<<< HEAD
-def _path_helper(path) -> Tuple[str]:
-=======
-def _path_helper(path: tuple) -> Any:
->>>>>>> c122e418
+def _path_helper(path: tuple) -> Tuple[str]:
     """Standardize path into a tuple of path segments.
 
     Args:
