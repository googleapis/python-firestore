# Copyright 2017 Google LLC All rights reserved.
#
# Licensed under the Apache License, Version 2.0 (the "License");
# you may not use this file except in compliance with the License.
# You may obtain a copy of the License at
#
#     http://www.apache.org/licenses/LICENSE-2.0
#
# Unless required by applicable law or agreed to in writing, software
# distributed under the License is distributed on an "AS IS" BASIS,
# WITHOUT WARRANTIES OR CONDITIONS OF ANY KIND, either express or implied.
# See the License for the specific language governing permissions and
# limitations under the License.

"""Client for interacting with the Google Cloud Firestore API.

This is the base from which all interactions with the API occur.

In the hierarchy of API concepts

* a :class:`~google.cloud.firestore_v1.client.Client` owns a
  :class:`~google.cloud.firestore_v1.collection.CollectionReference`
* a :class:`~google.cloud.firestore_v1.client.Client` owns a
  :class:`~google.cloud.firestore_v1.document.DocumentReference`
"""

import os

import google.api_core.client_options  # type: ignore
import google.api_core.path_template
from google.api_core.gapic_v1 import client_info  # type: ignore
from google.cloud.client import ClientWithProject  # type: ignore

from google.cloud.firestore_v1 import _helpers
from google.cloud.firestore_v1 import __version__
from google.cloud.firestore_v1 import types
from google.cloud.firestore_v1.base_document import DocumentSnapshot

from google.cloud.firestore_v1.field_path import render_field_path
<<<<<<< HEAD
from typing import Any, AsyncGenerator, Generator, List, NoReturn, Optional, Tuple, TYPE_CHECKING, Union

# Types needed only for Type Hints
from google.cloud.firestore_v1.base_collection import BaseCollectionReference
from google.cloud.firestore_v1.base_document import BaseDocumentReference
from google.cloud.firestore_v1.base_transaction import BaseTransaction
from google.cloud.firestore_v1.base_batch import BaseWriteBatch
from google.cloud.firestore_v1.base_query import BaseQuery

=======
from typing import Any, List, NoReturn, Optional, Tuple, Union

_ACTIVE_TXN: str
_BAD_DOC_TEMPLATE: str
_BAD_OPTION_ERR: str
_CLIENT_INFO: Any
_FIRESTORE_EMULATOR_HOST: str
_INACTIVE_TXN: str
__version__: str
>>>>>>> afff842a

DEFAULT_DATABASE = "(default)"
"""str: The default database used in a :class:`~google.cloud.firestore_v1.client.Client`."""
_BAD_OPTION_ERR = (
    "Exactly one of ``last_update_time`` or ``exists`` " "must be provided."
)
_BAD_DOC_TEMPLATE: str= (
    "Document {!r} appeared in response but was not present among references"
)
_ACTIVE_TXN: str = "There is already an active transaction."
_INACTIVE_TXN: str = "There is no active transaction."
_CLIENT_INFO: Any= client_info.ClientInfo(client_library_version=__version__)
_FIRESTORE_EMULATOR_HOST: str = "FIRESTORE_EMULATOR_HOST"


class BaseClient(ClientWithProject):
    """Client for interacting with Google Cloud Firestore API.

    .. note::

        Since the Cloud Firestore API requires the gRPC transport, no
        ``_http`` argument is accepted by this class.

    Args:
        project (Optional[str]): The project which the client acts on behalf
            of. If not passed, falls back to the default inferred
            from the environment.
        credentials (Optional[~google.auth.credentials.Credentials]): The
            OAuth2 Credentials to use for this client. If not passed, falls
            back to the default inferred from the environment.
        database (Optional[str]): The database name that the client targets.
            For now, :attr:`DEFAULT_DATABASE` (the default value) is the
            only valid database.
        client_info (Optional[google.api_core.gapic_v1.client_info.ClientInfo]):
            The client info used to send a user-agent string along with API
            requests. If ``None``, then default info will be used. Generally,
            you only need to set this if you're developing your own library
            or partner tool.
        client_options (Union[dict, google.api_core.client_options.ClientOptions]):
            Client options used to set user options on the client. API Endpoint
            should be set through client_options.
    """

    SCOPE = (
        "https://www.googleapis.com/auth/cloud-platform",
        "https://www.googleapis.com/auth/datastore",
    )
    """The scopes required for authenticating with the Firestore service."""

    _firestore_api_internal = None
    _database_string_internal = None
    _rpc_metadata_internal = None

    def __init__(
        self,
        project=None,
        credentials=None,
        database=DEFAULT_DATABASE,
        client_info=_CLIENT_INFO,
        client_options=None,
    ) -> None:
        # NOTE: This API has no use for the _http argument, but sending it
        #       will have no impact since the _http() @property only lazily
        #       creates a working HTTP object.
        super(BaseClient, self).__init__(
            project=project, credentials=credentials, _http=None
        )
        self._client_info = client_info
        if client_options:
            if type(client_options) == dict:
                client_options = google.api_core.client_options.from_dict(  # type: ignore
                    client_options
                )
        self._client_options = client_options

        self._database = database
        self._emulator_host = os.getenv(_FIRESTORE_EMULATOR_HOST)

    def _firestore_api_helper(self, transport, client_class, client_module) -> Any:
        """Lazy-loading getter GAPIC Firestore API.
        Returns:
            The GAPIC client with the credentials of the current client.
        """
        if self._firestore_api_internal is None:
            # Use a custom channel.
            # We need this in order to set appropriate keepalive options.

            if self._emulator_host is not None:
                # TODO(microgen): this likely needs to be adapted to use insecure_channel
                # on new generated surface.
                channel = transport.create_channel(host=self._emulator_host)
            else:
                channel = transport.create_channel(
                    self._target,
                    credentials=self._credentials,
                    options={"grpc.keepalive_time_ms": 30000}.items(),
                )

            self._transport = transport(host=self._target, channel=channel)

            self._firestore_api_internal = client_class(
                transport=self._transport, client_options=self._client_options
            )
            client_module._client_info = self._client_info

        return self._firestore_api_internal

    def _target_helper(self, client_class) -> Any:
        """Return the target (where the API is).
        Eg. "firestore.googleapis.com"

        Returns:
            str: The location of the API.
        """
        if self._emulator_host is not None:
            return self._emulator_host
        elif self._client_options and self._client_options.api_endpoint:
            return self._client_options.api_endpoint
        else:
            return client_class.DEFAULT_ENDPOINT

    @property
    def _database_string(self):
        """The database string corresponding to this client's project.

        This value is lazy-loaded and cached.

        Will be of the form

            ``projects/{project_id}/databases/{database_id}``

        but ``database_id == '(default)'`` for the time being.

        Returns:
            str: The fully-qualified database string for the current
            project. (The default database is also in this string.)
        """
        if self._database_string_internal is None:
            db_str = google.api_core.path_template.expand(  # type: ignore
                "projects/{project}/databases/{database}",
                project=self.project,
                database=self._database,
            )

            self._database_string_internal = db_str

        return self._database_string_internal

    @property
    def _rpc_metadata(self):
        """The RPC metadata for this client's associated database.

        Returns:
            Sequence[Tuple(str, str)]: RPC metadata with resource prefix
            for the database associated with this client.
        """
        if self._rpc_metadata_internal is None:
            self._rpc_metadata_internal = _helpers.metadata_with_prefix(
                self._database_string
            )

            if self._emulator_host is not None:
                # The emulator requires additional metadata to be set.
                self._rpc_metadata_internal.append(("authorization", "Bearer owner"))

        return self._rpc_metadata_internal

<<<<<<< HEAD
    def collection(self, *collection_path) -> BaseCollectionReference:
        raise NotImplementedError

    def collection_group(self, collection_id) -> BaseQuery:
        raise NotImplementedError

    def _get_collection_reference(self, collection_id) -> BaseCollectionReference:
=======
    def collection(self, *collection_path) -> NoReturn:
        raise NotImplementedError

    def collection_group(self, collection_id) -> NoReturn:
        raise NotImplementedError

    def _get_collection_reference(self, collection_id) -> NoReturn:
>>>>>>> afff842a
        """Checks validity of collection_id and then uses subclasses collection implementation.

        Args:
            collection_id (str) Identifies the collections to query over.

                Every collection or subcollection with this ID as the last segment of its
                path will be included. Cannot contain a slash.

        Returns:
            The created collection.
        """
        if "/" in collection_id:
            raise ValueError(
                "Invalid collection_id "
                + collection_id
                + ". Collection IDs must not contain '/'."
            )

        return self.collection(collection_id)

<<<<<<< HEAD
    def document(self, *document_path) -> BaseDocumentReference:
=======
    def document(self, *document_path) -> NoReturn:
>>>>>>> afff842a
        raise NotImplementedError

    def _document_path_helper(self, *document_path) -> List[str]:
        """Standardize the format of path to tuple of path segments and strip the database string from path if present.

        Args:
            document_path (Tuple[str, ...]): Can either be

                * A single ``/``-delimited path to a document
                * A tuple of document path segments
        """
        path = _path_helper(document_path)
        base_path = self._database_string + "/documents/"
        joined_path = _helpers.DOCUMENT_PATH_DELIMITER.join(path)
        if joined_path.startswith(base_path):
            joined_path = joined_path[len(base_path) :]
        return joined_path.split(_helpers.DOCUMENT_PATH_DELIMITER)

    @staticmethod
    def field_path(*field_names) -> Any:
        """Create a **field path** from a list of nested field names.

        A **field path** is a ``.``-delimited concatenation of the field
        names. It is used to represent a nested field. For example,
        in the data

        .. code-block:: python

           data = {
              'aa': {
                  'bb': {
                      'cc': 10,
                  },
              },
           }

        the field path ``'aa.bb.cc'`` represents the data stored in
        ``data['aa']['bb']['cc']``.

        Args:
            field_names (Tuple[str, ...]): The list of field names.

        Returns:
            str: The ``.``-delimited field path.
        """
        return render_field_path(field_names)

    @staticmethod
    def write_option(
        **kwargs,
    ) -> Union[
        _helpers.ExistsOption, _helpers.LastUpdateOption,
    ]:
        """Create a write option for write operations.

        Write operations include :meth:`~google.cloud.DocumentReference.set`,
        :meth:`~google.cloud.DocumentReference.update` and
        :meth:`~google.cloud.DocumentReference.delete`.

        One of the following keyword arguments must be provided:

        * ``last_update_time`` (:class:`google.protobuf.timestamp_pb2.\
               Timestamp`): A timestamp. When set, the target document must
               exist and have been last updated at that time. Protobuf
               ``update_time`` timestamps are typically returned from methods
               that perform write operations as part of a "write result"
               protobuf or directly.
        * ``exists`` (:class:`bool`): Indicates if the document being modified
              should already exist.

        Providing no argument would make the option have no effect (so
        it is not allowed). Providing multiple would be an apparent
        contradiction, since ``last_update_time`` assumes that the
        document **was** updated (it can't have been updated if it
        doesn't exist) and ``exists`` indicate that it is unknown if the
        document exists or not.

        Args:
            kwargs (Dict[str, Any]): The keyword arguments described above.

        Raises:
            TypeError: If anything other than exactly one argument is
                provided by the caller.

        Returns:
            :class:`~google.cloud.firestore_v1.client.WriteOption`:
            The option to be used to configure a write message.
        """
        if len(kwargs) != 1:
            raise TypeError(_BAD_OPTION_ERR)

        name, value = kwargs.popitem()
        if name == "last_update_time":
            return _helpers.LastUpdateOption(value)
        elif name == "exists":
            return _helpers.ExistsOption(value)
        else:
            extra = "{!r} was provided".format(name)
            raise TypeError(_BAD_OPTION_ERR, extra)

<<<<<<< HEAD
    def get_all(self, references, field_paths=None, transaction=None) -> Union[
            AsyncGenerator[DocumentSnapshot, Any],
            Generator[DocumentSnapshot, Any, Any]]:
        raise NotImplementedError

    def collections(self) -> Union[
            AsyncGenerator[BaseCollectionReference, Any],
            Generator[BaseCollectionReference, Any, Any]]:
        raise NotImplementedError

    def batch(self) -> BaseWriteBatch:
        raise NotImplementedError

    def transaction(self, **kwargs) -> BaseTransaction:
=======
    def get_all(self, references, field_paths=None, transaction=None) -> NoReturn:
        raise NotImplementedError

    def collections(self) -> NoReturn:
        raise NotImplementedError

    def batch(self) -> NoReturn:
        raise NotImplementedError

    def transaction(self, **kwargs) -> NoReturn:
>>>>>>> afff842a
        raise NotImplementedError


def _reference_info(references) -> Tuple[list, dict]:
    """Get information about document references.

    Helper for :meth:`~google.cloud.firestore_v1.client.Client.get_all`.

    Args:
        references (List[.DocumentReference, ...]): Iterable of document
            references.

    Returns:
        Tuple[List[str, ...], Dict[str, .DocumentReference]]: A two-tuple of

        * fully-qualified documents paths for each reference in ``references``
        * a mapping from the paths to the original reference. (If multiple
          ``references`` contains multiple references to the same document,
          that key will be overwritten in the result.)
    """
    document_paths = []
    reference_map = {}
    for reference in references:
        doc_path = reference._document_path
        document_paths.append(doc_path)
        reference_map[doc_path] = reference

    return document_paths, reference_map


def _get_reference(document_path, reference_map) -> Any:
    """Get a document reference from a dictionary.

    This just wraps a simple dictionary look-up with a helpful error that is
    specific to :meth:`~google.cloud.firestore.client.Client.get_all`, the
    **public** caller of this function.

    Args:
        document_path (str): A fully-qualified document path.
        reference_map (Dict[str, .DocumentReference]): A mapping (produced
            by :func:`_reference_info`) of fully-qualified document paths to
            document references.

    Returns:
        .DocumentReference: The matching reference.

    Raises:
        ValueError: If ``document_path`` has not been encountered.
    """
    try:
        return reference_map[document_path]
    except KeyError:
        msg = _BAD_DOC_TEMPLATE.format(document_path)
        raise ValueError(msg)


def _parse_batch_get(get_doc_response, reference_map, client) -> DocumentSnapshot:
    """Parse a `BatchGetDocumentsResponse` protobuf.

    Args:
        get_doc_response (~google.cloud.proto.firestore.v1.\
            firestore.BatchGetDocumentsResponse): A single response (from
            a stream) containing the "get" response for a document.
        reference_map (Dict[str, .DocumentReference]): A mapping (produced
            by :func:`_reference_info`) of fully-qualified document paths to
            document references.
        client (:class:`~google.cloud.firestore_v1.client.Client`):
            A client that has a document factory.

    Returns:
       [.DocumentSnapshot]: The retrieved snapshot.

    Raises:
        ValueError: If the response has a ``result`` field (a oneof) other
            than ``found`` or ``missing``.
    """
    result_type = get_doc_response._pb.WhichOneof("result")
    if result_type == "found":
        reference = _get_reference(get_doc_response.found.name, reference_map)
        data = _helpers.decode_dict(get_doc_response.found.fields, client)
        snapshot = DocumentSnapshot(
            reference,
            data,
            exists=True,
            read_time=get_doc_response.read_time,
            create_time=get_doc_response.found.create_time,
            update_time=get_doc_response.found.update_time,
        )
    elif result_type == "missing":
        reference = _get_reference(get_doc_response.missing, reference_map)
        snapshot = DocumentSnapshot(
            reference,
            None,
            exists=False,
            read_time=get_doc_response.read_time,
            create_time=None,
            update_time=None,
        )
    else:
        raise ValueError(
            "`BatchGetDocumentsResponse.result` (a oneof) had a field other "
            "than `found` or `missing` set, or was unset"
        )
    return snapshot


def _get_doc_mask(field_paths,) -> Optional[types.common.DocumentMask]:
    """Get a document mask if field paths are provided.

    Args:
        field_paths (Optional[Iterable[str, ...]]): An iterable of field
            paths (``.``-delimited list of field names) to use as a
            projection of document fields in the returned results.

    Returns:
        Optional[google.cloud.firestore_v1.types.common.DocumentMask]: A mask
            to project documents to a restricted set of field paths.
    """
    if field_paths is None:
        return None
    else:
        return types.DocumentMask(field_paths=field_paths)


def _item_to_collection_ref(iterator, item) -> Any:
    """Convert collection ID to collection ref.

    Args:
        iterator (google.api_core.page_iterator.GRPCIterator):
            iterator response
        item (str): ID of the collection
    """
    return iterator.client.collection(item)


def _path_helper(path) -> Any:
    """Standardize path into a tuple of path segments.

    Args:
        path (Tuple[str, ...]): Can either be

            * A single ``/``-delimited path
            * A tuple of path segments
    """
    if len(path) == 1:
        return path[0].split(_helpers.DOCUMENT_PATH_DELIMITER)
    else:
        return path<|MERGE_RESOLUTION|>--- conflicted
+++ resolved
@@ -37,7 +37,6 @@
 from google.cloud.firestore_v1.base_document import DocumentSnapshot
 
 from google.cloud.firestore_v1.field_path import render_field_path
-<<<<<<< HEAD
 from typing import Any, AsyncGenerator, Generator, List, NoReturn, Optional, Tuple, TYPE_CHECKING, Union
 
 # Types needed only for Type Hints
@@ -47,17 +46,6 @@
 from google.cloud.firestore_v1.base_batch import BaseWriteBatch
 from google.cloud.firestore_v1.base_query import BaseQuery
 
-=======
-from typing import Any, List, NoReturn, Optional, Tuple, Union
-
-_ACTIVE_TXN: str
-_BAD_DOC_TEMPLATE: str
-_BAD_OPTION_ERR: str
-_CLIENT_INFO: Any
-_FIRESTORE_EMULATOR_HOST: str
-_INACTIVE_TXN: str
-__version__: str
->>>>>>> afff842a
 
 DEFAULT_DATABASE = "(default)"
 """str: The default database used in a :class:`~google.cloud.firestore_v1.client.Client`."""
@@ -225,7 +213,6 @@
 
         return self._rpc_metadata_internal
 
-<<<<<<< HEAD
     def collection(self, *collection_path) -> BaseCollectionReference:
         raise NotImplementedError
 
@@ -233,15 +220,6 @@
         raise NotImplementedError
 
     def _get_collection_reference(self, collection_id) -> BaseCollectionReference:
-=======
-    def collection(self, *collection_path) -> NoReturn:
-        raise NotImplementedError
-
-    def collection_group(self, collection_id) -> NoReturn:
-        raise NotImplementedError
-
-    def _get_collection_reference(self, collection_id) -> NoReturn:
->>>>>>> afff842a
         """Checks validity of collection_id and then uses subclasses collection implementation.
 
         Args:
@@ -262,11 +240,7 @@
 
         return self.collection(collection_id)
 
-<<<<<<< HEAD
     def document(self, *document_path) -> BaseDocumentReference:
-=======
-    def document(self, *document_path) -> NoReturn:
->>>>>>> afff842a
         raise NotImplementedError
 
     def _document_path_helper(self, *document_path) -> List[str]:
@@ -367,7 +341,6 @@
             extra = "{!r} was provided".format(name)
             raise TypeError(_BAD_OPTION_ERR, extra)
 
-<<<<<<< HEAD
     def get_all(self, references, field_paths=None, transaction=None) -> Union[
             AsyncGenerator[DocumentSnapshot, Any],
             Generator[DocumentSnapshot, Any, Any]]:
@@ -382,18 +355,6 @@
         raise NotImplementedError
 
     def transaction(self, **kwargs) -> BaseTransaction:
-=======
-    def get_all(self, references, field_paths=None, transaction=None) -> NoReturn:
-        raise NotImplementedError
-
-    def collections(self) -> NoReturn:
-        raise NotImplementedError
-
-    def batch(self) -> NoReturn:
-        raise NotImplementedError
-
-    def transaction(self, **kwargs) -> NoReturn:
->>>>>>> afff842a
         raise NotImplementedError
 
 
