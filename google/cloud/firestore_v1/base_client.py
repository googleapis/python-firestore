--- conflicted
+++ resolved
@@ -27,11 +27,8 @@
 import os
 
 import google.api_core.client_options  # type: ignore
-<<<<<<< HEAD
 import google.api_core.path_template
-=======
 import google.api_core.path_template  # type: ignore
->>>>>>> e640e663
 from google.api_core.gapic_v1 import client_info  # type: ignore
 from google.cloud.client import ClientWithProject  # type: ignore
 
