--- conflicted
+++ resolved
@@ -136,11 +136,7 @@
         ] = gapic_v1.method.DEFAULT,
         timeout: Optional[float] = None,
         explain_options: Optional[ExplainOptions] = None,
-<<<<<<< HEAD
-    ) -> Generator[Optional[List[AggregationResult]], Any, Optional[ExplainMetrics]]:
-=======
     ) -> Generator[List[AggregationResult], Any, Optional[ExplainMetrics]]:
->>>>>>> 1614b3f1
         """Internal method for stream(). Runs the aggregation query.
 
         This sends a ``RunAggregationQuery`` RPC and then returns a generator
@@ -165,11 +161,7 @@
                 explain_metrics will be available on the returned generator.
 
         Yields:
-<<<<<<< HEAD
-            Optional[List[AggregationResult]]:
-=======
             List[AggregationResult]:
->>>>>>> 1614b3f1
             The result of aggregations of this query.
 
         Returns:
@@ -206,14 +198,7 @@
                 metrics = response.explain_metrics
 
             result = _query_response_to_result(response)
-<<<<<<< HEAD
-            if len(result) > 0 or metrics is None:
-                # When explain_options.analyze == False, the query isn't run
-                # but query profiling results are returned. In this case we
-                # do not yield an empty result.
-=======
             if result:
->>>>>>> 1614b3f1
                 yield result
 
         return metrics
@@ -227,11 +212,7 @@
         timeout: Optional[float] = None,
         *,
         explain_options: Optional[ExplainOptions] = None,
-<<<<<<< HEAD
-    ) -> StreamGenerator[Optional[List[AggregationResult]]]:
-=======
     ) -> StreamGenerator[List[AggregationResult]]:
->>>>>>> 1614b3f1
         """Runs the aggregation query.
 
         This sends a ``RunAggregationQuery`` RPC and then returns a generator
@@ -256,11 +237,7 @@
                 explain_metrics will be available on the returned generator.
 
         Returns:
-<<<<<<< HEAD
-            `StreamGenerator[Optional[List[AggregationResult]]]`:
-=======
             `StreamGenerator[List[AggregationResult]]`:
->>>>>>> 1614b3f1
             A generator of the query results.
         """
         inner_generator = self._make_stream(
