--- conflicted
+++ resolved
@@ -25,12 +25,8 @@
 
 from google.api_core import exceptions  # type: ignore
 from google.cloud.firestore_v1 import _helpers
-<<<<<<< HEAD
-from google.cloud.firestore_v1.types import common
 from google.cloud.firestore_v1.types import write
 from google.protobuf import timestamp_pb2
-=======
->>>>>>> db5f2867
 from typing import Any, AsyncGenerator, Coroutine, Iterable, Union
 
 
@@ -62,16 +58,12 @@
     def __init__(self, *path, **kwargs) -> None:
         super(AsyncDocumentReference, self).__init__(*path, **kwargs)
 
-<<<<<<< HEAD
-    async def create(self, document_data: dict) -> write.WriteResult:
-=======
     async def create(
         self,
         document_data: dict,
         retry: retries.Retry = gapic_v1.method.DEFAULT,
         timeout: float = None,
-    ) -> Coroutine:
->>>>>>> db5f2867
+    ) -> write.WriteResult:
         """Create the current document in the Firestore database.
 
         Args:
@@ -95,17 +87,13 @@
         write_results = await batch.commit(**kwargs)
         return _first_write_result(write_results)
 
-<<<<<<< HEAD
-    async def set(self, document_data: dict, merge: bool = False) -> write.WriteResult:
-=======
     async def set(
         self,
         document_data: dict,
         merge: bool = False,
         retry: retries.Retry = gapic_v1.method.DEFAULT,
         timeout: float = None,
-    ) -> Coroutine:
->>>>>>> db5f2867
+    ) -> write.WriteResult:
         """Replace the current document in the Firestore database.
 
         A write ``option`` can be specified to indicate preconditions of
@@ -140,17 +128,12 @@
         return _first_write_result(write_results)
 
     async def update(
-<<<<<<< HEAD
-        self, field_updates: dict, option: _helpers.WriteOption = None
-    ) -> write.WriteResult:
-=======
         self,
         field_updates: dict,
         option: _helpers.WriteOption = None,
         retry: retries.Retry = gapic_v1.method.DEFAULT,
         timeout: float = None,
-    ) -> Coroutine:
->>>>>>> db5f2867
+    ) -> write.WriteResult:
         """Update an existing document in the Firestore database.
 
         By default, this method verifies that the document exists on the
@@ -302,16 +285,11 @@
         return _first_write_result(write_results)
 
     async def delete(
-<<<<<<< HEAD
-        self, option: _helpers.WriteOption = None
+        self,
+        option: _helpers.WriteOption = None,
+        retry: retries.Retry = gapic_v1.method.DEFAULT,
+        timeout: float = None,
     ) -> timestamp_pb2.Timestamp:
-=======
-        self,
-        option: _helpers.WriteOption = None,
-        retry: retries.Retry = gapic_v1.method.DEFAULT,
-        timeout: float = None,
-    ) -> Coroutine:
->>>>>>> db5f2867
         """Delete the current document in the Firestore database.
 
         Args:
