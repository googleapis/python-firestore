# Copyright 2017 Google LLC All rights reserved.
#
# Licensed under the Apache License, Version 2.0 (the "License");
# you may not use this file except in compliance with the License.
# You may obtain a copy of the License at
#
#     http://www.apache.org/licenses/LICENSE-2.0
#
# Unless required by applicable law or agreed to in writing, software
# distributed under the License is distributed on an "AS IS" BASIS,
# WITHOUT WARRANTIES OR CONDITIONS OF ANY KIND, either express or implied.
# See the License for the specific language governing permissions and
# limitations under the License.

"""Helpers for applying Google Cloud Firestore changes in a transaction."""


import random
import time

from google.api_core import gapic_v1  # type: ignore
from google.api_core import retry as retries  # type: ignore

from google.cloud.firestore_v1.base_transaction import (
    _BaseTransactional,
    BaseTransaction,
    MAX_ATTEMPTS,
    _CANT_BEGIN,
    _CANT_ROLLBACK,
    _CANT_COMMIT,
    _WRITE_READ_ONLY,
    _INITIAL_SLEEP,
    _MAX_SLEEP,
    _MULTIPLIER,
    _EXCEED_ATTEMPTS_TEMPLATE,
)

from google.api_core import exceptions  # type: ignore
from google.cloud.firestore_v1 import batch
from google.cloud.firestore_v1.document import DocumentReference
from google.cloud.firestore_v1 import _helpers
from google.cloud.firestore_v1.query import Query

# Types needed only for Type Hints
from google.cloud.firestore_v1.base_document import DocumentSnapshot
from google.cloud.firestore_v1.types import CommitResponse
from typing import Any, Callable, Generator, Optional


class Transaction(batch.WriteBatch, BaseTransaction):
    """Accumulate read-and-write operations to be sent in a transaction.

    Args:
        client (:class:`~google.cloud.firestore_v1.client.Client`):
            The client that created this transaction.
        max_attempts (Optional[int]): The maximum number of attempts for
            the transaction (i.e. allowing retries). Defaults to
            :attr:`~google.cloud.firestore_v1.transaction.MAX_ATTEMPTS`.
        read_only (Optional[bool]): Flag indicating if the transaction
            should be read-only or should allow writes. Defaults to
            :data:`False`.
    """

    def __init__(self, client, max_attempts=MAX_ATTEMPTS, read_only=False) -> None:
        super(Transaction, self).__init__(client)
        BaseTransaction.__init__(self, max_attempts, read_only)

    def _add_write_pbs(self, write_pbs: list) -> None:
        """Add `Write`` protobufs to this transaction.

        Args:
            write_pbs (List[google.cloud.proto.firestore.v1.\
                write.Write]): A list of write protobufs to be added.

        Raises:
            ValueError: If this transaction is read-only.
        """
        if self._read_only:
            raise ValueError(_WRITE_READ_ONLY)

        super(Transaction, self)._add_write_pbs(write_pbs)

    def _begin(self, retry_id: bytes = None) -> None:
        """Begin the transaction.

        Args:
            retry_id (Optional[bytes]): Transaction ID of a transaction to be
                retried.

        Raises:
            ValueError: If the current transaction has already begun.
        """
        if self.in_progress:
            msg = _CANT_BEGIN.format(self._id)
            raise ValueError(msg)

        transaction_response = self._client._firestore_api.begin_transaction(
            request={
                "database": self._client._database_string,
                "options": self._options_protobuf(retry_id),
            },
            metadata=self._client._rpc_metadata,
        )
        self._id = transaction_response.transaction

    def _rollback(self) -> None:
        """Roll back the transaction.

        Raises:
            ValueError: If no transaction is in progress.
        """
        if not self.in_progress:
            raise ValueError(_CANT_ROLLBACK)

        try:
            # NOTE: The response is just ``google.protobuf.Empty``.
            self._client._firestore_api.rollback(
                request={
                    "database": self._client._database_string,
                    "transaction": self._id,
                },
                metadata=self._client._rpc_metadata,
            )
        finally:
            self._clean_up()

    def _commit(self) -> list:
        """Transactionally commit the changes accumulated.

        Returns:
            List[:class:`google.cloud.proto.firestore.v1.write.WriteResult`, ...]:
            The write results corresponding to the changes committed, returned
            in the same order as the changes were applied to this transaction.
            A write result contains an ``update_time`` field.

        Raises:
            ValueError: If no transaction is in progress.
        """
        if not self.in_progress:
            raise ValueError(_CANT_COMMIT)

        commit_response = _commit_with_retry(self._client, self._write_pbs, self._id)

        self._clean_up()
        return list(commit_response.write_results)

<<<<<<< HEAD
    def get_all(self, references: list) -> Generator[DocumentSnapshot, Any, None]:
=======
    def get_all(
        self,
        references: list,
        retry: retries.Retry = gapic_v1.method.DEFAULT,
        timeout: float = None,
    ) -> Any:
>>>>>>> db5f2867
        """Retrieves multiple documents from Firestore.

        Args:
            references (List[.DocumentReference, ...]): Iterable of document
                references to be retrieved.
            retry (google.api_core.retry.Retry): Designation of what errors, if any,
                should be retried.  Defaults to a system-specified policy.
            timeout (float): The timeout for this request.  Defaults to a
                system-specified value.

        Yields:
            .DocumentSnapshot: The next document snapshot that fulfills the
            query, or :data:`None` if the document does not exist.
        """
        kwargs = _helpers.make_retry_timeout_kwargs(retry, timeout)
        return self._client.get_all(references, transaction=self, **kwargs)

    def get(
        self,
        ref_or_query,
        retry: retries.Retry = gapic_v1.method.DEFAULT,
        timeout: float = None,
    ) -> Any:
        """Retrieve a document or a query result from the database.

<<<<<<< HEAD
    def get(self, ref_or_query) -> Generator[DocumentSnapshot, Any, None]:
        """
        Retrieve a document or a query result from the database.
=======
>>>>>>> db5f2867
        Args:
            ref_or_query: The document references or query object to return.
            retry (google.api_core.retry.Retry): Designation of what errors, if any,
                should be retried.  Defaults to a system-specified policy.
            timeout (float): The timeout for this request.  Defaults to a
                system-specified value.

        Yields:
            .DocumentSnapshot: The next document snapshot that fulfills the
            query, or :data:`None` if the document does not exist.
        """
        kwargs = _helpers.make_retry_timeout_kwargs(retry, timeout)
        if isinstance(ref_or_query, DocumentReference):
            return self._client.get_all([ref_or_query], transaction=self, **kwargs)
        elif isinstance(ref_or_query, Query):
            return ref_or_query.stream(transaction=self, **kwargs)
        else:
            raise ValueError(
                'Value for argument "ref_or_query" must be a DocumentReference or a Query.'
            )


class _Transactional(_BaseTransactional):
    """Provide a callable object to use as a transactional decorater.

    This is surfaced via
    :func:`~google.cloud.firestore_v1.transaction.transactional`.

    Args:
        to_wrap (Callable[[:class:`~google.cloud.firestore_v1.transaction.Transaction`, ...], Any]):
            A callable that should be run (and retried) in a transaction.
    """

    def __init__(self, to_wrap) -> None:
        super(_Transactional, self).__init__(to_wrap)

    def _pre_commit(self, transaction: Transaction, *args, **kwargs) -> Any:
        """Begin transaction and call the wrapped callable.

        If the callable raises an exception, the transaction will be rolled
        back. If not, the transaction will be "ready" for ``Commit`` (i.e.
        it will have staged writes).

        Args:
            transaction
                (:class:`~google.cloud.firestore_v1.transaction.Transaction`):
                A transaction to execute the callable within.
            args (Tuple[Any, ...]): The extra positional arguments to pass
                along to the wrapped callable.
            kwargs (Dict[str, Any]): The extra keyword arguments to pass
                along to the wrapped callable.

        Returns:
            Any: result of the wrapped callable.

        Raises:
            Exception: Any failure caused by ``to_wrap``.
        """
        # Force the ``transaction`` to be not "in progress".
        transaction._clean_up()
        transaction._begin(retry_id=self.retry_id)

        # Update the stored transaction IDs.
        self.current_id = transaction._id
        if self.retry_id is None:
            self.retry_id = self.current_id
        try:
            return self.to_wrap(transaction, *args, **kwargs)
        except:  # noqa
            # NOTE: If ``rollback`` fails this will lose the information
            #       from the original failure.
            transaction._rollback()
            raise

    def _maybe_commit(self, transaction: Transaction) -> Optional[bool]:
        """Try to commit the transaction.

        If the transaction is read-write and the ``Commit`` fails with the
        ``ABORTED`` status code, it will be retried. Any other failure will
        not be caught.

        Args:
            transaction
                (:class:`~google.cloud.firestore_v1.transaction.Transaction`):
                The transaction to be ``Commit``-ed.

        Returns:
            bool: Indicating if the commit succeeded.
        """
        try:
            transaction._commit()
            return True
        except exceptions.GoogleAPICallError as exc:
            if transaction._read_only:
                raise

            if isinstance(exc, exceptions.Aborted):
                # If a read-write transaction returns ABORTED, retry.
                return False
            else:
                raise

    def __call__(self, transaction: Transaction, *args, **kwargs):
        """Execute the wrapped callable within a transaction.

        Args:
            transaction
                (:class:`~google.cloud.firestore_v1.transaction.Transaction`):
                A transaction to execute the callable within.
            args (Tuple[Any, ...]): The extra positional arguments to pass
                along to the wrapped callable.
            kwargs (Dict[str, Any]): The extra keyword arguments to pass
                along to the wrapped callable.

        Returns:
            Any: The result of the wrapped callable.

        Raises:
            ValueError: If the transaction does not succeed in
                ``max_attempts``.
        """
        self._reset()

        for attempt in range(transaction._max_attempts):
            result = self._pre_commit(transaction, *args, **kwargs)
            succeeded = self._maybe_commit(transaction)
            if succeeded:
                return result

            # Subsequent requests will use the failed transaction ID as part of
            # the ``BeginTransactionRequest`` when restarting this transaction
            # (via ``options.retry_transaction``). This preserves the "spot in
            # line" of the transaction, so exponential backoff is not required
            # in this case.

        transaction._rollback()
        msg = _EXCEED_ATTEMPTS_TEMPLATE.format(transaction._max_attempts)
        raise ValueError(msg)


def transactional(to_wrap: Callable) -> _Transactional:
    """Decorate a callable so that it runs in a transaction.

    Args:
        to_wrap
            (Callable[[:class:`~google.cloud.firestore_v1.transaction.Transaction`, ...], Any]):
            A callable that should be run (and retried) in a transaction.

    Returns:
        Callable[[:class:`~google.cloud.firestore_v1.transaction.Transaction`, ...], Any]:
        the wrapped callable.
    """
    return _Transactional(to_wrap)


def _commit_with_retry(
    client, write_pbs: list, transaction_id: bytes
) -> CommitResponse:
    """Call ``Commit`` on the GAPIC client with retry / sleep.

    Retries the ``Commit`` RPC on Unavailable. Usually this RPC-level
    retry is handled by the underlying GAPICd client, but in this case it
    doesn't because ``Commit`` is not always idempotent. But here we know it
    is "idempotent"-like because it has a transaction ID. We also need to do
    our own retry to special-case the ``INVALID_ARGUMENT`` error.

    Args:
        client (:class:`~google.cloud.firestore_v1.client.Client`):
            A client with GAPIC client and configuration details.
        write_pbs (List[:class:`google.cloud.proto.firestore.v1.write.Write`, ...]):
            A ``Write`` protobuf instance to be committed.
        transaction_id (bytes):
            ID of an existing transaction that this commit will run in.

    Returns:
        :class:`google.cloud.firestore_v1.types.CommitResponse`:
        The protobuf response from ``Commit``.

    Raises:
        ~google.api_core.exceptions.GoogleAPICallError: If a non-retryable
            exception is encountered.
    """
    current_sleep = _INITIAL_SLEEP
    while True:
        try:
            return client._firestore_api.commit(
                request={
                    "database": client._database_string,
                    "writes": write_pbs,
                    "transaction": transaction_id,
                },
                metadata=client._rpc_metadata,
            )
        except exceptions.ServiceUnavailable:
            # Retry
            pass

        current_sleep = _sleep(current_sleep)


def _sleep(
    current_sleep: float, max_sleep: float = _MAX_SLEEP, multiplier: float = _MULTIPLIER
) -> float:
    """Sleep and produce a new sleep time.

    .. _Exponential Backoff And Jitter: https://www.awsarchitectureblog.com/\
                                        2015/03/backoff.html

    Select a duration between zero and ``current_sleep``. It might seem
    counterintuitive to have so much jitter, but
    `Exponential Backoff And Jitter`_ argues that "full jitter" is
    the best strategy.

    Args:
        current_sleep (float): The current "max" for sleep interval.
        max_sleep (Optional[float]): Eventual "max" sleep time
        multiplier (Optional[float]): Multiplier for exponential backoff.

    Returns:
        float: Newly doubled ``current_sleep`` or ``max_sleep`` (whichever
        is smaller)
    """
    actual_sleep = random.uniform(0.0, current_sleep)
    time.sleep(actual_sleep)
    return min(multiplier * current_sleep, max_sleep)<|MERGE_RESOLUTION|>--- conflicted
+++ resolved
@@ -144,16 +144,12 @@
         self._clean_up()
         return list(commit_response.write_results)
 
-<<<<<<< HEAD
-    def get_all(self, references: list) -> Generator[DocumentSnapshot, Any, None]:
-=======
     def get_all(
         self,
         references: list,
         retry: retries.Retry = gapic_v1.method.DEFAULT,
         timeout: float = None,
-    ) -> Any:
->>>>>>> db5f2867
+    ) -> Generator[DocumentSnapshot, Any, None]:
         """Retrieves multiple documents from Firestore.
 
         Args:
@@ -176,15 +172,9 @@
         ref_or_query,
         retry: retries.Retry = gapic_v1.method.DEFAULT,
         timeout: float = None,
-    ) -> Any:
+    ) -> Generator[DocumentSnapshot, Any, None]:
         """Retrieve a document or a query result from the database.
 
-<<<<<<< HEAD
-    def get(self, ref_or_query) -> Generator[DocumentSnapshot, Any, None]:
-        """
-        Retrieve a document or a query result from the database.
-=======
->>>>>>> db5f2867
         Args:
             ref_or_query: The document references or query object to return.
             retry (google.api_core.retry.Retry): Designation of what errors, if any,
