# Copyright 2017 Google LLC All rights reserved.
#
# Licensed under the Apache License, Version 2.0 (the "License");
# you may not use this file except in compliance with the License.
# You may obtain a copy of the License at
#
#     http://www.apache.org/licenses/LICENSE-2.0
#
# Unless required by applicable law or agreed to in writing, software
# distributed under the License is distributed on an "AS IS" BASIS,
# WITHOUT WARRANTIES OR CONDITIONS OF ANY KIND, either express or implied.
# See the License for the specific language governing permissions and
# limitations under the License.

"""Helpers for applying Google Cloud Firestore changes in a transaction."""
from __future__ import annotations

<<<<<<< HEAD
import random
import time
from typing import TYPE_CHECKING, Any, Callable, Generator, Optional
import warnings
=======
from typing import Any, Callable, Generator
>>>>>>> 0f125a2a

from google.api_core import exceptions, gapic_v1
from google.api_core import retry as retries

from google.cloud.firestore_v1 import _helpers, batch
from google.cloud.firestore_v1.base_transaction import (
    _CANT_BEGIN,
    _CANT_COMMIT,
    _CANT_ROLLBACK,
    _EXCEED_ATTEMPTS_TEMPLATE,
    _WRITE_READ_ONLY,
    MAX_ATTEMPTS,
    BaseTransaction,
    _BaseTransactional,
)
from google.cloud.firestore_v1.document import DocumentReference
from google.cloud.firestore_v1.query import Query
<<<<<<< HEAD

# Types needed only for Type Hints
if TYPE_CHECKING:  # pragma: NO COVER
    from google.cloud.firestore_v1.base_document import DocumentSnapshot
    from google.cloud.firestore_v1.query_profile import ExplainOptions
    from google.cloud.firestore_v1.stream_generator import StreamGenerator
    from google.cloud.firestore_v1.types import CommitResponse
=======
>>>>>>> 0f125a2a


class Transaction(batch.WriteBatch, BaseTransaction):
    """Accumulate read-and-write operations to be sent in a transaction.

    Args:
        client (:class:`~google.cloud.firestore_v1.client.Client`):
            The client that created this transaction.
        max_attempts (Optional[int]): The maximum number of attempts for
            the transaction (i.e. allowing retries). Defaults to
            :attr:`~google.cloud.firestore_v1.transaction.MAX_ATTEMPTS`.
        read_only (Optional[bool]): Flag indicating if the transaction
            should be read-only or should allow writes. Defaults to
            :data:`False`.
    """

    def __init__(self, client, max_attempts=MAX_ATTEMPTS, read_only=False) -> None:
        super(Transaction, self).__init__(client)
        BaseTransaction.__init__(self, max_attempts, read_only)

    def _add_write_pbs(self, write_pbs: list) -> None:
        """Add `Write`` protobufs to this transaction.

        Args:
            write_pbs (List[google.cloud.proto.firestore.v1.\
                write.Write]): A list of write protobufs to be added.

        Raises:
            ValueError: If this transaction is read-only.
        """
        if self._read_only:
            raise ValueError(_WRITE_READ_ONLY)

        super(Transaction, self)._add_write_pbs(write_pbs)

    def _begin(self, retry_id: bytes = None) -> None:
        """Begin the transaction.

        Args:
            retry_id (Optional[bytes]): Transaction ID of a transaction to be
                retried.

        Raises:
            ValueError: If the current transaction has already begun.
        """
        if self.in_progress:
            msg = _CANT_BEGIN.format(self._id)
            raise ValueError(msg)

        transaction_response = self._client._firestore_api.begin_transaction(
            request={
                "database": self._client._database_string,
                "options": self._options_protobuf(retry_id),
            },
            metadata=self._client._rpc_metadata,
        )
        self._id = transaction_response.transaction

    def _rollback(self) -> None:
        """Roll back the transaction.

        Raises:
            ValueError: If no transaction is in progress.
            google.api_core.exceptions.GoogleAPICallError: If the rollback fails.
        """
        if not self.in_progress:
            raise ValueError(_CANT_ROLLBACK)

        try:
            # NOTE: The response is just ``google.protobuf.Empty``.
            self._client._firestore_api.rollback(
                request={
                    "database": self._client._database_string,
                    "transaction": self._id,
                },
                metadata=self._client._rpc_metadata,
            )
        finally:
            # clean up, even if rollback fails
            self._clean_up()

    def _commit(self) -> list:
        """Transactionally commit the changes accumulated.

        Returns:
            List[:class:`google.cloud.proto.firestore.v1.write.WriteResult`, ...]:
            The write results corresponding to the changes committed, returned
            in the same order as the changes were applied to this transaction.
            A write result contains an ``update_time`` field.

        Raises:
            ValueError: If no transaction is in progress.
        """
        if not self.in_progress:
            raise ValueError(_CANT_COMMIT)

        commit_response = self._client._firestore_api.commit(
            request={
                "database": self._client._database_string,
                "writes": self._write_pbs,
                "transaction": self._id,
            },
            metadata=self._client._rpc_metadata,
        )

        self._clean_up()
        return list(commit_response.write_results)

    def get_all(
        self,
        references: list,
        retry: retries.Retry = gapic_v1.method.DEFAULT,
        timeout: float = None,
    ) -> Generator[DocumentSnapshot, Any, None]:
        """Retrieves multiple documents from Firestore.

        Args:
            references (List[.DocumentReference, ...]): Iterable of document
                references to be retrieved.
            retry (google.api_core.retry.Retry): Designation of what errors, if any,
                should be retried.  Defaults to a system-specified policy.
            timeout (float): The timeout for this request.  Defaults to a
                system-specified value.

        Yields:
            .DocumentSnapshot: The next document snapshot that fulfills the
            query, or :data:`None` if the document does not exist.
        """
        kwargs = _helpers.make_retry_timeout_kwargs(retry, timeout)
        return self._client.get_all(references, transaction=self, **kwargs)

    def get(
        self,
        ref_or_query,
        retry: retries.Retry = gapic_v1.method.DEFAULT,
        timeout: float = None,
        *,
        explain_options: Optional[ExplainOptions] = None,
    ) -> StreamGenerator[DocumentSnapshot]:
        """Retrieve a document or a query result from the database.

        Args:
            ref_or_query: The document references or query object to return.
            retry (google.api_core.retry.Retry): Designation of what errors, if any,
                should be retried.  Defaults to a system-specified policy.
            timeout (float): The timeout for this request.  Defaults to a
                system-specified value.
            explain_options
                (Optional[:class:`~google.cloud.firestore_v1.query_profile.ExplainOptions`]):
                Options to enable query profiling for this query. When set,
                explain_metrics will be available on the returned generator.
                Can only be used when running a query.

        Yields:
            .DocumentSnapshot: The next document snapshot that fulfills the
            query, or :data:`None` if the document does not exist.
        """
        kwargs = _helpers.make_retry_timeout_kwargs(retry, timeout)
        if isinstance(ref_or_query, DocumentReference):
            if explain_options is not None:
                warnings.warn(
                    "explain_options not supported in transanction with "
                    "document references and will be ignored. To use "
                    "explain_options, use transaction with query instead."
                )
            return self._client.get_all([ref_or_query], transaction=self, **kwargs)
        elif isinstance(ref_or_query, Query):
            if explain_options is not None:
                kwargs["explain_options"] = explain_options
            return ref_or_query.stream(transaction=self, **kwargs)
        else:
            raise ValueError(
                'Value for argument "ref_or_query" must be a DocumentReference or a Query.'
            )


class _Transactional(_BaseTransactional):
    """Provide a callable object to use as a transactional decorater.

    This is surfaced via
    :func:`~google.cloud.firestore_v1.transaction.transactional`.

    Args:
        to_wrap (Callable[[:class:`~google.cloud.firestore_v1.transaction.Transaction`, ...], Any]):
            A callable that should be run (and retried) in a transaction.
    """

    def __init__(self, to_wrap) -> None:
        super(_Transactional, self).__init__(to_wrap)

    def _pre_commit(self, transaction: Transaction, *args, **kwargs) -> Any:
        """Begin transaction and call the wrapped callable.

        Args:
            transaction
                (:class:`~google.cloud.firestore_v1.transaction.Transaction`):
                A transaction to execute the callable within.
            args (Tuple[Any, ...]): The extra positional arguments to pass
                along to the wrapped callable.
            kwargs (Dict[str, Any]): The extra keyword arguments to pass
                along to the wrapped callable.

        Returns:
            Any: result of the wrapped callable.

        Raises:
            Exception: Any failure caused by ``to_wrap``.
        """
        # Force the ``transaction`` to be not "in progress".
        transaction._clean_up()
        transaction._begin(retry_id=self.retry_id)

        # Update the stored transaction IDs.
        self.current_id = transaction._id
        if self.retry_id is None:
            self.retry_id = self.current_id
        return self.to_wrap(transaction, *args, **kwargs)

    def __call__(self, transaction: Transaction, *args, **kwargs):
        """Execute the wrapped callable within a transaction.

        Args:
            transaction
                (:class:`~google.cloud.firestore_v1.transaction.Transaction`):
                A transaction to execute the callable within.
            args (Tuple[Any, ...]): The extra positional arguments to pass
                along to the wrapped callable.
            kwargs (Dict[str, Any]): The extra keyword arguments to pass
                along to the wrapped callable.

        Returns:
            Any: The result of the wrapped callable.

        Raises:
            ValueError: If the transaction does not succeed in
                ``max_attempts``.
        """
        self._reset()
        retryable_exceptions = (
            (exceptions.Aborted) if not transaction._read_only else ()
        )
        last_exc = None

        try:
            for attempt in range(transaction._max_attempts):
                result = self._pre_commit(transaction, *args, **kwargs)
                try:
                    transaction._commit()
                    return result
                except retryable_exceptions as exc:
                    last_exc = exc
                # Retry attempts that result in retryable exceptions
                # Subsequent requests will use the failed transaction ID as part of
                # the ``BeginTransactionRequest`` when restarting this transaction
                # (via ``options.retry_transaction``). This preserves the "spot in
                # line" of the transaction, so exponential backoff is not required
                # in this case.
            # retries exhausted
            # wrap the last exception in a ValueError before raising
            msg = _EXCEED_ATTEMPTS_TEMPLATE.format(transaction._max_attempts)
            raise ValueError(msg) from last_exc
        except BaseException:  # noqa: B901
            # rollback the transaction on any error
            # errors raised during _rollback will be chained to the original error through __context__
            transaction._rollback()
            raise


def transactional(to_wrap: Callable) -> _Transactional:
    """Decorate a callable so that it runs in a transaction.

    Args:
        to_wrap
            (Callable[[:class:`~google.cloud.firestore_v1.transaction.Transaction`, ...], Any]):
            A callable that should be run (and retried) in a transaction.

    Returns:
        Callable[[:class:`~google.cloud.firestore_v1.transaction.Transaction`, ...], Any]:
        the wrapped callable.
    """
    return _Transactional(to_wrap)<|MERGE_RESOLUTION|>--- conflicted
+++ resolved
@@ -15,14 +15,7 @@
 """Helpers for applying Google Cloud Firestore changes in a transaction."""
 from __future__ import annotations
 
-<<<<<<< HEAD
-import random
-import time
 from typing import TYPE_CHECKING, Any, Callable, Generator, Optional
-import warnings
-=======
-from typing import Any, Callable, Generator
->>>>>>> 0f125a2a
 
 from google.api_core import exceptions, gapic_v1
 from google.api_core import retry as retries
@@ -40,7 +33,6 @@
 )
 from google.cloud.firestore_v1.document import DocumentReference
 from google.cloud.firestore_v1.query import Query
-<<<<<<< HEAD
 
 # Types needed only for Type Hints
 if TYPE_CHECKING:  # pragma: NO COVER
@@ -48,8 +40,6 @@
     from google.cloud.firestore_v1.query_profile import ExplainOptions
     from google.cloud.firestore_v1.stream_generator import StreamGenerator
     from google.cloud.firestore_v1.types import CommitResponse
-=======
->>>>>>> 0f125a2a
 
 
 class Transaction(batch.WriteBatch, BaseTransaction):
