# Copyright 2024 Google LLC All rights reserved.
#
# Licensed under the Apache License, Version 2.0 (the "License");
# you may not use this file except in compliance with the License.
# You may obtain a copy of the License at
#
#     http://www.apache.org/licenses/LICENSE-2.0
#
# Unless required by applicable law or agreed to in writing, software
# distributed under the License is distributed on an "AS IS" BASIS,
# WITHOUT WARRANTIES OR CONDITIONS OF ANY KIND, either express or implied.
# See the License for the specific language governing permissions and
# limitations under the License.

"""Classes for representing vector queries for the Google Cloud Firestore API.
"""
from __future__ import annotations

from typing import TYPE_CHECKING, Any, Generator, Optional, TypeVar, Union

from google.api_core import gapic_v1
from google.api_core import retry as retries

from google.cloud.firestore_v1.query_results import QueryResultsList
from google.cloud.firestore_v1.base_query import (
    BaseQuery,
    _collection_group_query_response_to_snapshot,
    _query_response_to_snapshot,
)
from google.cloud.firestore_v1.base_vector_query import BaseVectorQuery
from google.cloud.firestore_v1.stream_generator import StreamGenerator

# Types needed only for Type Hints
if TYPE_CHECKING:  # pragma: NO COVER
    from google.cloud.firestore_v1 import transaction
    from google.cloud.firestore_v1.base_document import DocumentSnapshot
    from google.cloud.firestore_v1.query_profile import ExplainMetrics
    from google.cloud.firestore_v1.query_profile import ExplainOptions


TVectorQuery = TypeVar("TVectorQuery", bound="VectorQuery")


class VectorQuery(BaseVectorQuery):
    """Represents a vector query to the Firestore API."""

    def __init__(
        self,
        nested_query: Union[BaseQuery, TVectorQuery],
    ) -> None:
        """Presents the vector query.
        Args:
            nested_query (BaseQuery | VectorQuery): the base query to apply as the prefilter.
        """
        super(VectorQuery, self).__init__(nested_query)

    def get(
        self,
        transaction=None,
        retry: retries.Retry = gapic_v1.method.DEFAULT,
        timeout: Optional[float] = None,
        *,
        explain_options: Optional[ExplainOptions] = None,
    ) -> QueryResultsList[DocumentSnapshot]:
        """Runs the vector query.

        This sends a ``RunQuery`` RPC and returns a list of document messages.

        Args:
            transaction
                (Optional[:class:`~google.cloud.firestore_v1.transaction.Transaction`]):
                An existing transaction that this query will run in.
                If a ``transaction`` is used and it already has write operations
                added, this method cannot be used (i.e. read-after-write is not
                allowed).
            retry (google.api_core.retry.Retry): Designation of what errors, if any,
                should be retried.  Defaults to a system-specified policy.
            timeout (float): The timeout for this request.  Defaults to a
                system-specified value.
            explain_options
                (Optional[:class:`~google.cloud.firestore_v1.query_profile.ExplainOptions`]):
                Options to enable query profiling for this query. When set,
                explain_metrics will be available on the returned generator.

        Returns:
            QueryResultsList[DocumentSnapshot]: The vector query results.
        """
        explain_metrics: ExplainMetrics | None = None

        result = self.stream(
            transaction=transaction,
            retry=retry,
            timeout=timeout,
            explain_options=explain_options,
        )
        result_list = list(result)

        if explain_options is None:
            explain_metrics = None
        else:
            explain_metrics = result.get_explain_metrics()

        return QueryResultsList(result_list, explain_options, explain_metrics)

    def _get_stream_iterator(self, transaction, retry, timeout, explain_options=None):
        """Helper method for :meth:`stream`."""
        request, expected_prefix, kwargs = self._prep_stream(
            transaction,
            retry,
            timeout,
            explain_options,
        )

        response_iterator = self._client._firestore_api.run_query(
            request=request,
            metadata=self._client._rpc_metadata,
            **kwargs,
        )

        return response_iterator, expected_prefix

    def _make_stream(
        self,
        transaction: Optional["transaction.Transaction"] = None,
        retry: Optional[retries.Retry] = gapic_v1.method.DEFAULT,
        timeout: Optional[float] = None,
        explain_options: Optional[ExplainOptions] = None,
<<<<<<< HEAD
    ) -> Generator[Optional[DocumentSnapshot], Any, Optional[ExplainMetrics]]:
=======
    ) -> Generator[DocumentSnapshot, Any, Optional[ExplainMetrics]]:
>>>>>>> 1614b3f1
        """Reads the documents in the collection that match this query.

        This sends a ``RunQuery`` RPC and then returns a generator which
        consumes each document returned in the stream of ``RunQueryResponse``
        messages.

        If a ``transaction`` is used and it already has write operations
        added, this method cannot be used (i.e. read-after-write is not
        allowed).

        Args:
            transaction
                (Optional[:class:`~google.cloud.firestore_v1.transaction.Transaction`]):
                An existing transaction that this query will run in.
            retry (Optional[google.api_core.retry.Retry]): Designation of what
                errors, if any, should be retried.  Defaults to a
                system-specified policy.
            timeout (Optional[float]): The timeout for this request.  Defaults
            to a system-specified value.
            explain_options
                (Optional[:class:`~google.cloud.firestore_v1.query_profile.ExplainOptions`]):
                Options to enable query profiling for this query. When set,
                explain_metrics will be available on the returned generator.

        Yields:
<<<<<<< HEAD
            Optional[DocumentSnapshot]:
=======
            DocumentSnapshot:
>>>>>>> 1614b3f1
            The next document that fulfills the query.

        Returns:
            ([google.cloud.firestore_v1.types.query_profile.ExplainMetrtics | None]):
            The results of query profiling, if received from the service.
        """
        metrics: ExplainMetrics | None = None

        response_iterator, expected_prefix = self._get_stream_iterator(
            transaction,
            retry,
            timeout,
            explain_options,
        )

        while True:
            response = next(response_iterator, None)

            if response is None:  # EOI
                break

            if metrics is None and response.explain_metrics:
                metrics = response.explain_metrics

            if self._nested_query._all_descendants:
                snapshot = _collection_group_query_response_to_snapshot(
                    response, self._nested_query._parent
                )
            else:
                snapshot = _query_response_to_snapshot(
                    response, self._nested_query._parent, expected_prefix
                )
            if snapshot is not None:
                yield snapshot

        return metrics

    def stream(
        self,
        transaction: Optional["transaction.Transaction"] = None,
        retry: Optional[retries.Retry] = gapic_v1.method.DEFAULT,
        timeout: Optional[float] = None,
        *,
        explain_options: Optional[ExplainOptions] = None,
    ) -> StreamGenerator[DocumentSnapshot]:
        """Reads the documents in the collection that match this query.

        This sends a ``RunQuery`` RPC and then returns a generator which
        consumes each document returned in the stream of ``RunQueryResponse``
        messages.

        If a ``transaction`` is used and it already has write operations
        added, this method cannot be used (i.e. read-after-write is not
        allowed).

        Args:
            transaction
                (Optional[:class:`~google.cloud.firestore_v1.transaction.Transaction`]):
                An existing transaction that this query will run in.
            retry (Optional[google.api_core.retry.Retry]): Designation of what
                errors, if any, should be retried.  Defaults to a
                system-specified policy.
            timeout (Optinal[float]): The timeout for this request.  Defaults
            to a system-specified value.
            explain_options
                (Optional[:class:`~google.cloud.firestore_v1.query_profile.ExplainOptions`]):
                Options to enable query profiling for this query. When set,
                explain_metrics will be available on the returned generator.

        Returns:
            `StreamGenerator[DocumentSnapshot]`: A generator of the query results.
        """
        inner_generator = self._make_stream(
            transaction=transaction,
            retry=retry,
            timeout=timeout,
            explain_options=explain_options,
        )
        return StreamGenerator(inner_generator, explain_options)<|MERGE_RESOLUTION|>--- conflicted
+++ resolved
@@ -125,11 +125,7 @@
         retry: Optional[retries.Retry] = gapic_v1.method.DEFAULT,
         timeout: Optional[float] = None,
         explain_options: Optional[ExplainOptions] = None,
-<<<<<<< HEAD
-    ) -> Generator[Optional[DocumentSnapshot], Any, Optional[ExplainMetrics]]:
-=======
     ) -> Generator[DocumentSnapshot, Any, Optional[ExplainMetrics]]:
->>>>>>> 1614b3f1
         """Reads the documents in the collection that match this query.
 
         This sends a ``RunQuery`` RPC and then returns a generator which
@@ -155,11 +151,7 @@
                 explain_metrics will be available on the returned generator.
 
         Yields:
-<<<<<<< HEAD
-            Optional[DocumentSnapshot]:
-=======
             DocumentSnapshot:
->>>>>>> 1614b3f1
             The next document that fulfills the query.
 
         Returns:
