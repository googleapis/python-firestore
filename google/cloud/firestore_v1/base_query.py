--- conflicted
+++ resolved
@@ -1001,11 +1001,7 @@
     def find_nearest(
         self,
         vector_field: str,
-<<<<<<< HEAD
         query_vector: Union[Vector, Sequence[float]],
-=======
-        query_vector: Vector,
->>>>>>> 5a279b2b
         limit: int,
         distance_measure: DistanceMeasure,
         *,
