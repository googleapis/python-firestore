--- conflicted
+++ resolved
@@ -20,7 +20,7 @@
 """
 from __future__ import annotations
 
-from typing import TYPE_CHECKING, Any, Callable, Generator, List, Optional, Type
+from typing import TYPE_CHECKING, Any, Callable, Generator, List, Optional, Sequence, Type
 
 from google.api_core import exceptions, gapic_v1
 from google.api_core import retry as retries
@@ -43,20 +43,6 @@
 from google.cloud.firestore_v1.vector import Vector
 from google.cloud.firestore_v1.vector_query import VectorQuery
 from google.cloud.firestore_v1.watch import Watch
-<<<<<<< HEAD
-from typing import (
-    Any,
-    Callable,
-    Generator,
-    List,
-    Optional,
-    Sequence,
-    Type,
-    TYPE_CHECKING,
-    Union,
-)
-=======
->>>>>>> 5a279b2b
 
 if TYPE_CHECKING:  # pragma: NO COVER
     from google.cloud.firestore_v1.base_vector_query import DistanceMeasure
@@ -296,11 +282,7 @@
         Args:
             vector_field (str): An indexed vector field to search upon. Only documents which contain
                 vectors whose dimensionality match the query_vector can be returned.
-<<<<<<< HEAD
             query_vector(Vector | Sequence[float]): The query vector that we are searching on. Must be a vector of no more
-=======
-            query_vector (Vector): The query vector that we are searching on. Must be a vector of no more
->>>>>>> 5a279b2b
                 than 2048 dimensions.
             limit (int): The number of nearest neighbors to return. Must be a positive integer of no more than 1000.
             distance_measure (:class:`DistanceMeasure`): The Distance Measure to use.
