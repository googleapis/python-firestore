--- conflicted
+++ resolved
@@ -20,11 +20,8 @@
 """
 from __future__ import annotations
 
-<<<<<<< HEAD
 import datetime
 
-from typing import TYPE_CHECKING, Any, Callable, Generator, List, Optional, Type
-=======
 from typing import (
     TYPE_CHECKING,
     Any,
@@ -36,7 +33,6 @@
     Type,
     Union,
 )
->>>>>>> 0fb4f2d8
 
 from google.api_core import exceptions, gapic_v1
 from google.api_core import retry as retries
