# Copyright 2017 Google LLC All rights reserved.
#
# Licensed under the Apache License, Version 2.0 (the "License");
# you may not use this file except in compliance with the License.
# You may obtain a copy of the License at
#
#     http://www.apache.org/licenses/LICENSE-2.0
#
# Unless required by applicable law or agreed to in writing, software
# distributed under the License is distributed on an "AS IS" BASIS,
# WITHOUT WARRANTIES OR CONDITIONS OF ANY KIND, either express or implied.
# See the License for the specific language governing permissions and
# limitations under the License.

"""Classes for representing queries for the Google Cloud Firestore API.

A :class:`~google.cloud.firestore_v1.query.Query` can be created directly from
a :class:`~google.cloud.firestore_v1.collection.Collection` and that can be
a more common way to create a query than direct usage of the constructor.
"""
import warnings

from google.cloud.firestore_v1.base_query import (
    BaseQuery,
    _query_response_to_snapshot,
    _collection_group_query_response_to_snapshot,
)

from google.cloud.firestore_v1 import _helpers
from google.cloud.firestore_v1 import document
<<<<<<< HEAD
from google.cloud.firestore_v1 import field_path as field_path_module
from google.cloud.firestore_v1 import transforms
from google.cloud.firestore_v1.types import StructuredQuery

from google.cloud.firestore_v1.types import query
from google.cloud.firestore_v1.order import Order
from google.cloud.firestore_v1.watch import Watch

_EQ_OP = "=="
_operator_enum = StructuredQuery.FieldFilter.Operator
_COMPARISON_OPERATORS = {
    "<": _operator_enum.LESS_THAN,
    "<=": _operator_enum.LESS_THAN_OR_EQUAL,
    _EQ_OP: _operator_enum.EQUAL,
    ">=": _operator_enum.GREATER_THAN_OR_EQUAL,
    ">": _operator_enum.GREATER_THAN,
    "array_contains": _operator_enum.ARRAY_CONTAINS,
    "in": _operator_enum.IN,
    "array_contains_any": _operator_enum.ARRAY_CONTAINS_ANY,
}
_BAD_OP_STRING = "Operator string {!r} is invalid. Valid choices are: {}."
_BAD_OP_NAN_NULL = 'Only an equality filter ("==") can be used with None or NaN values'
_INVALID_WHERE_TRANSFORM = "Transforms cannot be used as where values."
_BAD_DIR_STRING = "Invalid direction {!r}. Must be one of {!r} or {!r}."
_INVALID_CURSOR_TRANSFORM = "Transforms cannot be used as cursor values."
_MISSING_ORDER_BY = (
    'The "order by" field path {!r} is not present in the cursor data {!r}. '
    "All fields sent to ``order_by()`` must be present in the fields "
    "if passed to one of ``start_at()`` / ``start_after()`` / "
    "``end_before()`` / ``end_at()`` to define a cursor."
)
_NO_ORDERS_FOR_CURSOR = (
    "Attempting to create a cursor with no fields to order on. "
    "When defining a cursor with one of ``start_at()`` / ``start_after()`` / "
    "``end_before()`` / ``end_at()``, all fields in the cursor must "
    "come from fields set in ``order_by()``."
)
_MISMATCH_CURSOR_W_ORDER_BY = "The cursor {!r} does not match the order fields {!r}."

=======
from google.cloud.firestore_v1.watch import Watch

>>>>>>> 60c6979b

class Query(BaseQuery):
    """Represents a query to the Firestore API.

    Instances of this class are considered immutable: all methods that
    would modify an instance instead return a new instance.

    Args:
        parent (:class:`~google.cloud.firestore_v1.collection.CollectionReference`):
            The collection that this query applies to.
        projection (Optional[:class:`google.cloud.proto.firestore.v1.\
            query.StructuredQuery.Projection`]):
            A projection of document fields to limit the query results to.
        field_filters (Optional[Tuple[:class:`google.cloud.proto.firestore.v1.\
            query.StructuredQuery.FieldFilter`, ...]]):
            The filters to be applied in the query.
        orders (Optional[Tuple[:class:`google.cloud.proto.firestore.v1.\
            query.StructuredQuery.Order`, ...]]):
            The "order by" entries to use in the query.
        limit (Optional[int]):
            The maximum number of documents the query is allowed to return.
        offset (Optional[int]):
            The number of results to skip.
        start_at (Optional[Tuple[dict, bool]]):
            Two-tuple of :

            * a mapping of fields. Any field that is present in this mapping
              must also be present in ``orders``
            * an ``after`` flag

            The fields and the flag combine to form a cursor used as
            a starting point in a query result set. If the ``after``
            flag is :data:`True`, the results will start just after any
            documents which have fields matching the cursor, otherwise
            any matching documents will be included in the result set.
            When the query is formed, the document values
            will be used in the order given by ``orders``.
        end_at (Optional[Tuple[dict, bool]]):
            Two-tuple of:

            * a mapping of fields. Any field that is present in this mapping
              must also be present in ``orders``
            * a ``before`` flag

            The fields and the flag combine to form a cursor used as
            an ending point in a query result set. If the ``before``
            flag is :data:`True`, the results will end just before any
            documents which have fields matching the cursor, otherwise
            any matching documents will be included in the result set.
            When the query is formed, the document values
            will be used in the order given by ``orders``.
        all_descendants (Optional[bool]):
            When false, selects only collections that are immediate children
            of the `parent` specified in the containing `RunQueryRequest`.
            When true, selects all descendant collections.
    """

    def __init__(
        self,
        parent,
        projection=None,
        field_filters=(),
        orders=(),
        limit=None,
        offset=None,
        start_at=None,
        end_at=None,
        all_descendants=False,
    ):
<<<<<<< HEAD
        self._parent = parent
        self._projection = projection
        self._field_filters = field_filters
        self._orders = orders
        self._limit = limit
        self._offset = offset
        self._start_at = start_at
        self._end_at = end_at
        self._all_descendants = all_descendants

    def __eq__(self, other):
        if not isinstance(other, self.__class__):
            return NotImplemented
        return (
            self._parent == other._parent
            and self._projection == other._projection
            and self._field_filters == other._field_filters
            and self._orders == other._orders
            and self._limit == other._limit
            and self._offset == other._offset
            and self._start_at == other._start_at
            and self._end_at == other._end_at
            and self._all_descendants == other._all_descendants
        )

    @property
    def _client(self):
        """The client of the parent collection.

        Returns:
            :class:`~google.cloud.firestore_v1.client.Client`:
            The client that owns this query.
        """
        return self._parent._client

    def select(self, field_paths):
        """Project documents matching query to a limited set of fields.

        See :meth:`~google.cloud.firestore_v1.client.Client.field_path` for
        more information on **field paths**.

        If the current query already has a projection set (i.e. has already
        called :meth:`~google.cloud.firestore_v1.query.Query.select`), this
        will overwrite it.

        Args:
            field_paths (Iterable[str, ...]): An iterable of field paths
                (``.``-delimited list of field names) to use as a projection
                of document fields in the query results.

        Returns:
            :class:`~google.cloud.firestore_v1.query.Query`:
            A "projected" query. Acts as a copy of the current query,
            modified with the newly added projection.
        Raises:
            ValueError: If any ``field_path`` is invalid.
        """
        field_paths = list(field_paths)
        for field_path in field_paths:
            field_path_module.split_field_path(field_path)  # raises

        new_projection = query.StructuredQuery.Projection(
            fields=[
                query.StructuredQuery.FieldReference(field_path=field_path)
                for field_path in field_paths
            ]
        )
        return self.__class__(
            self._parent,
            projection=new_projection,
            field_filters=self._field_filters,
            orders=self._orders,
            limit=self._limit,
            offset=self._offset,
            start_at=self._start_at,
            end_at=self._end_at,
            all_descendants=self._all_descendants,
        )

    def where(self, field_path, op_string, value):
        """Filter the query on a field.

        See :meth:`~google.cloud.firestore_v1.client.Client.field_path` for
        more information on **field paths**.

        Returns a new :class:`~google.cloud.firestore_v1.query.Query` that
        filters on a specific field path, according to an operation (e.g.
        ``==`` or "equals") and a particular value to be paired with that
        operation.

        Args:
            field_path (str): A field path (``.``-delimited list of
                field names) for the field to filter on.
            op_string (str): A comparison operation in the form of a string.
                Acceptable values are ``<``, ``<=``, ``==``, ``>=``, ``>``,
                ``in``, ``array_contains`` and ``array_contains_any``.
            value (Any): The value to compare the field against in the filter.
                If ``value`` is :data:`None` or a NaN, then ``==`` is the only
                allowed operation.

        Returns:
            :class:`~google.cloud.firestore_v1.query.Query`:
            A filtered query. Acts as a copy of the current query,
            modified with the newly added filter.

        Raises:
            ValueError: If ``field_path`` is invalid.
            ValueError: If ``value`` is a NaN or :data:`None` and
                ``op_string`` is not ``==``.
        """
        field_path_module.split_field_path(field_path)  # raises

        if value is None:
            if op_string != _EQ_OP:
                raise ValueError(_BAD_OP_NAN_NULL)
            filter_pb = query.StructuredQuery.UnaryFilter(
                field=query.StructuredQuery.FieldReference(field_path=field_path),
                op=StructuredQuery.UnaryFilter.Operator.IS_NULL,
            )
        elif _isnan(value):
            if op_string != _EQ_OP:
                raise ValueError(_BAD_OP_NAN_NULL)
            filter_pb = query.StructuredQuery.UnaryFilter(
                field=query.StructuredQuery.FieldReference(field_path=field_path),
                op=StructuredQuery.UnaryFilter.Operator.IS_NAN,
            )
        elif isinstance(value, (transforms.Sentinel, transforms._ValueList)):
            raise ValueError(_INVALID_WHERE_TRANSFORM)
        else:
            filter_pb = query.StructuredQuery.FieldFilter(
                field=query.StructuredQuery.FieldReference(field_path=field_path),
                op=_enum_from_op_string(op_string),
                value=_helpers.encode_value(value),
            )

        new_filters = self._field_filters + (filter_pb,)
        return self.__class__(
            self._parent,
            projection=self._projection,
            field_filters=new_filters,
            orders=self._orders,
            limit=self._limit,
            offset=self._offset,
            start_at=self._start_at,
            end_at=self._end_at,
            all_descendants=self._all_descendants,
        )

    @staticmethod
    def _make_order(field_path, direction):
        """Helper for :meth:`order_by`."""
        return query.StructuredQuery.Order(
            field=query.StructuredQuery.FieldReference(field_path=field_path),
            direction=_enum_from_direction(direction),
        )

    def order_by(self, field_path, direction=ASCENDING):
        """Modify the query to add an order clause on a specific field.

        See :meth:`~google.cloud.firestore_v1.client.Client.field_path` for
        more information on **field paths**.

        Successive :meth:`~google.cloud.firestore_v1.query.Query.order_by`
        calls will further refine the ordering of results returned by the query
        (i.e. the new "order by" fields will be added to existing ones).

        Args:
            field_path (str): A field path (``.``-delimited list of
                field names) on which to order the query results.
            direction (Optional[str]): The direction to order by. Must be one
                of :attr:`ASCENDING` or :attr:`DESCENDING`, defaults to
                :attr:`ASCENDING`.

        Returns:
            :class:`~google.cloud.firestore_v1.query.Query`:
            An ordered query. Acts as a copy of the current query, modified
            with the newly added "order by" constraint.

        Raises:
            ValueError: If ``field_path`` is invalid.
            ValueError: If ``direction`` is not one of :attr:`ASCENDING` or
                :attr:`DESCENDING`.
        """
        field_path_module.split_field_path(field_path)  # raises

        order_pb = self._make_order(field_path, direction)

        new_orders = self._orders + (order_pb,)
        return self.__class__(
            self._parent,
            projection=self._projection,
            field_filters=self._field_filters,
            orders=new_orders,
            limit=self._limit,
            offset=self._offset,
            start_at=self._start_at,
            end_at=self._end_at,
            all_descendants=self._all_descendants,
        )

    def limit(self, count):
        """Limit a query to return a fixed number of results.

        If the current query already has a limit set, this will overwrite it.

        Args:
            count (int): Maximum number of documents to return that match
                the query.

        Returns:
            :class:`~google.cloud.firestore_v1.query.Query`:
            A limited query. Acts as a copy of the current query, modified
            with the newly added "limit" filter.
        """
        return self.__class__(
            self._parent,
            projection=self._projection,
            field_filters=self._field_filters,
            orders=self._orders,
            limit=count,
            offset=self._offset,
            start_at=self._start_at,
            end_at=self._end_at,
            all_descendants=self._all_descendants,
        )

    def offset(self, num_to_skip):
        """Skip to an offset in a query.

        If the current query already has specified an offset, this will
        overwrite it.

        Args:
            num_to_skip (int): The number of results to skip at the beginning
                of query results. (Must be non-negative.)

        Returns:
            :class:`~google.cloud.firestore_v1.query.Query`:
            An offset query. Acts as a copy of the current query, modified
            with the newly added "offset" field.
        """
        return self.__class__(
            self._parent,
            projection=self._projection,
            field_filters=self._field_filters,
            orders=self._orders,
            limit=self._limit,
            offset=num_to_skip,
            start_at=self._start_at,
            end_at=self._end_at,
            all_descendants=self._all_descendants,
        )

    def _check_snapshot(self, document_fields):
        """Validate local snapshots for non-collection-group queries.

        Raises:
            ValueError: for non-collection-group queries, if the snapshot
                is from a different collection.
        """
        if self._all_descendants:
            return

        if document_fields.reference._path[:-1] != self._parent._path:
            raise ValueError("Cannot use snapshot from another collection as a cursor.")

    def _cursor_helper(self, document_fields, before, start):
        """Set values to be used for a ``start_at`` or ``end_at`` cursor.

        The values will later be used in a query protobuf.

        When the query is sent to the server, the ``document_fields`` will
        be used in the order given by fields set by
        :meth:`~google.cloud.firestore_v1.query.Query.order_by`.

        Args:
            document_fields
                (Union[:class:`~google.cloud.firestore_v1.document.DocumentSnapshot`, dict, list, tuple]):
                a document snapshot or a dictionary/list/tuple of fields
                representing a query results cursor. A cursor is a collection
                of values that represent a position in a query result set.
            before (bool): Flag indicating if the document in
                ``document_fields`` should (:data:`False`) or
                shouldn't (:data:`True`) be included in the result set.
            start (Optional[bool]): determines if the cursor is a ``start_at``
                cursor (:data:`True`) or an ``end_at`` cursor (:data:`False`).

        Returns:
            :class:`~google.cloud.firestore_v1.query.Query`:
            A query with cursor. Acts as a copy of the current query, modified
            with the newly added "start at" cursor.
        """
        if isinstance(document_fields, tuple):
            document_fields = list(document_fields)
        elif isinstance(document_fields, document.DocumentSnapshot):
            self._check_snapshot(document_fields)
        else:
            # NOTE: We copy so that the caller can't modify after calling.
            document_fields = copy.deepcopy(document_fields)

        cursor_pair = document_fields, before
        query_kwargs = {
            "projection": self._projection,
            "field_filters": self._field_filters,
            "orders": self._orders,
            "limit": self._limit,
            "offset": self._offset,
            "all_descendants": self._all_descendants,
        }
        if start:
            query_kwargs["start_at"] = cursor_pair
            query_kwargs["end_at"] = self._end_at
        else:
            query_kwargs["start_at"] = self._start_at
            query_kwargs["end_at"] = cursor_pair

        return self.__class__(self._parent, **query_kwargs)

    def start_at(self, document_fields):
        """Start query results at a particular document value.

        The result set will **include** the document specified by
        ``document_fields``.

        If the current query already has specified a start cursor -- either
        via this method or
        :meth:`~google.cloud.firestore_v1.query.Query.start_after` -- this
        will overwrite it.

        When the query is sent to the server, the ``document_fields`` will
        be used in the order given by fields set by
        :meth:`~google.cloud.firestore_v1.query.Query.order_by`.

        Args:
            document_fields
                (Union[:class:`~google.cloud.firestore_v1.document.DocumentSnapshot`, dict, list, tuple]):
                a document snapshot or a dictionary/list/tuple of fields
                representing a query results cursor. A cursor is a collection
                of values that represent a position in a query result set.

        Returns:
            :class:`~google.cloud.firestore_v1.query.Query`:
            A query with cursor. Acts as
            a copy of the current query, modified with the newly added
            "start at" cursor.
        """
        return self._cursor_helper(document_fields, before=True, start=True)

    def start_after(self, document_fields):
        """Start query results after a particular document value.

        The result set will **exclude** the document specified by
        ``document_fields``.

        If the current query already has specified a start cursor -- either
        via this method or
        :meth:`~google.cloud.firestore_v1.query.Query.start_at` -- this will
        overwrite it.

        When the query is sent to the server, the ``document_fields`` will
        be used in the order given by fields set by
        :meth:`~google.cloud.firestore_v1.query.Query.order_by`.

        Args:
            document_fields
                (Union[:class:`~google.cloud.firestore_v1.document.DocumentSnapshot`, dict, list, tuple]):
                a document snapshot or a dictionary/list/tuple of fields
                representing a query results cursor. A cursor is a collection
                of values that represent a position in a query result set.

        Returns:
            :class:`~google.cloud.firestore_v1.query.Query`:
            A query with cursor. Acts as a copy of the current query, modified
            with the newly added "start after" cursor.
        """
        return self._cursor_helper(document_fields, before=False, start=True)

    def end_before(self, document_fields):
        """End query results before a particular document value.

        The result set will **exclude** the document specified by
        ``document_fields``.

        If the current query already has specified an end cursor -- either
        via this method or
        :meth:`~google.cloud.firestore_v1.query.Query.end_at` -- this will
        overwrite it.

        When the query is sent to the server, the ``document_fields`` will
        be used in the order given by fields set by
        :meth:`~google.cloud.firestore_v1.query.Query.order_by`.

        Args:
            document_fields
                (Union[:class:`~google.cloud.firestore_v1.document.DocumentSnapshot`, dict, list, tuple]):
                a document snapshot or a dictionary/list/tuple of fields
                representing a query results cursor. A cursor is a collection
                of values that represent a position in a query result set.

        Returns:
            :class:`~google.cloud.firestore_v1.query.Query`:
            A query with cursor. Acts as a copy of the current query, modified
            with the newly added "end before" cursor.
        """
        return self._cursor_helper(document_fields, before=True, start=False)

    def end_at(self, document_fields):
        """End query results at a particular document value.

        The result set will **include** the document specified by
        ``document_fields``.

        If the current query already has specified an end cursor -- either
        via this method or
        :meth:`~google.cloud.firestore_v1.query.Query.end_before` -- this will
        overwrite it.

        When the query is sent to the server, the ``document_fields`` will
        be used in the order given by fields set by
        :meth:`~google.cloud.firestore_v1.query.Query.order_by`.

        Args:
            document_fields
                (Union[:class:`~google.cloud.firestore_v1.document.DocumentSnapshot`, dict, list, tuple]):
                a document snapshot or a dictionary/list/tuple of fields
                representing a query results cursor. A cursor is a collection
                of values that represent a position in a query result set.

        Returns:
            :class:`~google.cloud.firestore_v1.query.Query`:
            A query with cursor. Acts as a copy of the current query, modified
            with the newly added "end at" cursor.
        """
        return self._cursor_helper(document_fields, before=False, start=False)

    def _filters_pb(self):
        """Convert all the filters into a single generic Filter protobuf.

        This may be a lone field filter or unary filter, may be a composite
        filter or may be :data:`None`.

        Returns:
            :class:`google.cloud.firestore_v1.types.StructuredQuery.Filter`:
            A "generic" filter representing the current query's filters.
        """
        num_filters = len(self._field_filters)
        if num_filters == 0:
            return None
        elif num_filters == 1:
            return _filter_pb(self._field_filters[0])
        else:
            composite_filter = query.StructuredQuery.CompositeFilter(
                op=StructuredQuery.CompositeFilter.Operator.AND,
                filters=[_filter_pb(filter_) for filter_ in self._field_filters],
            )
            return query.StructuredQuery.Filter(composite_filter=composite_filter)

    @staticmethod
    def _normalize_projection(projection):
        """Helper:  convert field paths to message."""
        if projection is not None:

            fields = list(projection.fields)

            if not fields:
                field_ref = query.StructuredQuery.FieldReference(field_path="__name__")
                return query.StructuredQuery.Projection(fields=[field_ref])

        return projection

    def _normalize_orders(self):
        """Helper:  adjust orders based on cursors, where clauses."""
        orders = list(self._orders)
        _has_snapshot_cursor = False

        if self._start_at:
            if isinstance(self._start_at[0], document.DocumentSnapshot):
                _has_snapshot_cursor = True

        if self._end_at:
            if isinstance(self._end_at[0], document.DocumentSnapshot):
                _has_snapshot_cursor = True

        if _has_snapshot_cursor:
            should_order = [
                _enum_from_op_string(key)
                for key in _COMPARISON_OPERATORS
                if key not in (_EQ_OP, "array_contains")
            ]
            order_keys = [order.field.field_path for order in orders]
            for filter_ in self._field_filters:
                field = filter_.field.field_path
                if filter_.op in should_order and field not in order_keys:
                    orders.append(self._make_order(field, "ASCENDING"))
            if not orders:
                orders.append(self._make_order("__name__", "ASCENDING"))
            else:
                order_keys = [order.field.field_path for order in orders]
                if "__name__" not in order_keys:
                    direction = orders[-1].direction  # enum?
                    orders.append(self._make_order("__name__", direction))

        return orders

    def _normalize_cursor(self, cursor, orders):
        """Helper: convert cursor to a list of values based on orders."""
        if cursor is None:
            return

        if not orders:
            raise ValueError(_NO_ORDERS_FOR_CURSOR)

        document_fields, before = cursor

        order_keys = [order.field.field_path for order in orders]

        if isinstance(document_fields, document.DocumentSnapshot):
            snapshot = document_fields
            document_fields = snapshot.to_dict()
            document_fields["__name__"] = snapshot.reference

        if isinstance(document_fields, dict):
            # Transform to list using orders
            values = []
            data = document_fields
            for order_key in order_keys:
                try:
                    if order_key in data:
                        values.append(data[order_key])
                    else:
                        values.append(
                            field_path_module.get_nested_value(order_key, data)
                        )
                except KeyError:
                    msg = _MISSING_ORDER_BY.format(order_key, data)
                    raise ValueError(msg)
            document_fields = values

        if len(document_fields) != len(orders):
            msg = _MISMATCH_CURSOR_W_ORDER_BY.format(document_fields, order_keys)
            raise ValueError(msg)

        _transform_bases = (transforms.Sentinel, transforms._ValueList)

        for index, key_field in enumerate(zip(order_keys, document_fields)):
            key, field = key_field

            if isinstance(field, _transform_bases):
                msg = _INVALID_CURSOR_TRANSFORM
                raise ValueError(msg)

            if key == "__name__" and isinstance(field, six.string_types):
                document_fields[index] = self._parent.document(field)

        return document_fields, before

    def _to_protobuf(self):
        """Convert the current query into the equivalent protobuf.

        Returns:
            :class:`google.cloud.firestore_v1.types.StructuredQuery`:
            The query protobuf.
        """
        projection = self._normalize_projection(self._projection)
        orders = self._normalize_orders()
        start_at = self._normalize_cursor(self._start_at, orders)
        end_at = self._normalize_cursor(self._end_at, orders)

        query_kwargs = {
            "select": projection,
            "from_": [
                query.StructuredQuery.CollectionSelector(
                    collection_id=self._parent.id, all_descendants=self._all_descendants
                )
            ],
            "where": self._filters_pb(),
            "order_by": orders,
            "start_at": _cursor_pb(start_at),
            "end_at": _cursor_pb(end_at),
        }
        if self._offset is not None:
            query_kwargs["offset"] = self._offset
        if self._limit is not None:
            query_kwargs["limit"] = wrappers_pb2.Int32Value(value=self._limit)

        return query.StructuredQuery(**query_kwargs)

=======
        super(Query, self).__init__(
            parent=parent,
            projection=projection,
            field_filters=field_filters,
            orders=orders,
            limit=limit,
            offset=offset,
            start_at=start_at,
            end_at=end_at,
            all_descendants=all_descendants,
        )

>>>>>>> 60c6979b
    def get(self, transaction=None):
        """Deprecated alias for :meth:`stream`."""
        warnings.warn(
            "'Query.get' is deprecated:  please use 'Query.stream' instead.",
            DeprecationWarning,
            stacklevel=2,
        )
        return self.stream(transaction=transaction)

    def stream(self, transaction=None):
        """Read the documents in the collection that match this query.

        This sends a ``RunQuery`` RPC and then returns an iterator which
        consumes each document returned in the stream of ``RunQueryResponse``
        messages.

        .. note::

           The underlying stream of responses will time out after
           the ``max_rpc_timeout_millis`` value set in the GAPIC
           client configuration for the ``RunQuery`` API.  Snapshots
           not consumed from the iterator before that point will be lost.

        If a ``transaction`` is used and it already has write operations
        added, this method cannot be used (i.e. read-after-write is not
        allowed).

        Args:
            transaction
                (Optional[:class:`~google.cloud.firestore_v1.transaction.Transaction`]):
                An existing transaction that this query will run in.

        Yields:
            :class:`~google.cloud.firestore_v1.document.DocumentSnapshot`:
            The next document that fulfills the query.
        """
        parent_path, expected_prefix = self._parent._parent_info()
        response_iterator = self._client._firestore_api.run_query(
            request={
                "parent": parent_path,
                "structured_query": self._to_protobuf(),
                "transaction": _helpers.get_transaction_id(transaction),
            },
            metadata=self._client._rpc_metadata,
        )

        for response in response_iterator:
            if self._all_descendants:
                snapshot = _collection_group_query_response_to_snapshot(
                    response, self._parent
                )
            else:
                snapshot = _query_response_to_snapshot(
                    response, self._parent, expected_prefix
                )
            if snapshot is not None:
                yield snapshot

    def on_snapshot(self, callback):
        """Monitor the documents in this collection that match this query.

        This starts a watch on this query using a background thread. The
        provided callback is run on the snapshot of the documents.

        Args:
            callback(Callable[[:class:`~google.cloud.firestore.query.QuerySnapshot`], NoneType]):
                a callback to run when a change occurs.

        Example:

        .. code-block:: python

            from google.cloud import firestore_v1

            db = firestore_v1.Client()
            query_ref = db.collection(u'users').where("user", "==", u'Ada')

            def on_snapshot(docs, changes, read_time):
                for doc in docs:
                    print(u'{} => {}'.format(doc.id, doc.to_dict()))

            # Watch this query
            query_watch = query_ref.on_snapshot(on_snapshot)

            # Terminate this watch
            query_watch.unsubscribe()
        """
        return Watch.for_query(
            self, callback, document.DocumentSnapshot, document.DocumentReference
<<<<<<< HEAD
        )

    def _comparator(self, doc1, doc2):
        _orders = self._orders

        # Add implicit sorting by name, using the last specified direction.
        if len(_orders) == 0:
            lastDirection = Query.ASCENDING
        else:
            if _orders[-1].direction == 1:
                lastDirection = Query.ASCENDING
            else:
                lastDirection = Query.DESCENDING

        orderBys = list(_orders)

        order_pb = query.StructuredQuery.Order(
            field=query.StructuredQuery.FieldReference(field_path="id"),
            direction=_enum_from_direction(lastDirection),
        )
        orderBys.append(order_pb)

        for orderBy in orderBys:
            if orderBy.field.field_path == "id":
                # If ordering by docuent id, compare resource paths.
                comp = Order()._compare_to(doc1.reference._path, doc2.reference._path)
            else:
                if (
                    orderBy.field.field_path not in doc1._data
                    or orderBy.field.field_path not in doc2._data
                ):
                    raise ValueError(
                        "Can only compare fields that exist in the "
                        "DocumentSnapshot. Please include the fields you are "
                        "ordering on in your select() call."
                    )
                v1 = doc1._data[orderBy.field.field_path]
                v2 = doc2._data[orderBy.field.field_path]
                encoded_v1 = _helpers.encode_value(v1)
                encoded_v2 = _helpers.encode_value(v2)
                comp = Order().compare(encoded_v1, encoded_v2)

            if comp != 0:
                # 1 == Ascending, -1 == Descending
                return orderBy.direction * comp

        return 0


def _enum_from_op_string(op_string):
    """Convert a string representation of a binary operator to an enum.

    These enums come from the protobuf message definition
    ``StructuredQuery.FieldFilter.Operator``.

    Args:
        op_string (str): A comparison operation in the form of a string.
            Acceptable values are ``<``, ``<=``, ``==``, ``>=``
            and ``>``.

    Returns:
        int: The enum corresponding to ``op_string``.

    Raises:
        ValueError: If ``op_string`` is not a valid operator.
    """
    try:
        return _COMPARISON_OPERATORS[op_string]
    except KeyError:
        choices = ", ".join(sorted(_COMPARISON_OPERATORS.keys()))
        msg = _BAD_OP_STRING.format(op_string, choices)
        raise ValueError(msg)


def _isnan(value):
    """Check if a value is NaN.

    This differs from ``math.isnan`` in that **any** input type is
    allowed.

    Args:
        value (Any): A value to check for NaN-ness.

    Returns:
        bool: Indicates if the value is the NaN float.
    """
    if isinstance(value, float):
        return math.isnan(value)
    else:
        return False


def _enum_from_direction(direction):
    """Convert a string representation of a direction to an enum.

    Args:
        direction (str): A direction to order by. Must be one of
            :attr:`~google.cloud.firestore.Query.ASCENDING` or
            :attr:`~google.cloud.firestore.Query.DESCENDING`.

    Returns:
        int: The enum corresponding to ``direction``.

    Raises:
        ValueError: If ``direction`` is not a valid direction.
    """
    if isinstance(direction, int):
        return direction

    if direction == Query.ASCENDING:
        return StructuredQuery.Direction.ASCENDING
    elif direction == Query.DESCENDING:
        return StructuredQuery.Direction.DESCENDING
    else:
        msg = _BAD_DIR_STRING.format(direction, Query.ASCENDING, Query.DESCENDING)
        raise ValueError(msg)


def _filter_pb(field_or_unary):
    """Convert a specific protobuf filter to the generic filter type.

    Args:
        field_or_unary (Union[google.cloud.proto.firestore.v1.\
            query.StructuredQuery.FieldFilter, google.cloud.proto.\
            firestore.v1.query.StructuredQuery.FieldFilter]): A
            field or unary filter to convert to a generic filter.

    Returns:
        google.cloud.firestore_v1.types.\
        StructuredQuery.Filter: A "generic" filter.

    Raises:
        ValueError: If ``field_or_unary`` is not a field or unary filter.
    """
    if isinstance(field_or_unary, query.StructuredQuery.FieldFilter):
        return query.StructuredQuery.Filter(field_filter=field_or_unary)
    elif isinstance(field_or_unary, query.StructuredQuery.UnaryFilter):
        return query.StructuredQuery.Filter(unary_filter=field_or_unary)
    else:
        raise ValueError("Unexpected filter type", type(field_or_unary), field_or_unary)


def _cursor_pb(cursor_pair):
    """Convert a cursor pair to a protobuf.

    If ``cursor_pair`` is :data:`None`, just returns :data:`None`.

    Args:
        cursor_pair (Optional[Tuple[list, bool]]): Two-tuple of

            * a list of field values.
            * a ``before`` flag

    Returns:
        Optional[google.cloud.firestore_v1.types.Cursor]: A
        protobuf cursor corresponding to the values.
    """
    if cursor_pair is not None:
        data, before = cursor_pair
        value_pbs = [_helpers.encode_value(value) for value in data]
        return query.Cursor(values=value_pbs, before=before)


def _query_response_to_snapshot(response_pb, collection, expected_prefix):
    """Parse a query response protobuf to a document snapshot.

    Args:
        response_pb (google.cloud.proto.firestore.v1.\
            firestore.RunQueryResponse): A
        collection (:class:`~google.cloud.firestore_v1.collection.CollectionReference`):
            A reference to the collection that initiated the query.
        expected_prefix (str): The expected prefix for fully-qualified
            document names returned in the query results. This can be computed
            directly from ``collection`` via :meth:`_parent_info`.

    Returns:
        Optional[:class:`~google.cloud.firestore.document.DocumentSnapshot`]:
        A snapshot of the data returned in the query. If
        ``response_pb.document`` is not set, the snapshot will be :data:`None`.
    """
    if not response_pb._pb.HasField("document"):
        return None

    document_id = _helpers.get_doc_id(response_pb.document, expected_prefix)
    reference = collection.document(document_id)
    data = _helpers.decode_dict(response_pb.document.fields, collection._client)
    snapshot = document.DocumentSnapshot(
        reference,
        data,
        exists=True,
        read_time=response_pb.read_time,
        create_time=response_pb.document.create_time,
        update_time=response_pb.document.update_time,
    )
    return snapshot


def _collection_group_query_response_to_snapshot(response_pb, collection):
    """Parse a query response protobuf to a document snapshot.

    Args:
        response_pb (google.cloud.proto.firestore.v1.\
            firestore.RunQueryResponse): A
        collection (:class:`~google.cloud.firestore_v1.collection.CollectionReference`):
            A reference to the collection that initiated the query.

    Returns:
        Optional[:class:`~google.cloud.firestore.document.DocumentSnapshot`]:
        A snapshot of the data returned in the query. If
        ``response_pb.document`` is not set, the snapshot will be :data:`None`.
    """
    if not response_pb._pb.HasField("document"):
        return None
    reference = collection._client.document(response_pb.document.name)
    data = _helpers.decode_dict(response_pb.document.fields, collection._client)
    snapshot = document.DocumentSnapshot(
        reference,
        data,
        exists=True,
        read_time=response_pb._pb.read_time,
        create_time=response_pb._pb.document.create_time,
        update_time=response_pb._pb.document.update_time,
    )
    return snapshot
=======
        )
>>>>>>> 60c6979b
<|MERGE_RESOLUTION|>--- conflicted
+++ resolved
@@ -28,50 +28,8 @@
 
 from google.cloud.firestore_v1 import _helpers
 from google.cloud.firestore_v1 import document
-<<<<<<< HEAD
-from google.cloud.firestore_v1 import field_path as field_path_module
-from google.cloud.firestore_v1 import transforms
-from google.cloud.firestore_v1.types import StructuredQuery
-
-from google.cloud.firestore_v1.types import query
-from google.cloud.firestore_v1.order import Order
 from google.cloud.firestore_v1.watch import Watch
 
-_EQ_OP = "=="
-_operator_enum = StructuredQuery.FieldFilter.Operator
-_COMPARISON_OPERATORS = {
-    "<": _operator_enum.LESS_THAN,
-    "<=": _operator_enum.LESS_THAN_OR_EQUAL,
-    _EQ_OP: _operator_enum.EQUAL,
-    ">=": _operator_enum.GREATER_THAN_OR_EQUAL,
-    ">": _operator_enum.GREATER_THAN,
-    "array_contains": _operator_enum.ARRAY_CONTAINS,
-    "in": _operator_enum.IN,
-    "array_contains_any": _operator_enum.ARRAY_CONTAINS_ANY,
-}
-_BAD_OP_STRING = "Operator string {!r} is invalid. Valid choices are: {}."
-_BAD_OP_NAN_NULL = 'Only an equality filter ("==") can be used with None or NaN values'
-_INVALID_WHERE_TRANSFORM = "Transforms cannot be used as where values."
-_BAD_DIR_STRING = "Invalid direction {!r}. Must be one of {!r} or {!r}."
-_INVALID_CURSOR_TRANSFORM = "Transforms cannot be used as cursor values."
-_MISSING_ORDER_BY = (
-    'The "order by" field path {!r} is not present in the cursor data {!r}. '
-    "All fields sent to ``order_by()`` must be present in the fields "
-    "if passed to one of ``start_at()`` / ``start_after()`` / "
-    "``end_before()`` / ``end_at()`` to define a cursor."
-)
-_NO_ORDERS_FOR_CURSOR = (
-    "Attempting to create a cursor with no fields to order on. "
-    "When defining a cursor with one of ``start_at()`` / ``start_after()`` / "
-    "``end_before()`` / ``end_at()``, all fields in the cursor must "
-    "come from fields set in ``order_by()``."
-)
-_MISMATCH_CURSOR_W_ORDER_BY = "The cursor {!r} does not match the order fields {!r}."
-
-=======
-from google.cloud.firestore_v1.watch import Watch
-
->>>>>>> 60c6979b
 
 class Query(BaseQuery):
     """Represents a query to the Firestore API.
@@ -141,595 +99,6 @@
         end_at=None,
         all_descendants=False,
     ):
-<<<<<<< HEAD
-        self._parent = parent
-        self._projection = projection
-        self._field_filters = field_filters
-        self._orders = orders
-        self._limit = limit
-        self._offset = offset
-        self._start_at = start_at
-        self._end_at = end_at
-        self._all_descendants = all_descendants
-
-    def __eq__(self, other):
-        if not isinstance(other, self.__class__):
-            return NotImplemented
-        return (
-            self._parent == other._parent
-            and self._projection == other._projection
-            and self._field_filters == other._field_filters
-            and self._orders == other._orders
-            and self._limit == other._limit
-            and self._offset == other._offset
-            and self._start_at == other._start_at
-            and self._end_at == other._end_at
-            and self._all_descendants == other._all_descendants
-        )
-
-    @property
-    def _client(self):
-        """The client of the parent collection.
-
-        Returns:
-            :class:`~google.cloud.firestore_v1.client.Client`:
-            The client that owns this query.
-        """
-        return self._parent._client
-
-    def select(self, field_paths):
-        """Project documents matching query to a limited set of fields.
-
-        See :meth:`~google.cloud.firestore_v1.client.Client.field_path` for
-        more information on **field paths**.
-
-        If the current query already has a projection set (i.e. has already
-        called :meth:`~google.cloud.firestore_v1.query.Query.select`), this
-        will overwrite it.
-
-        Args:
-            field_paths (Iterable[str, ...]): An iterable of field paths
-                (``.``-delimited list of field names) to use as a projection
-                of document fields in the query results.
-
-        Returns:
-            :class:`~google.cloud.firestore_v1.query.Query`:
-            A "projected" query. Acts as a copy of the current query,
-            modified with the newly added projection.
-        Raises:
-            ValueError: If any ``field_path`` is invalid.
-        """
-        field_paths = list(field_paths)
-        for field_path in field_paths:
-            field_path_module.split_field_path(field_path)  # raises
-
-        new_projection = query.StructuredQuery.Projection(
-            fields=[
-                query.StructuredQuery.FieldReference(field_path=field_path)
-                for field_path in field_paths
-            ]
-        )
-        return self.__class__(
-            self._parent,
-            projection=new_projection,
-            field_filters=self._field_filters,
-            orders=self._orders,
-            limit=self._limit,
-            offset=self._offset,
-            start_at=self._start_at,
-            end_at=self._end_at,
-            all_descendants=self._all_descendants,
-        )
-
-    def where(self, field_path, op_string, value):
-        """Filter the query on a field.
-
-        See :meth:`~google.cloud.firestore_v1.client.Client.field_path` for
-        more information on **field paths**.
-
-        Returns a new :class:`~google.cloud.firestore_v1.query.Query` that
-        filters on a specific field path, according to an operation (e.g.
-        ``==`` or "equals") and a particular value to be paired with that
-        operation.
-
-        Args:
-            field_path (str): A field path (``.``-delimited list of
-                field names) for the field to filter on.
-            op_string (str): A comparison operation in the form of a string.
-                Acceptable values are ``<``, ``<=``, ``==``, ``>=``, ``>``,
-                ``in``, ``array_contains`` and ``array_contains_any``.
-            value (Any): The value to compare the field against in the filter.
-                If ``value`` is :data:`None` or a NaN, then ``==`` is the only
-                allowed operation.
-
-        Returns:
-            :class:`~google.cloud.firestore_v1.query.Query`:
-            A filtered query. Acts as a copy of the current query,
-            modified with the newly added filter.
-
-        Raises:
-            ValueError: If ``field_path`` is invalid.
-            ValueError: If ``value`` is a NaN or :data:`None` and
-                ``op_string`` is not ``==``.
-        """
-        field_path_module.split_field_path(field_path)  # raises
-
-        if value is None:
-            if op_string != _EQ_OP:
-                raise ValueError(_BAD_OP_NAN_NULL)
-            filter_pb = query.StructuredQuery.UnaryFilter(
-                field=query.StructuredQuery.FieldReference(field_path=field_path),
-                op=StructuredQuery.UnaryFilter.Operator.IS_NULL,
-            )
-        elif _isnan(value):
-            if op_string != _EQ_OP:
-                raise ValueError(_BAD_OP_NAN_NULL)
-            filter_pb = query.StructuredQuery.UnaryFilter(
-                field=query.StructuredQuery.FieldReference(field_path=field_path),
-                op=StructuredQuery.UnaryFilter.Operator.IS_NAN,
-            )
-        elif isinstance(value, (transforms.Sentinel, transforms._ValueList)):
-            raise ValueError(_INVALID_WHERE_TRANSFORM)
-        else:
-            filter_pb = query.StructuredQuery.FieldFilter(
-                field=query.StructuredQuery.FieldReference(field_path=field_path),
-                op=_enum_from_op_string(op_string),
-                value=_helpers.encode_value(value),
-            )
-
-        new_filters = self._field_filters + (filter_pb,)
-        return self.__class__(
-            self._parent,
-            projection=self._projection,
-            field_filters=new_filters,
-            orders=self._orders,
-            limit=self._limit,
-            offset=self._offset,
-            start_at=self._start_at,
-            end_at=self._end_at,
-            all_descendants=self._all_descendants,
-        )
-
-    @staticmethod
-    def _make_order(field_path, direction):
-        """Helper for :meth:`order_by`."""
-        return query.StructuredQuery.Order(
-            field=query.StructuredQuery.FieldReference(field_path=field_path),
-            direction=_enum_from_direction(direction),
-        )
-
-    def order_by(self, field_path, direction=ASCENDING):
-        """Modify the query to add an order clause on a specific field.
-
-        See :meth:`~google.cloud.firestore_v1.client.Client.field_path` for
-        more information on **field paths**.
-
-        Successive :meth:`~google.cloud.firestore_v1.query.Query.order_by`
-        calls will further refine the ordering of results returned by the query
-        (i.e. the new "order by" fields will be added to existing ones).
-
-        Args:
-            field_path (str): A field path (``.``-delimited list of
-                field names) on which to order the query results.
-            direction (Optional[str]): The direction to order by. Must be one
-                of :attr:`ASCENDING` or :attr:`DESCENDING`, defaults to
-                :attr:`ASCENDING`.
-
-        Returns:
-            :class:`~google.cloud.firestore_v1.query.Query`:
-            An ordered query. Acts as a copy of the current query, modified
-            with the newly added "order by" constraint.
-
-        Raises:
-            ValueError: If ``field_path`` is invalid.
-            ValueError: If ``direction`` is not one of :attr:`ASCENDING` or
-                :attr:`DESCENDING`.
-        """
-        field_path_module.split_field_path(field_path)  # raises
-
-        order_pb = self._make_order(field_path, direction)
-
-        new_orders = self._orders + (order_pb,)
-        return self.__class__(
-            self._parent,
-            projection=self._projection,
-            field_filters=self._field_filters,
-            orders=new_orders,
-            limit=self._limit,
-            offset=self._offset,
-            start_at=self._start_at,
-            end_at=self._end_at,
-            all_descendants=self._all_descendants,
-        )
-
-    def limit(self, count):
-        """Limit a query to return a fixed number of results.
-
-        If the current query already has a limit set, this will overwrite it.
-
-        Args:
-            count (int): Maximum number of documents to return that match
-                the query.
-
-        Returns:
-            :class:`~google.cloud.firestore_v1.query.Query`:
-            A limited query. Acts as a copy of the current query, modified
-            with the newly added "limit" filter.
-        """
-        return self.__class__(
-            self._parent,
-            projection=self._projection,
-            field_filters=self._field_filters,
-            orders=self._orders,
-            limit=count,
-            offset=self._offset,
-            start_at=self._start_at,
-            end_at=self._end_at,
-            all_descendants=self._all_descendants,
-        )
-
-    def offset(self, num_to_skip):
-        """Skip to an offset in a query.
-
-        If the current query already has specified an offset, this will
-        overwrite it.
-
-        Args:
-            num_to_skip (int): The number of results to skip at the beginning
-                of query results. (Must be non-negative.)
-
-        Returns:
-            :class:`~google.cloud.firestore_v1.query.Query`:
-            An offset query. Acts as a copy of the current query, modified
-            with the newly added "offset" field.
-        """
-        return self.__class__(
-            self._parent,
-            projection=self._projection,
-            field_filters=self._field_filters,
-            orders=self._orders,
-            limit=self._limit,
-            offset=num_to_skip,
-            start_at=self._start_at,
-            end_at=self._end_at,
-            all_descendants=self._all_descendants,
-        )
-
-    def _check_snapshot(self, document_fields):
-        """Validate local snapshots for non-collection-group queries.
-
-        Raises:
-            ValueError: for non-collection-group queries, if the snapshot
-                is from a different collection.
-        """
-        if self._all_descendants:
-            return
-
-        if document_fields.reference._path[:-1] != self._parent._path:
-            raise ValueError("Cannot use snapshot from another collection as a cursor.")
-
-    def _cursor_helper(self, document_fields, before, start):
-        """Set values to be used for a ``start_at`` or ``end_at`` cursor.
-
-        The values will later be used in a query protobuf.
-
-        When the query is sent to the server, the ``document_fields`` will
-        be used in the order given by fields set by
-        :meth:`~google.cloud.firestore_v1.query.Query.order_by`.
-
-        Args:
-            document_fields
-                (Union[:class:`~google.cloud.firestore_v1.document.DocumentSnapshot`, dict, list, tuple]):
-                a document snapshot or a dictionary/list/tuple of fields
-                representing a query results cursor. A cursor is a collection
-                of values that represent a position in a query result set.
-            before (bool): Flag indicating if the document in
-                ``document_fields`` should (:data:`False`) or
-                shouldn't (:data:`True`) be included in the result set.
-            start (Optional[bool]): determines if the cursor is a ``start_at``
-                cursor (:data:`True`) or an ``end_at`` cursor (:data:`False`).
-
-        Returns:
-            :class:`~google.cloud.firestore_v1.query.Query`:
-            A query with cursor. Acts as a copy of the current query, modified
-            with the newly added "start at" cursor.
-        """
-        if isinstance(document_fields, tuple):
-            document_fields = list(document_fields)
-        elif isinstance(document_fields, document.DocumentSnapshot):
-            self._check_snapshot(document_fields)
-        else:
-            # NOTE: We copy so that the caller can't modify after calling.
-            document_fields = copy.deepcopy(document_fields)
-
-        cursor_pair = document_fields, before
-        query_kwargs = {
-            "projection": self._projection,
-            "field_filters": self._field_filters,
-            "orders": self._orders,
-            "limit": self._limit,
-            "offset": self._offset,
-            "all_descendants": self._all_descendants,
-        }
-        if start:
-            query_kwargs["start_at"] = cursor_pair
-            query_kwargs["end_at"] = self._end_at
-        else:
-            query_kwargs["start_at"] = self._start_at
-            query_kwargs["end_at"] = cursor_pair
-
-        return self.__class__(self._parent, **query_kwargs)
-
-    def start_at(self, document_fields):
-        """Start query results at a particular document value.
-
-        The result set will **include** the document specified by
-        ``document_fields``.
-
-        If the current query already has specified a start cursor -- either
-        via this method or
-        :meth:`~google.cloud.firestore_v1.query.Query.start_after` -- this
-        will overwrite it.
-
-        When the query is sent to the server, the ``document_fields`` will
-        be used in the order given by fields set by
-        :meth:`~google.cloud.firestore_v1.query.Query.order_by`.
-
-        Args:
-            document_fields
-                (Union[:class:`~google.cloud.firestore_v1.document.DocumentSnapshot`, dict, list, tuple]):
-                a document snapshot or a dictionary/list/tuple of fields
-                representing a query results cursor. A cursor is a collection
-                of values that represent a position in a query result set.
-
-        Returns:
-            :class:`~google.cloud.firestore_v1.query.Query`:
-            A query with cursor. Acts as
-            a copy of the current query, modified with the newly added
-            "start at" cursor.
-        """
-        return self._cursor_helper(document_fields, before=True, start=True)
-
-    def start_after(self, document_fields):
-        """Start query results after a particular document value.
-
-        The result set will **exclude** the document specified by
-        ``document_fields``.
-
-        If the current query already has specified a start cursor -- either
-        via this method or
-        :meth:`~google.cloud.firestore_v1.query.Query.start_at` -- this will
-        overwrite it.
-
-        When the query is sent to the server, the ``document_fields`` will
-        be used in the order given by fields set by
-        :meth:`~google.cloud.firestore_v1.query.Query.order_by`.
-
-        Args:
-            document_fields
-                (Union[:class:`~google.cloud.firestore_v1.document.DocumentSnapshot`, dict, list, tuple]):
-                a document snapshot or a dictionary/list/tuple of fields
-                representing a query results cursor. A cursor is a collection
-                of values that represent a position in a query result set.
-
-        Returns:
-            :class:`~google.cloud.firestore_v1.query.Query`:
-            A query with cursor. Acts as a copy of the current query, modified
-            with the newly added "start after" cursor.
-        """
-        return self._cursor_helper(document_fields, before=False, start=True)
-
-    def end_before(self, document_fields):
-        """End query results before a particular document value.
-
-        The result set will **exclude** the document specified by
-        ``document_fields``.
-
-        If the current query already has specified an end cursor -- either
-        via this method or
-        :meth:`~google.cloud.firestore_v1.query.Query.end_at` -- this will
-        overwrite it.
-
-        When the query is sent to the server, the ``document_fields`` will
-        be used in the order given by fields set by
-        :meth:`~google.cloud.firestore_v1.query.Query.order_by`.
-
-        Args:
-            document_fields
-                (Union[:class:`~google.cloud.firestore_v1.document.DocumentSnapshot`, dict, list, tuple]):
-                a document snapshot or a dictionary/list/tuple of fields
-                representing a query results cursor. A cursor is a collection
-                of values that represent a position in a query result set.
-
-        Returns:
-            :class:`~google.cloud.firestore_v1.query.Query`:
-            A query with cursor. Acts as a copy of the current query, modified
-            with the newly added "end before" cursor.
-        """
-        return self._cursor_helper(document_fields, before=True, start=False)
-
-    def end_at(self, document_fields):
-        """End query results at a particular document value.
-
-        The result set will **include** the document specified by
-        ``document_fields``.
-
-        If the current query already has specified an end cursor -- either
-        via this method or
-        :meth:`~google.cloud.firestore_v1.query.Query.end_before` -- this will
-        overwrite it.
-
-        When the query is sent to the server, the ``document_fields`` will
-        be used in the order given by fields set by
-        :meth:`~google.cloud.firestore_v1.query.Query.order_by`.
-
-        Args:
-            document_fields
-                (Union[:class:`~google.cloud.firestore_v1.document.DocumentSnapshot`, dict, list, tuple]):
-                a document snapshot or a dictionary/list/tuple of fields
-                representing a query results cursor. A cursor is a collection
-                of values that represent a position in a query result set.
-
-        Returns:
-            :class:`~google.cloud.firestore_v1.query.Query`:
-            A query with cursor. Acts as a copy of the current query, modified
-            with the newly added "end at" cursor.
-        """
-        return self._cursor_helper(document_fields, before=False, start=False)
-
-    def _filters_pb(self):
-        """Convert all the filters into a single generic Filter protobuf.
-
-        This may be a lone field filter or unary filter, may be a composite
-        filter or may be :data:`None`.
-
-        Returns:
-            :class:`google.cloud.firestore_v1.types.StructuredQuery.Filter`:
-            A "generic" filter representing the current query's filters.
-        """
-        num_filters = len(self._field_filters)
-        if num_filters == 0:
-            return None
-        elif num_filters == 1:
-            return _filter_pb(self._field_filters[0])
-        else:
-            composite_filter = query.StructuredQuery.CompositeFilter(
-                op=StructuredQuery.CompositeFilter.Operator.AND,
-                filters=[_filter_pb(filter_) for filter_ in self._field_filters],
-            )
-            return query.StructuredQuery.Filter(composite_filter=composite_filter)
-
-    @staticmethod
-    def _normalize_projection(projection):
-        """Helper:  convert field paths to message."""
-        if projection is not None:
-
-            fields = list(projection.fields)
-
-            if not fields:
-                field_ref = query.StructuredQuery.FieldReference(field_path="__name__")
-                return query.StructuredQuery.Projection(fields=[field_ref])
-
-        return projection
-
-    def _normalize_orders(self):
-        """Helper:  adjust orders based on cursors, where clauses."""
-        orders = list(self._orders)
-        _has_snapshot_cursor = False
-
-        if self._start_at:
-            if isinstance(self._start_at[0], document.DocumentSnapshot):
-                _has_snapshot_cursor = True
-
-        if self._end_at:
-            if isinstance(self._end_at[0], document.DocumentSnapshot):
-                _has_snapshot_cursor = True
-
-        if _has_snapshot_cursor:
-            should_order = [
-                _enum_from_op_string(key)
-                for key in _COMPARISON_OPERATORS
-                if key not in (_EQ_OP, "array_contains")
-            ]
-            order_keys = [order.field.field_path for order in orders]
-            for filter_ in self._field_filters:
-                field = filter_.field.field_path
-                if filter_.op in should_order and field not in order_keys:
-                    orders.append(self._make_order(field, "ASCENDING"))
-            if not orders:
-                orders.append(self._make_order("__name__", "ASCENDING"))
-            else:
-                order_keys = [order.field.field_path for order in orders]
-                if "__name__" not in order_keys:
-                    direction = orders[-1].direction  # enum?
-                    orders.append(self._make_order("__name__", direction))
-
-        return orders
-
-    def _normalize_cursor(self, cursor, orders):
-        """Helper: convert cursor to a list of values based on orders."""
-        if cursor is None:
-            return
-
-        if not orders:
-            raise ValueError(_NO_ORDERS_FOR_CURSOR)
-
-        document_fields, before = cursor
-
-        order_keys = [order.field.field_path for order in orders]
-
-        if isinstance(document_fields, document.DocumentSnapshot):
-            snapshot = document_fields
-            document_fields = snapshot.to_dict()
-            document_fields["__name__"] = snapshot.reference
-
-        if isinstance(document_fields, dict):
-            # Transform to list using orders
-            values = []
-            data = document_fields
-            for order_key in order_keys:
-                try:
-                    if order_key in data:
-                        values.append(data[order_key])
-                    else:
-                        values.append(
-                            field_path_module.get_nested_value(order_key, data)
-                        )
-                except KeyError:
-                    msg = _MISSING_ORDER_BY.format(order_key, data)
-                    raise ValueError(msg)
-            document_fields = values
-
-        if len(document_fields) != len(orders):
-            msg = _MISMATCH_CURSOR_W_ORDER_BY.format(document_fields, order_keys)
-            raise ValueError(msg)
-
-        _transform_bases = (transforms.Sentinel, transforms._ValueList)
-
-        for index, key_field in enumerate(zip(order_keys, document_fields)):
-            key, field = key_field
-
-            if isinstance(field, _transform_bases):
-                msg = _INVALID_CURSOR_TRANSFORM
-                raise ValueError(msg)
-
-            if key == "__name__" and isinstance(field, six.string_types):
-                document_fields[index] = self._parent.document(field)
-
-        return document_fields, before
-
-    def _to_protobuf(self):
-        """Convert the current query into the equivalent protobuf.
-
-        Returns:
-            :class:`google.cloud.firestore_v1.types.StructuredQuery`:
-            The query protobuf.
-        """
-        projection = self._normalize_projection(self._projection)
-        orders = self._normalize_orders()
-        start_at = self._normalize_cursor(self._start_at, orders)
-        end_at = self._normalize_cursor(self._end_at, orders)
-
-        query_kwargs = {
-            "select": projection,
-            "from_": [
-                query.StructuredQuery.CollectionSelector(
-                    collection_id=self._parent.id, all_descendants=self._all_descendants
-                )
-            ],
-            "where": self._filters_pb(),
-            "order_by": orders,
-            "start_at": _cursor_pb(start_at),
-            "end_at": _cursor_pb(end_at),
-        }
-        if self._offset is not None:
-            query_kwargs["offset"] = self._offset
-        if self._limit is not None:
-            query_kwargs["limit"] = wrappers_pb2.Int32Value(value=self._limit)
-
-        return query.StructuredQuery(**query_kwargs)
-
-=======
         super(Query, self).__init__(
             parent=parent,
             projection=projection,
@@ -742,7 +111,6 @@
             all_descendants=all_descendants,
         )
 
->>>>>>> 60c6979b
     def get(self, transaction=None):
         """Deprecated alias for :meth:`stream`."""
         warnings.warn(
@@ -832,231 +200,4 @@
         """
         return Watch.for_query(
             self, callback, document.DocumentSnapshot, document.DocumentReference
-<<<<<<< HEAD
-        )
-
-    def _comparator(self, doc1, doc2):
-        _orders = self._orders
-
-        # Add implicit sorting by name, using the last specified direction.
-        if len(_orders) == 0:
-            lastDirection = Query.ASCENDING
-        else:
-            if _orders[-1].direction == 1:
-                lastDirection = Query.ASCENDING
-            else:
-                lastDirection = Query.DESCENDING
-
-        orderBys = list(_orders)
-
-        order_pb = query.StructuredQuery.Order(
-            field=query.StructuredQuery.FieldReference(field_path="id"),
-            direction=_enum_from_direction(lastDirection),
-        )
-        orderBys.append(order_pb)
-
-        for orderBy in orderBys:
-            if orderBy.field.field_path == "id":
-                # If ordering by docuent id, compare resource paths.
-                comp = Order()._compare_to(doc1.reference._path, doc2.reference._path)
-            else:
-                if (
-                    orderBy.field.field_path not in doc1._data
-                    or orderBy.field.field_path not in doc2._data
-                ):
-                    raise ValueError(
-                        "Can only compare fields that exist in the "
-                        "DocumentSnapshot. Please include the fields you are "
-                        "ordering on in your select() call."
-                    )
-                v1 = doc1._data[orderBy.field.field_path]
-                v2 = doc2._data[orderBy.field.field_path]
-                encoded_v1 = _helpers.encode_value(v1)
-                encoded_v2 = _helpers.encode_value(v2)
-                comp = Order().compare(encoded_v1, encoded_v2)
-
-            if comp != 0:
-                # 1 == Ascending, -1 == Descending
-                return orderBy.direction * comp
-
-        return 0
-
-
-def _enum_from_op_string(op_string):
-    """Convert a string representation of a binary operator to an enum.
-
-    These enums come from the protobuf message definition
-    ``StructuredQuery.FieldFilter.Operator``.
-
-    Args:
-        op_string (str): A comparison operation in the form of a string.
-            Acceptable values are ``<``, ``<=``, ``==``, ``>=``
-            and ``>``.
-
-    Returns:
-        int: The enum corresponding to ``op_string``.
-
-    Raises:
-        ValueError: If ``op_string`` is not a valid operator.
-    """
-    try:
-        return _COMPARISON_OPERATORS[op_string]
-    except KeyError:
-        choices = ", ".join(sorted(_COMPARISON_OPERATORS.keys()))
-        msg = _BAD_OP_STRING.format(op_string, choices)
-        raise ValueError(msg)
-
-
-def _isnan(value):
-    """Check if a value is NaN.
-
-    This differs from ``math.isnan`` in that **any** input type is
-    allowed.
-
-    Args:
-        value (Any): A value to check for NaN-ness.
-
-    Returns:
-        bool: Indicates if the value is the NaN float.
-    """
-    if isinstance(value, float):
-        return math.isnan(value)
-    else:
-        return False
-
-
-def _enum_from_direction(direction):
-    """Convert a string representation of a direction to an enum.
-
-    Args:
-        direction (str): A direction to order by. Must be one of
-            :attr:`~google.cloud.firestore.Query.ASCENDING` or
-            :attr:`~google.cloud.firestore.Query.DESCENDING`.
-
-    Returns:
-        int: The enum corresponding to ``direction``.
-
-    Raises:
-        ValueError: If ``direction`` is not a valid direction.
-    """
-    if isinstance(direction, int):
-        return direction
-
-    if direction == Query.ASCENDING:
-        return StructuredQuery.Direction.ASCENDING
-    elif direction == Query.DESCENDING:
-        return StructuredQuery.Direction.DESCENDING
-    else:
-        msg = _BAD_DIR_STRING.format(direction, Query.ASCENDING, Query.DESCENDING)
-        raise ValueError(msg)
-
-
-def _filter_pb(field_or_unary):
-    """Convert a specific protobuf filter to the generic filter type.
-
-    Args:
-        field_or_unary (Union[google.cloud.proto.firestore.v1.\
-            query.StructuredQuery.FieldFilter, google.cloud.proto.\
-            firestore.v1.query.StructuredQuery.FieldFilter]): A
-            field or unary filter to convert to a generic filter.
-
-    Returns:
-        google.cloud.firestore_v1.types.\
-        StructuredQuery.Filter: A "generic" filter.
-
-    Raises:
-        ValueError: If ``field_or_unary`` is not a field or unary filter.
-    """
-    if isinstance(field_or_unary, query.StructuredQuery.FieldFilter):
-        return query.StructuredQuery.Filter(field_filter=field_or_unary)
-    elif isinstance(field_or_unary, query.StructuredQuery.UnaryFilter):
-        return query.StructuredQuery.Filter(unary_filter=field_or_unary)
-    else:
-        raise ValueError("Unexpected filter type", type(field_or_unary), field_or_unary)
-
-
-def _cursor_pb(cursor_pair):
-    """Convert a cursor pair to a protobuf.
-
-    If ``cursor_pair`` is :data:`None`, just returns :data:`None`.
-
-    Args:
-        cursor_pair (Optional[Tuple[list, bool]]): Two-tuple of
-
-            * a list of field values.
-            * a ``before`` flag
-
-    Returns:
-        Optional[google.cloud.firestore_v1.types.Cursor]: A
-        protobuf cursor corresponding to the values.
-    """
-    if cursor_pair is not None:
-        data, before = cursor_pair
-        value_pbs = [_helpers.encode_value(value) for value in data]
-        return query.Cursor(values=value_pbs, before=before)
-
-
-def _query_response_to_snapshot(response_pb, collection, expected_prefix):
-    """Parse a query response protobuf to a document snapshot.
-
-    Args:
-        response_pb (google.cloud.proto.firestore.v1.\
-            firestore.RunQueryResponse): A
-        collection (:class:`~google.cloud.firestore_v1.collection.CollectionReference`):
-            A reference to the collection that initiated the query.
-        expected_prefix (str): The expected prefix for fully-qualified
-            document names returned in the query results. This can be computed
-            directly from ``collection`` via :meth:`_parent_info`.
-
-    Returns:
-        Optional[:class:`~google.cloud.firestore.document.DocumentSnapshot`]:
-        A snapshot of the data returned in the query. If
-        ``response_pb.document`` is not set, the snapshot will be :data:`None`.
-    """
-    if not response_pb._pb.HasField("document"):
-        return None
-
-    document_id = _helpers.get_doc_id(response_pb.document, expected_prefix)
-    reference = collection.document(document_id)
-    data = _helpers.decode_dict(response_pb.document.fields, collection._client)
-    snapshot = document.DocumentSnapshot(
-        reference,
-        data,
-        exists=True,
-        read_time=response_pb.read_time,
-        create_time=response_pb.document.create_time,
-        update_time=response_pb.document.update_time,
-    )
-    return snapshot
-
-
-def _collection_group_query_response_to_snapshot(response_pb, collection):
-    """Parse a query response protobuf to a document snapshot.
-
-    Args:
-        response_pb (google.cloud.proto.firestore.v1.\
-            firestore.RunQueryResponse): A
-        collection (:class:`~google.cloud.firestore_v1.collection.CollectionReference`):
-            A reference to the collection that initiated the query.
-
-    Returns:
-        Optional[:class:`~google.cloud.firestore.document.DocumentSnapshot`]:
-        A snapshot of the data returned in the query. If
-        ``response_pb.document`` is not set, the snapshot will be :data:`None`.
-    """
-    if not response_pb._pb.HasField("document"):
-        return None
-    reference = collection._client.document(response_pb.document.name)
-    data = _helpers.decode_dict(response_pb.document.fields, collection._client)
-    snapshot = document.DocumentSnapshot(
-        reference,
-        data,
-        exists=True,
-        read_time=response_pb._pb.read_time,
-        create_time=response_pb._pb.document.create_time,
-        update_time=response_pb._pb.document.update_time,
-    )
-    return snapshot
-=======
-        )
->>>>>>> 60c6979b
+        )