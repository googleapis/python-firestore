--- conflicted
+++ resolved
@@ -1558,135 +1558,6 @@
         )
 
     @staticmethod
-<<<<<<< HEAD
-    def _make_write_w_transform(document_path, fields, set_field=True):
-        from google.cloud.firestore_v1.types import write
-=======
-    def _add_field_transforms(update_pb, fields):
->>>>>>> c122e418
-        from google.cloud.firestore_v1 import DocumentTransform
-        from google.cloud.firestore_v1.types import common
-
-        server_val = DocumentTransform.FieldTransform.ServerValue
-<<<<<<< HEAD
-        transforms = [
-            write.DocumentTransform.FieldTransform(
-                field_path=field, set_to_server_value=server_val.REQUEST_TIME
-            )
-            for field in fields
-        ]
-        if not set_field:
-            return write.Write(
-                transform=write.DocumentTransform(
-                    document=document_path, field_transforms=transforms
-                ),
-                current_document=common.Precondition(exists=False),
-            )
-        else:
-            return write.Write(
-                transform=write.DocumentTransform(
-                    document=document_path, field_transforms=transforms
-                ),
-=======
-        for field in fields:
-            update_pb.update_transforms.append(
-                DocumentTransform.FieldTransform(
-                    field_path=field, set_to_server_value=server_val.REQUEST_TIME
-                )
->>>>>>> c122e418
-            )
-
-    def _helper(self, do_transform=False, empty_val=False, set_field=True):
-        from google.cloud.firestore_v1.transforms import SERVER_TIMESTAMP
-
-        document_path = _make_ref_string(u"little", u"town", u"of", u"ham")
-        document_data = {}
-        if set_field:
-            document_data = {"cheese": 1.5, "crackers": True}
-
-        if do_transform:
-            document_data["butter"] = SERVER_TIMESTAMP
-
-        if empty_val:
-            document_data["mustard"] = {}
-
-        write_pbs = self._call_fut(document_path, document_data)
-
-        expected_pbs = []
-        if empty_val:
-            expected_pbs.append(
-                self._make_write_w_document(
-                    document_path, cheese=1.5, crackers=True, mustard={}
-                )
-            )
-        elif not set_field:
-            pass
-        else:
-            expected_pbs.append(
-                self._make_write_w_document(document_path, cheese=1.5, crackers=True)
-            )
-
-        if do_transform:
-<<<<<<< HEAD
-            expected_pbs.append(
-                self._make_write_w_transform(
-                    document_path, fields=["butter"], set_field=set_field
-                )
-            )
-=======
-            self._add_field_transforms(update_pb, fields=["butter"])
->>>>>>> c122e418
-
-        self.assertEqual(write_pbs, expected_pbs)
-
-    def test_without_transform(self):
-        self._helper()
-
-    def test_w_transform(self):
-        self._helper(do_transform=True)
-
-    def test_w_transform_and_empty_value(self):
-        self._helper(do_transform=True, empty_val=True)
-
-    def test_w_transform_and_set_fields(self):
-        self._helper(do_transform=True, set_field=False)
-
-    def test_w_deleted_fields(self):
-        from google.cloud.firestore_v1.transforms import DELETE_FIELD
-
-        document_data = {
-            "write_me": "value",
-            "delete_me": DELETE_FIELD,
-            "ignore_me": 123,
-        }
-        document_path = _make_ref_string(u"little", u"town", u"of", u"ham")
-
-        with self.assertRaises(ValueError) as exc:
-            self._call_fut(document_path, document_data)
-
-        self.assertEqual(
-            exc.exception.args, ("Cannot apply DELETE_FIELD in a create request.",)
-        )
-
-
-class Test_pbs_for_set_no_merge(unittest.TestCase):
-    @staticmethod
-    def _call_fut(document_path, document_data):
-        from google.cloud.firestore_v1 import _helpers
-
-        return _helpers.pbs_for_set_no_merge(document_path, document_data)
-
-    @staticmethod
-    def _make_write_w_document(document_path, **data):
-        from google.cloud.firestore_v1.types import document
-        from google.cloud.firestore_v1.types import write
-        from google.cloud.firestore_v1._helpers import encode_dict
-
-        return write.Write(
-            update=document.Document(name=document_path, fields=encode_dict(data))
-        )
-
-    @staticmethod
     def _add_field_transforms(update_pb, fields):
         from google.cloud.firestore_v1 import DocumentTransform
 
@@ -1698,34 +1569,13 @@
                 )
             )
 
-    def test_w_empty_document(self):
+    def _helper(self, do_transform=False, empty_val=False, set_field=True):
+        from google.cloud.firestore_v1.transforms import SERVER_TIMESTAMP
+
         document_path = _make_ref_string(u"little", u"town", u"of", u"ham")
         document_data = {}
-
-        write_pbs = self._call_fut(document_path, document_data)
-
-        update_pb = self._make_write_w_document(document_path)
-        expected_pbs = [update_pb]
-        self.assertEqual(write_pbs, expected_pbs)
-
-    def test_w_only_server_timestamp(self):
-        from google.cloud.firestore_v1.transforms import SERVER_TIMESTAMP
-
-        document_path = _make_ref_string(u"little", u"town", u"of", u"ham")
-        document_data = {"butter": SERVER_TIMESTAMP}
-
-        write_pbs = self._call_fut(document_path, document_data)
-
-        update_pb = self._make_write_w_document(document_path)
-        self._add_field_transforms(update_pb, fields=["butter"])
-        expected_pbs = [update_pb]
-        self.assertEqual(write_pbs, expected_pbs)
-
-    def _helper(self, do_transform=False, empty_val=False):
-        from google.cloud.firestore_v1.transforms import SERVER_TIMESTAMP
-
-        document_path = _make_ref_string(u"little", u"town", u"of", u"ham")
-        document_data = {"cheese": 1.5, "crackers": True}
+        if set_field:
+            document_data = {"cheese": 1.5, "crackers": True}
 
         if do_transform:
             document_data["butter"] = SERVER_TIMESTAMP
@@ -1744,6 +1594,113 @@
                 document_path, cheese=1.5, crackers=True
             )
         expected_pbs = [update_pb]
+        if do_transform:
+            self._add_field_transforms(update_pb, fields=["butter"])
+
+        self.assertEqual(write_pbs, expected_pbs)
+
+    def test_without_transform(self):
+        self._helper()
+
+    def test_w_transform(self):
+        self._helper(do_transform=True)
+
+    def test_w_transform_and_empty_value(self):
+        self._helper(do_transform=True, empty_val=True)
+
+    def test_w_deleted_fields(self):
+        from google.cloud.firestore_v1.transforms import DELETE_FIELD
+
+        document_data = {
+            "write_me": "value",
+            "delete_me": DELETE_FIELD,
+            "ignore_me": 123,
+        }
+        document_path = _make_ref_string(u"little", u"town", u"of", u"ham")
+
+        with self.assertRaises(ValueError) as exc:
+            self._call_fut(document_path, document_data)
+
+        self.assertEqual(
+            exc.exception.args, ("Cannot apply DELETE_FIELD in a create request.",)
+        )
+
+
+class Test_pbs_for_set_no_merge(unittest.TestCase):
+    @staticmethod
+    def _call_fut(document_path, document_data):
+        from google.cloud.firestore_v1 import _helpers
+
+        return _helpers.pbs_for_set_no_merge(document_path, document_data)
+
+    @staticmethod
+    def _make_write_w_document(document_path, **data):
+        from google.cloud.firestore_v1.types import document
+        from google.cloud.firestore_v1.types import write
+        from google.cloud.firestore_v1._helpers import encode_dict
+
+        return write.Write(
+            update=document.Document(name=document_path, fields=encode_dict(data))
+        )
+
+    @staticmethod
+    def _add_field_transforms(update_pb, fields):
+        from google.cloud.firestore_v1 import DocumentTransform
+
+        server_val = DocumentTransform.FieldTransform.ServerValue
+        for field in fields:
+            update_pb.update_transforms.append(
+                DocumentTransform.FieldTransform(
+                    field_path=field, set_to_server_value=server_val.REQUEST_TIME
+                )
+            )
+
+    def test_w_empty_document(self):
+        document_path = _make_ref_string(u"little", u"town", u"of", u"ham")
+        document_data = {}
+
+        write_pbs = self._call_fut(document_path, document_data)
+
+        update_pb = self._make_write_w_document(document_path)
+        expected_pbs = [update_pb]
+        self.assertEqual(write_pbs, expected_pbs)
+
+    def test_w_only_server_timestamp(self):
+        from google.cloud.firestore_v1.transforms import SERVER_TIMESTAMP
+
+        document_path = _make_ref_string(u"little", u"town", u"of", u"ham")
+        document_data = {"butter": SERVER_TIMESTAMP}
+
+        write_pbs = self._call_fut(document_path, document_data)
+
+        update_pb = self._make_write_w_document(document_path)
+        self._add_field_transforms(update_pb, fields=["butter"])
+        expected_pbs = [update_pb]
+        self.assertEqual(write_pbs, expected_pbs)
+
+    def _helper(self, do_transform=False, empty_val=False):
+        from google.cloud.firestore_v1.transforms import SERVER_TIMESTAMP
+
+        document_path = _make_ref_string(u"little", u"town", u"of", u"ham")
+        document_data = {"cheese": 1.5, "crackers": True}
+
+        if do_transform:
+            document_data["butter"] = SERVER_TIMESTAMP
+
+        if empty_val:
+            document_data["mustard"] = {}
+
+        write_pbs = self._call_fut(document_path, document_data)
+
+        if empty_val:
+            update_pb = self._make_write_w_document(
+                document_path, cheese=1.5, crackers=True, mustard={}
+            )
+        else:
+            update_pb = self._make_write_w_document(
+                document_path, cheese=1.5, crackers=True
+            )
+        expected_pbs = [update_pb]
 
         if do_transform:
             self._add_field_transforms(update_pb, fields=["butter"])
@@ -1975,6 +1932,36 @@
         self.assertEqual(inst.array_unions, expected_array_unions)
         self.assertTrue(inst.has_updates)
 
+    def test_apply_merge_multiple_transform_paths(self):
+        from google.cloud.firestore_v1.transforms import SERVER_TIMESTAMP, ArrayUnion
+
+        values = [1, 3, 5]
+        document_data = {
+            "write_me": "value",
+            "b": {"timestamp": SERVER_TIMESTAMP},
+            "union_me": ArrayUnion(values),
+        }
+        inst = self._make_one(document_data)
+
+        inst.apply_merge(True)
+
+        expected_data_merge = [_make_field_path("write_me")]
+        expected_transform_merge = [
+            _make_field_path("b", "timestamp"),
+            _make_field_path("union_me"),
+        ]
+        expected_merge = [
+            _make_field_path("b", "timestamp"),
+            _make_field_path("union_me"),
+            _make_field_path("write_me"),
+        ]
+        self.assertEqual(inst.data_merge, expected_data_merge)
+        self.assertEqual(inst.transform_merge, expected_transform_merge)
+        self.assertEqual(inst.merge, expected_merge)
+        expected_array_unions = {_make_field_path("union_me"): values}
+        self.assertEqual(inst.array_unions, expected_array_unions)
+        self.assertTrue(inst.has_updates)
+
 
 class Test_pbs_for_set_with_merge(unittest.TestCase):
     @staticmethod
@@ -2072,16 +2059,15 @@
     def test_with_merge_field_w_transform(self):
         from google.cloud.firestore_v1.transforms import SERVER_TIMESTAMP
 
-        document_data = {}
         document_path = _make_ref_string(u"little", u"town", u"of", u"ham")
+        update_data = {"cheese": 1.5, "crackers": True}
+        document_data = update_data.copy()
         document_data["butter"] = SERVER_TIMESTAMP
 
-        write_pbs = self._call_fut(document_path, document_data, merge=["butter"])
-
-<<<<<<< HEAD
-        transform_pb = self._make_write_w_transform(document_path, fields=["butter"])
-        self.assertEqual(write_pbs, [transform_pb])
-=======
+        write_pbs = self._call_fut(
+            document_path, document_data, merge=["cheese", "butter"]
+        )
+
         update_pb = self._make_write_w_document(
             document_path, cheese=document_data["cheese"]
         )
@@ -2089,7 +2075,6 @@
         self._add_field_transforms(update_pb, fields=["butter"])
         expected_pbs = [update_pb]
         self.assertEqual(write_pbs, expected_pbs)
->>>>>>> c122e418
 
     def test_with_merge_field_w_transform_masking_simple(self):
         from google.cloud.firestore_v1.transforms import SERVER_TIMESTAMP
@@ -2125,26 +2110,6 @@
         self._update_document_mask(update_pb, ["cheese", "butter"])
         self._add_field_transforms(update_pb, fields=["butter.pecan"])
         expected_pbs = [update_pb]
-        self.assertEqual(write_pbs, expected_pbs)
-
-    def test_wo_merge_field_w_transform(self):
-        from google.cloud.firestore_v1.transforms import SERVER_TIMESTAMP
-
-        document_path = _make_ref_string(u"little", u"town", u"of", u"ham")
-        update_data = {"cheese": 1.5, "crackers": True}
-        document_data = update_data.copy()
-        document_data["butter"] = SERVER_TIMESTAMP
-
-        write_pbs = self._call_fut(
-            document_path, document_data, merge=["cheese", "butter"]
-        )
-
-        update_pb = self._make_write_w_document(
-            document_path, cheese=document_data["cheese"]
-        )
-        self._update_document_mask(update_pb, ["cheese"])
-        transform_pb = self._make_write_w_transform(document_path, fields=["butter"])
-        expected_pbs = [update_pb, transform_pb]
         self.assertEqual(write_pbs, expected_pbs)
 
 
@@ -2236,7 +2201,7 @@
 
         return pbs_for_update(document_path, field_updates, option)
 
-    def _helper(self, option=None, do_transform=False, update=True, **write_kwargs):
+    def _helper(self, option=None, do_transform=False, **write_kwargs):
         from google.cloud.firestore_v1 import _helpers
         from google.cloud.firestore_v1.field_path import FieldPath
         from google.cloud.firestore_v1.transforms import SERVER_TIMESTAMP
@@ -2246,68 +2211,20 @@
         from google.cloud.firestore_v1.types import write
 
         document_path = _make_ref_string(u"toy", u"car", u"onion", u"garlic")
-        field_updates = {}
-        if update:
-            field_path1 = "bitez.yum"
-            value = b"\x00\x01"
-            field_updates[field_path1] = value
+        field_path1 = "bitez.yum"
+        value = b"\x00\x01"
         field_path2 = "blog.internet"
 
+        field_updates = {field_path1: value}
         if do_transform:
             field_updates[field_path2] = SERVER_TIMESTAMP
 
         write_pbs = self._call_fut(document_path, field_updates, option)
 
-        expected_pbs = []
-        if update:
-            map_pb = document.MapValue(fields={"yum": _value_pb(bytes_value=value)})
-
-            field_paths = [field_path1]
-
-            expected_update_pb = write.Write(
-                update=document.Document(
-                    name=document_path, fields={"bitez": _value_pb(map_value=map_pb)}
-                ),
-                update_mask=common.DocumentMask(field_paths=field_paths),
-                **write_kwargs
-            )
-            if isinstance(option, _helpers.ExistsOption):
-                precondition = common.Precondition(exists=False)
-                expected_update_pb._pb.current_document.CopyFrom(precondition._pb)
-            expected_pbs.append(expected_update_pb)
-
-<<<<<<< HEAD
-        if do_transform:
-            transform_paths = FieldPath.from_string(field_path2)
-            server_val = DocumentTransform.FieldTransform.ServerValue
-            if update:
-                expected_transform_pb = write.Write(
-                    transform=write.DocumentTransform(
-                        document=document_path,
-                        field_transforms=[
-                            write.DocumentTransform.FieldTransform(
-                                field_path=transform_paths.to_api_repr(),
-                                set_to_server_value=server_val.REQUEST_TIME,
-                            )
-                        ],
-                    ),
-                )
-            else:
-                expected_transform_pb = write.Write(
-                    transform=write.DocumentTransform(
-                        document=document_path,
-                        field_transforms=[
-                            write.DocumentTransform.FieldTransform(
-                                field_path=transform_paths.to_api_repr(),
-                                set_to_server_value=server_val.REQUEST_TIME,
-                            )
-                        ],
-                    ),
-                    current_document=common.Precondition(exists=True),
-                )
-            expected_pbs.append(expected_transform_pb)
-        self.assertEqual(write_pbs, expected_pbs)
-=======
+        map_pb = document.MapValue(fields={"yum": _value_pb(bytes_value=value)})
+
+        field_paths = [field_path1]
+
         expected_update_pb = write.Write(
             update=document.Document(
                 name=document_path, fields={"bitez": _value_pb(map_value=map_pb)}
@@ -2331,7 +2248,6 @@
             expected_update_pb.update_transforms.extend(field_transform_pbs)
 
         self.assertEqual(write_pbs, [expected_update_pb])
->>>>>>> c122e418
 
     def test_without_option(self):
         from google.cloud.firestore_v1.types import common
@@ -2350,9 +2266,6 @@
 
         precondition = common.Precondition(exists=True)
         self._helper(current_document=precondition, do_transform=True)
-
-    def test_transform(self):
-        self._helper(do_transform=True, update=False)
 
 
 class Test_pb_for_delete(unittest.TestCase):
