# Copyright 2020 Google LLC All rights reserved.
#
# Licensed under the Apache License, Version 2.0 (the "License");
# you may not use this file except in compliance with the License.
# You may obtain a copy of the License at
#
#     http://www.apache.org/licenses/LICENSE-2.0
#
# Unless required by applicable law or agreed to in writing, software
# distributed under the License is distributed on an "AS IS" BASIS,
# WITHOUT WARRANTIES OR CONDITIONS OF ANY KIND, either express or implied.
# See the License for the specific language governing permissions and
# limitations under the License.


import mock
import pytest

from tests.unit.v1._test_helpers import DEFAULT_TEST_PROJECT


def _make_base_document_reference(*args, **kwargs):
    from google.cloud.firestore_v1.base_document import BaseDocumentReference

    return BaseDocumentReference(*args, **kwargs)


def test_basedocumentreference_constructor():
    collection_id1 = "users"
    document_id1 = "alovelace"
    collection_id2 = "platform"
    document_id2 = "*nix"
    client = mock.MagicMock()
    client.__hash__.return_value = 1234

    document = _make_base_document_reference(
        collection_id1, document_id1, collection_id2, document_id2, client=client
    )
    assert document._client is client
    expected_path = "/".join(
        (collection_id1, document_id1, collection_id2, document_id2)
    )
    assert document.path == expected_path


def test_basedocumentreference_constructor_invalid_path_empty():
    with pytest.raises(ValueError):
        _make_base_document_reference()


def test_basedocumentreference_constructor_invalid_path_bad_collection_id():
    with pytest.raises(ValueError):
        _make_base_document_reference(None, "before", "bad-collection-id", "fifteen")


def test_basedocumentreference_constructor_invalid_path_bad_document_id():
    with pytest.raises(ValueError):
        _make_base_document_reference("bad-document-ID", None)


def test_basedocumentreference_constructor_invalid_path_bad_number_args():
    with pytest.raises(ValueError):
        _make_base_document_reference("Just", "A-Collection", "Sub")


def test_basedocumentreference_constructor_invalid_kwarg():
    with pytest.raises(TypeError):
        _make_base_document_reference("Coh-lek-shun", "Dahk-yu-mehnt", burger=18.75)


def test_basedocumentreference___copy__():
    client = _make_client("rain")
    document = _make_base_document_reference("a", "b", client=client)
    # Access the document path so it is copied.
    doc_path = document._document_path
    assert doc_path == document._document_path_internal

    new_document = document.__copy__()
    assert new_document is not document
    assert new_document._client is document._client
    assert new_document._path == document._path
    assert new_document._document_path_internal == document._document_path_internal


def test_basedocumentreference___deepcopy__calls_copy():
    client = mock.sentinel.client
    document = _make_base_document_reference("a", "b", client=client)
    document.__copy__ = mock.Mock(return_value=mock.sentinel.new_doc, spec=[])

    unused_memo = {}
    new_document = document.__deepcopy__(unused_memo)
    assert new_document is mock.sentinel.new_doc
    document.__copy__.assert_called_once_with()


def test_basedocumentreference__eq__same_type():
    document1 = _make_base_document_reference("X", "YY", client=mock.sentinel.client)
    document2 = _make_base_document_reference("X", "ZZ", client=mock.sentinel.client)
    document3 = _make_base_document_reference("X", "YY", client=mock.sentinel.client2)
    document4 = _make_base_document_reference("X", "YY", client=mock.sentinel.client)

    pairs = ((document1, document2), (document1, document3), (document2, document3))
    for candidate1, candidate2 in pairs:
        # We use == explicitly since assertNotEqual would use !=.
        assert not (candidate1 == candidate2)

    # Check the only equal one.
    assert document1 == document4
    assert document1 is not document4


def test_basedocumentreference__eq__other_type():
    document = _make_base_document_reference("X", "YY", client=mock.sentinel.client)
    other = object()
    assert not (document == other)
    assert document.__eq__(other) is NotImplemented


def test_basedocumentreference___hash__():
    client = mock.MagicMock()
    client.__hash__.return_value = 234566789
    document = _make_base_document_reference("X", "YY", client=client)
    assert hash(document) == hash(("X", "YY")) + hash(client)


def test_basedocumentreference__ne__same_type():
    document1 = _make_base_document_reference("X", "YY", client=mock.sentinel.client)
    document2 = _make_base_document_reference("X", "ZZ", client=mock.sentinel.client)
    document3 = _make_base_document_reference("X", "YY", client=mock.sentinel.client2)
    document4 = _make_base_document_reference("X", "YY", client=mock.sentinel.client)

    assert document1 != document2
    assert document1 != document3
    assert document2 != document3

    assert not (document1 != document4)
    assert document1 is not document4


def test_basedocumentreference__ne__other_type():
    document = _make_base_document_reference("X", "YY", client=mock.sentinel.client)
    other = object()
    assert document != other
    assert document.__ne__(other) is NotImplemented


def test_basedocumentreference__document_path_property():
    project = "hi-its-me-ok-bye"
    client = _make_client(project=project)

    collection_id = "then"
    document_id = "090909iii"
    document = _make_base_document_reference(collection_id, document_id, client=client)
    doc_path = document._document_path
    expected = "projects/{}/databases/{}/documents/{}/{}".format(
        project, client._database, collection_id, document_id
    )
    assert doc_path == expected
    assert document._document_path_internal is doc_path

    # Make sure value is cached.
    document._document_path_internal = mock.sentinel.cached
    assert document._document_path is mock.sentinel.cached


def test_basedocumentreference__document_path_property_no_client():
    document = _make_base_document_reference("hi", "bye")
    assert document._client is None
    with pytest.raises(ValueError):
        getattr(document, "_document_path")

    assert document._document_path_internal is None


def test_basedocumentreference_id_property():
    document_id = "867-5309"
    document = _make_base_document_reference("Co-lek-shun", document_id)
    assert document.id == document_id


def test_basedocumentreference_parent_property():
    from google.cloud.firestore_v1.collection import CollectionReference

    collection_id = "grocery-store"
    document_id = "market"
    client = _make_client()
    document = _make_base_document_reference(collection_id, document_id, client=client)

    parent = document.parent
    assert isinstance(parent, CollectionReference)
    assert parent._client is client
    assert parent._path == (collection_id,)


def test_basedocumentreference_collection_factory():
    from google.cloud.firestore_v1.collection import CollectionReference

    collection_id = "grocery-store"
    document_id = "market"
    new_collection = "fruits"
    client = _make_client()
    document = _make_base_document_reference(collection_id, document_id, client=client)

    child = document.collection(new_collection)
    assert isinstance(child, CollectionReference)
    assert child._client is client
    assert child._path == (collection_id, document_id, new_collection)


def _make_document_snapshot(*args, **kwargs):
    from google.cloud.firestore_v1.document import DocumentSnapshot

    return DocumentSnapshot(*args, **kwargs)


def _make_w_ref(ref_path=("a", "b"), data={}, exists=True):
    client = mock.sentinel.client
    reference = _make_base_document_reference(*ref_path, client=client)
    return _make_document_snapshot(
        reference,
        data,
        exists,
        mock.sentinel.read_time,
        mock.sentinel.create_time,
        mock.sentinel.update_time,
    )


def test_documentsnapshot_constructor():
    client = mock.sentinel.client
    reference = _make_base_document_reference("hi", "bye", client=client)
    data = {"zoop": 83}
    snapshot = _make_document_snapshot(
        reference,
        data,
        True,
        mock.sentinel.read_time,
        mock.sentinel.create_time,
        mock.sentinel.update_time,
    )
    assert snapshot._reference is reference
    assert snapshot._data == data
    assert snapshot._data is not data  # Make sure copied
    assert snapshot._exists
    assert snapshot.read_time is mock.sentinel.read_time
    assert snapshot.create_time is mock.sentinel.create_time
    assert snapshot.update_time is mock.sentinel.update_time


def test_documentsnapshot___eq___other_type():
    snapshot = _make_w_ref()
    other = object()
    assert not (snapshot == other)


def test_documentsnapshot___eq___different_reference_same_data():
    snapshot = _make_w_ref(("a", "b"))
    other = _make_w_ref(("c", "d"))
    assert not (snapshot == other)


def test_documentsnapshot___eq___same_reference_different_data():
    snapshot = _make_w_ref(("a", "b"))
    other = _make_w_ref(("a", "b"), {"foo": "bar"})
    assert not (snapshot == other)


def test_documentsnapshot___eq___same_reference_same_data():
    snapshot = _make_w_ref(("a", "b"), {"foo": "bar"})
    other = _make_w_ref(("a", "b"), {"foo": "bar"})
    assert snapshot == other


@pytest.mark.xfail(strict=False)
def test_documentsnapshot___hash__():
    import datetime

    from proto.datetime_helpers import DatetimeWithNanoseconds

    client = mock.MagicMock()
    client.__hash__.return_value = 234566789
    reference = _make_base_document_reference("hi", "bye", client=client)
    data = {"zoop": 83}
    update_time = DatetimeWithNanoseconds(
        2021, 10, 4, 17, 43, 27, nanosecond=123456789, tzinfo=datetime.timezone.utc
    )
    snapshot = _make_document_snapshot(
        reference, data, True, None, mock.sentinel.create_time, update_time
    )
    assert hash(snapshot) == hash(reference) + hash(update_time)


def test_documentsnapshot__client_property():
    reference = _make_base_document_reference(
        "ok", "fine", "now", "fore", client=mock.sentinel.client
    )
    snapshot = _make_document_snapshot(reference, {}, False, None, None, None)
    assert snapshot._client is mock.sentinel.client


def test_documentsnapshot_exists_property():
    reference = mock.sentinel.reference

    snapshot1 = _make_document_snapshot(reference, {}, False, None, None, None)
    assert not snapshot1.exists
    snapshot2 = _make_document_snapshot(reference, {}, True, None, None, None)
    assert snapshot2.exists


def test_documentsnapshot_id_property():
    document_id = "around"
    reference = _make_base_document_reference(
        "look", document_id, client=mock.sentinel.client
    )
    snapshot = _make_document_snapshot(reference, {}, True, None, None, None)
    assert snapshot.id == document_id
    assert reference.id == document_id


def test_documentsnapshot_reference_property():
    snapshot = _make_document_snapshot(
        mock.sentinel.reference, {}, True, None, None, None
    )
    assert snapshot.reference is mock.sentinel.reference


def test_documentsnapshot_get():
    data = {"one": {"bold": "move"}}
    snapshot = _make_document_snapshot(None, data, True, None, None, None)

    first_read = snapshot.get("one")
    second_read = snapshot.get("one")
    assert first_read == data.get("one")
    assert first_read is not data.get("one")
    assert first_read == second_read
    assert first_read is not second_read

    with pytest.raises(KeyError):
        snapshot.get("two")


def test_documentsnapshot_nonexistent_snapshot():
    snapshot = _make_document_snapshot(None, None, False, None, None, None)
    assert snapshot.get("one") is None


def test_documentsnapshot_to_dict():
    data = {"a": 10, "b": ["definitely", "mutable"], "c": {"45": 50}}
    snapshot = _make_document_snapshot(None, data, True, None, None, None)
    as_dict = snapshot.to_dict()
    assert as_dict == data
    assert as_dict is not data
    # Check that the data remains unchanged.
    as_dict["b"].append("hi")
    assert data == snapshot.to_dict()
    assert data != as_dict


def test_documentsnapshot_non_existent():
    snapshot = _make_document_snapshot(None, None, False, None, None, None)
    as_dict = snapshot.to_dict()
    assert as_dict is None


def _make_query_results_list(*args, **kwargs):
    from google.cloud.firestore_v1.query_results import QueryResultsList

    return QueryResultsList(*args, **kwargs)


def _make_explain_metrics():
    from google.cloud.firestore_v1.query_profile import ExplainMetrics, PlanSummary

    plan_summary = PlanSummary(
        indexes_used=[{"properties": "(__name__ ASC)", "query_scope": "Collection"}],
    )
    return ExplainMetrics(plan_summary=plan_summary)


def test_query_results_list_constructor():
    from google.cloud.firestore_v1.query_profile import ExplainOptions

    client = mock.sentinel.client
    reference = _make_base_document_reference("hi", "bye", client=client)
    data_1 = {"zoop": 83}
    data_2 = {"zoop": 30}
    snapshot_1 = _make_document_snapshot(
        reference,
        data_1,
        True,
        mock.sentinel.read_time,
        mock.sentinel.create_time,
        mock.sentinel.update_time,
    )
    snapshot_2 = _make_document_snapshot(
        reference,
        data_2,
        True,
        mock.sentinel.read_time,
        mock.sentinel.create_time,
        mock.sentinel.update_time,
    )
    explain_metrics = _make_explain_metrics()
    explain_options = ExplainOptions(analyze=True)
    snapshot_list = _make_query_results_list(
        [snapshot_1, snapshot_2],
        explain_options=explain_options,
        explain_metrics=explain_metrics,
    )
    assert len(snapshot_list) == 2
    assert snapshot_list[0] == snapshot_1
    assert snapshot_list[1] == snapshot_2
    assert snapshot_list._explain_options == explain_options
    assert snapshot_list._explain_metrics == explain_metrics


def test_query_results_list_explain_options():
    from google.cloud.firestore_v1.query_profile import ExplainOptions

    explain_options = ExplainOptions(analyze=True)
<<<<<<< HEAD
    snapshot_list = _make_query_results_list([], explain_options=explain_options)
=======
    explain_metrics = _make_explain_metrics()
    snapshot_list = _make_query_results_list(
        [], explain_options=explain_options, explain_metrics=explain_metrics
    )
>>>>>>> 1614b3f1

    assert snapshot_list.explain_options == explain_options


def test_query_results_list_explain_metrics_w_explain_options():
    from google.cloud.firestore_v1.query_profile import ExplainOptions

    explain_metrics = _make_explain_metrics()
    snapshot_list = _make_query_results_list(
        [],
        explain_options=ExplainOptions(analyze=True),
        explain_metrics=explain_metrics,
    )

    assert snapshot_list.get_explain_metrics() == explain_metrics


def test_query_results_list_explain_metrics_wo_explain_options():
    from google.cloud.firestore_v1.query_profile import QueryExplainError

    snapshot_list = _make_query_results_list([])

    with pytest.raises(QueryExplainError):
        snapshot_list.get_explain_metrics()


def test__get_document_path():
    from google.cloud.firestore_v1.base_document import _get_document_path

    project = "prah-jekt"
    client = _make_client(project=project)
    path = ("Some", "Document", "Child", "Shockument")
    document_path = _get_document_path(client, path)

    expected = "projects/{}/databases/{}/documents/{}".format(
        project, client._database, "/".join(path)
    )
    assert document_path == expected


def test__consume_single_get_success():
    from google.cloud.firestore_v1.base_document import _consume_single_get

    response_iterator = iter([mock.sentinel.result])
    result = _consume_single_get(response_iterator)
    assert result is mock.sentinel.result


def test__consume_single_get_failure_not_enough():
    from google.cloud.firestore_v1.base_document import _consume_single_get

    response_iterator = iter([])
    with pytest.raises(ValueError):
        _consume_single_get(response_iterator)


def test__consume_single_get_failure_too_many():
    from google.cloud.firestore_v1.base_document import _consume_single_get

    response_iterator = iter([None, None])
    with pytest.raises(ValueError):
        _consume_single_get(response_iterator)


def test__first_write_result_success():
    from google.protobuf import timestamp_pb2

    from google.cloud.firestore_v1.base_document import _first_write_result
    from google.cloud.firestore_v1.types import write

    single_result = write.WriteResult(
        update_time=timestamp_pb2.Timestamp(seconds=1368767504, nanos=458000123)
    )
    write_results = [single_result]
    result = _first_write_result(write_results)
    assert result is single_result


def test__first_write_result_failure_not_enough():
    from google.cloud.firestore_v1.base_document import _first_write_result

    write_results = []
    with pytest.raises(ValueError):
        _first_write_result(write_results)


def test__first_write_result_more_than_one():
    from google.cloud.firestore_v1.base_document import _first_write_result
    from google.cloud.firestore_v1.types import write

    result1 = write.WriteResult()
    result2 = write.WriteResult()
    write_results = [result1, result2]
    result = _first_write_result(write_results)
    assert result is result1


def _make_credentials():
    import google.auth.credentials

    return mock.Mock(spec=google.auth.credentials.Credentials)


def _make_client(project=DEFAULT_TEST_PROJECT):
    from google.cloud.firestore_v1.client import Client

    credentials = _make_credentials()
    return Client(project=project, credentials=credentials)<|MERGE_RESOLUTION|>--- conflicted
+++ resolved
@@ -418,14 +418,10 @@
     from google.cloud.firestore_v1.query_profile import ExplainOptions
 
     explain_options = ExplainOptions(analyze=True)
-<<<<<<< HEAD
-    snapshot_list = _make_query_results_list([], explain_options=explain_options)
-=======
     explain_metrics = _make_explain_metrics()
     snapshot_list = _make_query_results_list(
         [], explain_options=explain_options, explain_metrics=explain_metrics
     )
->>>>>>> 1614b3f1
 
     assert snapshot_list.explain_options == explain_options
 
