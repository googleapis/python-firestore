--- conflicted
+++ resolved
@@ -35,126 +35,6 @@
         self.assertIsNone(batch.write_results)
         self.assertIsNone(batch.commit_time)
 
-<<<<<<< HEAD
-    def test__add_write_pbs(self):
-        batch = self._make_one(mock.sentinel.client)
-        self.assertEqual(batch._write_pbs, [])
-        batch._add_write_pbs([mock.sentinel.write1, mock.sentinel.write2])
-        self.assertEqual(batch._write_pbs, [mock.sentinel.write1, mock.sentinel.write2])
-
-    def test_create(self):
-        from google.cloud.firestore_v1.types import common
-        from google.cloud.firestore_v1.types import document
-        from google.cloud.firestore_v1.types import write
-
-        client = _make_client()
-        batch = self._make_one(client)
-        self.assertEqual(batch._write_pbs, [])
-
-        reference = client.document("this", "one")
-        document_data = {"a": 10, "b": 2.5}
-        ret_val = batch.create(reference, document_data)
-        self.assertIsNone(ret_val)
-        new_write_pb = write.Write(
-            update=document.Document(
-                name=reference._document_path,
-                fields={
-                    "a": _value_pb(integer_value=document_data["a"]),
-                    "b": _value_pb(double_value=document_data["b"]),
-                },
-            ),
-            current_document=common.Precondition(exists=False),
-        )
-        self.assertEqual(batch._write_pbs, [new_write_pb])
-
-    def test_set(self):
-        from google.cloud.firestore_v1.types import document
-        from google.cloud.firestore_v1.types import write
-
-        client = _make_client()
-        batch = self._make_one(client)
-        self.assertEqual(batch._write_pbs, [])
-
-        reference = client.document("another", "one")
-        field = "zapzap"
-        value = u"meadows and flowers"
-        document_data = {field: value}
-        ret_val = batch.set(reference, document_data)
-        self.assertIsNone(ret_val)
-        new_write_pb = write.Write(
-            update=document.Document(
-                name=reference._document_path,
-                fields={field: _value_pb(string_value=value)},
-            )
-        )
-        self.assertEqual(batch._write_pbs, [new_write_pb])
-
-    def test_set_merge(self):
-        from google.cloud.firestore_v1.types import document
-        from google.cloud.firestore_v1.types import write
-
-        client = _make_client()
-        batch = self._make_one(client)
-        self.assertEqual(batch._write_pbs, [])
-
-        reference = client.document("another", "one")
-        field = "zapzap"
-        value = u"meadows and flowers"
-        document_data = {field: value}
-        ret_val = batch.set(reference, document_data, merge=True)
-        self.assertIsNone(ret_val)
-        new_write_pb = write.Write(
-            update=document.Document(
-                name=reference._document_path,
-                fields={field: _value_pb(string_value=value)},
-            ),
-            update_mask={"field_paths": [field]},
-        )
-        self.assertEqual(batch._write_pbs, [new_write_pb])
-
-    def test_update(self):
-        from google.cloud.firestore_v1.types import common
-        from google.cloud.firestore_v1.types import document
-        from google.cloud.firestore_v1.types import write
-
-        client = _make_client()
-        batch = self._make_one(client)
-        self.assertEqual(batch._write_pbs, [])
-
-        reference = client.document("cats", "cradle")
-        field_path = "head.foot"
-        value = u"knees toes shoulders"
-        field_updates = {field_path: value}
-
-        ret_val = batch.update(reference, field_updates)
-        self.assertIsNone(ret_val)
-
-        map_pb = document.MapValue(fields={"foot": _value_pb(string_value=value)})
-        new_write_pb = write.Write(
-            update=document.Document(
-                name=reference._document_path,
-                fields={"head": _value_pb(map_value=map_pb)},
-            ),
-            update_mask=common.DocumentMask(field_paths=[field_path]),
-            current_document=common.Precondition(exists=True),
-        )
-        self.assertEqual(batch._write_pbs, [new_write_pb])
-
-    def test_delete(self):
-        from google.cloud.firestore_v1.types import write
-
-        client = _make_client()
-        batch = self._make_one(client)
-        self.assertEqual(batch._write_pbs, [])
-
-        reference = client.document("early", "mornin", "dawn", "now")
-        ret_val = batch.delete(reference)
-        self.assertIsNone(ret_val)
-        new_write_pb = write.Write(delete=reference._document_path)
-        self.assertEqual(batch._write_pbs, [new_write_pb])
-
-=======
->>>>>>> 60c6979b
     def test_commit(self):
         from google.protobuf import timestamp_pb2
         from google.cloud.firestore_v1.types import firestore
@@ -261,15 +141,6 @@
         firestore_api.commit.assert_not_called()
 
 
-<<<<<<< HEAD
-def _value_pb(**kwargs):
-    from google.cloud.firestore_v1.types.document import Value
-
-    return Value(**kwargs)
-
-
-=======
->>>>>>> 60c6979b
 def _make_credentials():
     import google.auth.credentials
 
