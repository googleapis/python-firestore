# Copyright 2025 Google LLC All rights reserved.
#
# Licensed under the Apache License, Version 2.0 (the "License");
# you may not use this file except in compliance with the License.
# You may obtain a copy of the License at
#
#     http://www.apache.org/licenses/LICENSE-2.0
#
# Unless required by applicable law or agreed to in writing, software
# distributed under the License is distributed on an "AS IS" BASIS,
# WITHOUT WARRANTIES OR CONDITIONS OF ANY KIND, either express or implied.
# See the License for the specific language governing permissions and
# limitations under the License.

import pytest
import mock
import datetime

from google.cloud.firestore_v1 import _helpers
from google.cloud.firestore_v1.types import document as document_pb
from google.cloud.firestore_v1.types import query as query_pb
from google.cloud.firestore_v1.types.document import Value
from google.cloud.firestore_v1.vector import Vector
from google.cloud.firestore_v1._helpers import GeoPoint
import google.cloud.firestore_v1.pipeline_expressions as expr
from google.cloud.firestore_v1.pipeline_expressions import BooleanExpression
from google.cloud.firestore_v1.pipeline_expressions import Expression
from google.cloud.firestore_v1.pipeline_expressions import Constant
from google.cloud.firestore_v1.pipeline_expressions import Field
from google.cloud.firestore_v1.pipeline_expressions import Ordering


@pytest.fixture
def mock_client():
    client = mock.Mock(spec=["_database_string", "collection"])
    client._database_string = "projects/p/databases/d"
    return client


class TestOrdering:
    @pytest.mark.parametrize(
        "direction_arg,expected_direction",
        [
            ("ASCENDING", Ordering.Direction.ASCENDING),
            ("DESCENDING", Ordering.Direction.DESCENDING),
            ("ascending", Ordering.Direction.ASCENDING),
            ("descending", Ordering.Direction.DESCENDING),
            (Ordering.Direction.ASCENDING, Ordering.Direction.ASCENDING),
            (Ordering.Direction.DESCENDING, Ordering.Direction.DESCENDING),
        ],
    )
    def test_ctor(self, direction_arg, expected_direction):
        instance = Ordering("field1", direction_arg)
        assert isinstance(instance.expr, Field)
        assert instance.expr.path == "field1"
        assert instance.order_dir == expected_direction

    def test_repr(self):
        field_expr = Field.of("field1")
        instance = Ordering(field_expr, "ASCENDING")
        repr_str = repr(instance)
        assert repr_str == "Field.of('field1').ascending()"

        instance = Ordering(field_expr, "DESCENDING")
        repr_str = repr(instance)
        assert repr_str == "Field.of('field1').descending()"

    def test_to_pb(self):
        field_expr = Field.of("field1")
        instance = Ordering(field_expr, "ASCENDING")
        result = instance._to_pb()
        assert result.map_value.fields["expression"].field_reference_value == "field1"
        assert result.map_value.fields["direction"].string_value == "ascending"

        instance = Ordering(field_expr, "DESCENDING")
        result = instance._to_pb()
        assert result.map_value.fields["expression"].field_reference_value == "field1"
        assert result.map_value.fields["direction"].string_value == "descending"


class TestConstant:
    @pytest.mark.parametrize(
        "input_val, to_pb_val",
        [
            ("test", Value(string_value="test")),
            ("", Value(string_value="")),
            (10, Value(integer_value=10)),
            (0, Value(integer_value=0)),
            (10.0, Value(double_value=10)),
            (0.0, Value(double_value=0)),
            (True, Value(boolean_value=True)),
            (b"test", Value(bytes_value=b"test")),
            (None, Value(null_value=0)),
            (
                datetime.datetime(2025, 5, 12),
                Value(timestamp_value={"seconds": 1747008000}),
            ),
            (GeoPoint(1, 2), Value(geo_point_value={"latitude": 1, "longitude": 2})),
            (
                Vector([1.0, 2.0]),
                Value(
                    map_value={
                        "fields": {
                            "__type__": Value(string_value="__vector__"),
                            "value": Value(
                                array_value={
                                    "values": [Value(double_value=v) for v in [1, 2]],
                                }
                            ),
                        }
                    }
                ),
            ),
        ],
    )
    def test_to_pb(self, input_val, to_pb_val):
        instance = Constant.of(input_val)
        assert instance._to_pb() == to_pb_val

    @pytest.mark.parametrize(
        "input_val,expected",
        [
            ("test", "Constant.of('test')"),
            ("", "Constant.of('')"),
            (10, "Constant.of(10)"),
            (0, "Constant.of(0)"),
            (10.0, "Constant.of(10.0)"),
            (0.0, "Constant.of(0.0)"),
            (True, "Constant.of(True)"),
            (b"test", "Constant.of(b'test')"),
            (None, "Constant.of(None)"),
            (
                datetime.datetime(2025, 5, 12),
                "Constant.of(datetime.datetime(2025, 5, 12, 0, 0))",
            ),
            (GeoPoint(1, 2), "Constant.of(GeoPoint(latitude=1, longitude=2))"),
            ([1, 2, 3], "Constant.of([1, 2, 3])"),
            ({"a": "b"}, "Constant.of({'a': 'b'})"),
            (Vector([1.0, 2.0]), "Constant.of(Vector<1.0, 2.0>)"),
        ],
    )
    def test_repr(self, input_val, expected):
        instance = Constant.of(input_val)
        repr_string = repr(instance)
        assert repr_string == expected

    @pytest.mark.parametrize(
        "first,second,expected",
        [
            (Constant.of(1), Constant.of(2), False),
            (Constant.of(1), Constant.of(1), True),
            (Constant.of(1), 1, True),
            (Constant.of(1), 2, False),
            (Constant.of("1"), 1, False),
            (Constant.of("1"), "1", True),
            (Constant.of(None), Constant.of(0), False),
            (Constant.of(None), Constant.of(None), True),
            (Constant.of([1, 2, 3]), Constant.of([1, 2, 3]), True),
            (Constant.of([1, 2, 3]), Constant.of([1, 2]), False),
            (Constant.of([1, 2, 3]), [1, 2, 3], True),
            (Constant.of([1, 2, 3]), object(), False),
        ],
    )
    def test_equality(self, first, second, expected):
        assert (first == second) is expected


class TestSelectable:
    """
    contains tests for each Expression class that derives from Selectable
    """

    def test_ctor(self):
        """
        Base class should be abstract
        """
        with pytest.raises(TypeError):
            expr.Selectable()

    def test_value_from_selectables(self):
        selectable_list = [
            Field.of("field1"),
            Field.of("field2").as_("alias2"),
        ]
        result = expr.Selectable._value_from_selectables(*selectable_list)
        assert len(result.map_value.fields) == 2
        assert result.map_value.fields["field1"].field_reference_value == "field1"
        assert result.map_value.fields["alias2"].field_reference_value == "field2"

    @pytest.mark.parametrize(
        "first,second,expected",
        [
            (Field.of("field1"), Field.of("field1"), True),
            (Field.of("field1"), Field.of("field2"), False),
            (Field.of(None), object(), False),
            (Field.of("f").as_("a"), Field.of("f").as_("a"), True),
            (Field.of("one").as_("a"), Field.of("two").as_("a"), False),
            (Field.of("f").as_("one"), Field.of("f").as_("two"), False),
            (Field.of("field"), Field.of("field").as_("alias"), False),
            (Field.of("field").as_("alias"), Field.of("field"), False),
        ],
    )
    def test_equality(self, first, second, expected):
        assert (first == second) is expected

    class TestField:
        def test_repr(self):
            instance = Field.of("field1")
            repr_string = repr(instance)
            assert repr_string == "Field.of('field1')"

        def test_of(self):
            instance = Field.of("field1")
            assert instance.path == "field1"

        def test_to_pb(self):
            instance = Field.of("field1")
            result = instance._to_pb()
            assert result.field_reference_value == "field1"

        def test_to_map(self):
            instance = Field.of("field1")
            result = instance._to_map()
            assert result[0] == "field1"
            assert result[1] == Value(field_reference_value="field1")

    class TestAliasedExpression:
        def test_repr(self):
            instance = Field.of("field1").as_("alias1")
            assert repr(instance) == "Field.of('field1').as_('alias1')"

        def test_ctor(self):
            arg = Field.of("field1")
            alias = "alias1"
            instance = expr.AliasedExpression(arg, alias)
            assert instance.expr == arg
            assert instance.alias == alias

        def test_to_pb(self):
            arg = Field.of("field1")
            alias = "alias1"
            instance = expr.AliasedExpression(arg, alias)
            result = instance._to_pb()
            assert result.map_value.fields.get("alias1") == arg._to_pb()

        def test_to_map(self):
            instance = Field.of("field1").as_("alias1")
            result = instance._to_map()
            assert result[0] == "alias1"
            assert result[1] == Value(field_reference_value="field1")


class TestBooleanExpression:
    def test__from_query_filter_pb_composite_filter_or(self, mock_client):
        """
        test composite OR filters

        should create an or statement, made up of ands checking of existance of relevant fields
        """
        filter1_pb = query_pb.StructuredQuery.FieldFilter(
            field=query_pb.StructuredQuery.FieldReference(field_path="field1"),
            op=query_pb.StructuredQuery.FieldFilter.Operator.EQUAL,
            value=_helpers.encode_value("val1"),
        )
        filter2_pb = query_pb.StructuredQuery.UnaryFilter(
            field=query_pb.StructuredQuery.FieldReference(field_path="field2"),
            op=query_pb.StructuredQuery.UnaryFilter.Operator.IS_NULL,
        )

        composite_pb = query_pb.StructuredQuery.CompositeFilter(
            op=query_pb.StructuredQuery.CompositeFilter.Operator.OR,
            filters=[
                query_pb.StructuredQuery.Filter(field_filter=filter1_pb),
                query_pb.StructuredQuery.Filter(unary_filter=filter2_pb),
            ],
        )
        wrapped_filter_pb = query_pb.StructuredQuery.Filter(
            composite_filter=composite_pb
        )

        result = BooleanExpression._from_query_filter_pb(wrapped_filter_pb, mock_client)

        # should include existance checks
        field1 = Field.of("field1")
        field2 = Field.of("field2")
        expected_cond1 = expr.And(field1.exists(), field1.equal(Constant("val1")))
        expected_cond2 = expr.And(field2.exists(), field2.is_null())
        expected = expr.Or(expected_cond1, expected_cond2)

        assert repr(result) == repr(expected)

    def test__from_query_filter_pb_composite_filter_and(self, mock_client):
        """
        test composite AND filters

        should create an and statement, made up of ands checking of existance of relevant fields
        """
        filter1_pb = query_pb.StructuredQuery.FieldFilter(
            field=query_pb.StructuredQuery.FieldReference(field_path="field1"),
            op=query_pb.StructuredQuery.FieldFilter.Operator.GREATER_THAN,
            value=_helpers.encode_value(100),
        )
        filter2_pb = query_pb.StructuredQuery.FieldFilter(
            field=query_pb.StructuredQuery.FieldReference(field_path="field2"),
            op=query_pb.StructuredQuery.FieldFilter.Operator.LESS_THAN,
            value=_helpers.encode_value(200),
        )

        composite_pb = query_pb.StructuredQuery.CompositeFilter(
            op=query_pb.StructuredQuery.CompositeFilter.Operator.AND,
            filters=[
                query_pb.StructuredQuery.Filter(field_filter=filter1_pb),
                query_pb.StructuredQuery.Filter(field_filter=filter2_pb),
            ],
        )
        wrapped_filter_pb = query_pb.StructuredQuery.Filter(
            composite_filter=composite_pb
        )

        result = BooleanExpression._from_query_filter_pb(wrapped_filter_pb, mock_client)

        # should include existance checks
        field1 = Field.of("field1")
        field2 = Field.of("field2")
        expected_cond1 = expr.And(field1.exists(), field1.greater_than(Constant(100)))
        expected_cond2 = expr.And(field2.exists(), field2.less_than(Constant(200)))
        expected = expr.And(expected_cond1, expected_cond2)
        assert repr(result) == repr(expected)

    def test__from_query_filter_pb_composite_filter_nested(self, mock_client):
        """
        test composite filter with complex nested checks
        """
        # OR (field1 == "val1", AND(field2 > 10, field3 IS NOT NULL))
        filter1_pb = query_pb.StructuredQuery.FieldFilter(
            field=query_pb.StructuredQuery.FieldReference(field_path="field1"),
            op=query_pb.StructuredQuery.FieldFilter.Operator.EQUAL,
            value=_helpers.encode_value("val1"),
        )
        filter2_pb = query_pb.StructuredQuery.FieldFilter(
            field=query_pb.StructuredQuery.FieldReference(field_path="field2"),
            op=query_pb.StructuredQuery.FieldFilter.Operator.GREATER_THAN,
            value=_helpers.encode_value(10),
        )
        filter3_pb = query_pb.StructuredQuery.UnaryFilter(
            field=query_pb.StructuredQuery.FieldReference(field_path="field3"),
            op=query_pb.StructuredQuery.UnaryFilter.Operator.IS_NOT_NULL,
        )
        inner_and_pb = query_pb.StructuredQuery.CompositeFilter(
            op=query_pb.StructuredQuery.CompositeFilter.Operator.AND,
            filters=[
                query_pb.StructuredQuery.Filter(field_filter=filter2_pb),
                query_pb.StructuredQuery.Filter(unary_filter=filter3_pb),
            ],
        )
        outer_or_pb = query_pb.StructuredQuery.CompositeFilter(
            op=query_pb.StructuredQuery.CompositeFilter.Operator.OR,
            filters=[
                query_pb.StructuredQuery.Filter(field_filter=filter1_pb),
                query_pb.StructuredQuery.Filter(composite_filter=inner_and_pb),
            ],
        )
        wrapped_filter_pb = query_pb.StructuredQuery.Filter(
            composite_filter=outer_or_pb
        )

        result = BooleanExpression._from_query_filter_pb(wrapped_filter_pb, mock_client)

        field1 = Field.of("field1")
        field2 = Field.of("field2")
        field3 = Field.of("field3")
        expected_cond1 = expr.And(field1.exists(), field1.equal(Constant("val1")))
        expected_cond2 = expr.And(field2.exists(), field2.greater_than(Constant(10)))
        expected_cond3 = expr.And(field3.exists(), field3.is_not_null())
        expected_inner_and = expr.And(expected_cond2, expected_cond3)
        expected_outer_or = expr.Or(expected_cond1, expected_inner_and)

        assert repr(result) == repr(expected_outer_or)

    def test__from_query_filter_pb_composite_filter_unknown_op(self, mock_client):
        """
        check composite filter with unsupported operator type
        """
        filter1_pb = query_pb.StructuredQuery.FieldFilter(
            field=query_pb.StructuredQuery.FieldReference(field_path="field1"),
            op=query_pb.StructuredQuery.FieldFilter.Operator.EQUAL,
            value=_helpers.encode_value("val1"),
        )
        composite_pb = query_pb.StructuredQuery.CompositeFilter(
            op=query_pb.StructuredQuery.CompositeFilter.Operator.OPERATOR_UNSPECIFIED,
            filters=[query_pb.StructuredQuery.Filter(field_filter=filter1_pb)],
        )
        wrapped_filter_pb = query_pb.StructuredQuery.Filter(
            composite_filter=composite_pb
        )

        with pytest.raises(TypeError, match="Unexpected CompositeFilter operator type"):
            BooleanExpression._from_query_filter_pb(wrapped_filter_pb, mock_client)

    @pytest.mark.parametrize(
        "op_enum, expected_expr_func",
        [
            (query_pb.StructuredQuery.UnaryFilter.Operator.IS_NAN, Expression.is_nan),
            (
                query_pb.StructuredQuery.UnaryFilter.Operator.IS_NOT_NAN,
                Expression.is_not_nan,
            ),
            (
                query_pb.StructuredQuery.UnaryFilter.Operator.IS_NULL,
                Expression.is_null,
            ),
            (
                query_pb.StructuredQuery.UnaryFilter.Operator.IS_NOT_NULL,
                Expression.is_not_null,
            ),
        ],
    )
    def test__from_query_filter_pb_unary_filter(
        self, mock_client, op_enum, expected_expr_func
    ):
        """
        test supported unary filters
        """
        field_path = "unary_field"
        filter_pb = query_pb.StructuredQuery.UnaryFilter(
            field=query_pb.StructuredQuery.FieldReference(field_path=field_path),
            op=op_enum,
        )
        wrapped_filter_pb = query_pb.StructuredQuery.Filter(unary_filter=filter_pb)

        result = BooleanExpression._from_query_filter_pb(wrapped_filter_pb, mock_client)

        field_expr_inst = Field.of(field_path)
        expected_condition = expected_expr_func(field_expr_inst)
        # should include existance checks
        expected = expr.And(field_expr_inst.exists(), expected_condition)

        assert repr(result) == repr(expected)

    def test__from_query_filter_pb_unary_filter_unknown_op(self, mock_client):
        """
        check unary filter with unsupported operator type
        """
        field_path = "unary_field"
        filter_pb = query_pb.StructuredQuery.UnaryFilter(
            field=query_pb.StructuredQuery.FieldReference(field_path=field_path),
            op=query_pb.StructuredQuery.UnaryFilter.Operator.OPERATOR_UNSPECIFIED,  # Unknown op
        )
        wrapped_filter_pb = query_pb.StructuredQuery.Filter(unary_filter=filter_pb)

        with pytest.raises(TypeError, match="Unexpected UnaryFilter operator type"):
            BooleanExpression._from_query_filter_pb(wrapped_filter_pb, mock_client)

    @pytest.mark.parametrize(
        "op_enum, value, expected_expr_func",
        [
            (
                query_pb.StructuredQuery.FieldFilter.Operator.LESS_THAN,
                10,
                Expression.less_than,
            ),
            (
                query_pb.StructuredQuery.FieldFilter.Operator.LESS_THAN_OR_EQUAL,
                10,
                Expression.less_than_or_equal,
            ),
            (
                query_pb.StructuredQuery.FieldFilter.Operator.GREATER_THAN,
                10,
                Expression.greater_than,
            ),
            (
                query_pb.StructuredQuery.FieldFilter.Operator.GREATER_THAN_OR_EQUAL,
                10,
                Expression.greater_than_or_equal,
            ),
            (query_pb.StructuredQuery.FieldFilter.Operator.EQUAL, 10, Expression.equal),
            (
                query_pb.StructuredQuery.FieldFilter.Operator.NOT_EQUAL,
                10,
                Expression.not_equal,
            ),
            (
                query_pb.StructuredQuery.FieldFilter.Operator.ARRAY_CONTAINS,
                10,
                Expression.array_contains,
            ),
            (
                query_pb.StructuredQuery.FieldFilter.Operator.ARRAY_CONTAINS_ANY,
                [10, 20],
                Expression.array_contains_any,
            ),
            (
                query_pb.StructuredQuery.FieldFilter.Operator.IN,
                [10, 20],
                Expression.equal_any,
            ),
            (
                query_pb.StructuredQuery.FieldFilter.Operator.NOT_IN,
                [10, 20],
                Expression.not_equal_any,
            ),
        ],
    )
    def test__from_query_filter_pb_field_filter(
        self, mock_client, op_enum, value, expected_expr_func
    ):
        """
        test supported field filters
        """
        field_path = "test_field"
        value_pb = _helpers.encode_value(value)
        filter_pb = query_pb.StructuredQuery.FieldFilter(
            field=query_pb.StructuredQuery.FieldReference(field_path=field_path),
            op=op_enum,
            value=value_pb,
        )
        wrapped_filter_pb = query_pb.StructuredQuery.Filter(field_filter=filter_pb)

        result = BooleanExpression._from_query_filter_pb(wrapped_filter_pb, mock_client)

        field_expr = Field.of(field_path)
        # convert values into constants
        value = (
            [Constant(e) for e in value] if isinstance(value, list) else Constant(value)
        )
        expected_condition = expected_expr_func(field_expr, value)
        # should include existance checks
        expected = expr.And(field_expr.exists(), expected_condition)

        assert repr(result) == repr(expected)

    def test__from_query_filter_pb_field_filter_unknown_op(self, mock_client):
        """
        check field filter with unsupported operator type
        """
        field_path = "test_field"
        value_pb = _helpers.encode_value(10)
        filter_pb = query_pb.StructuredQuery.FieldFilter(
            field=query_pb.StructuredQuery.FieldReference(field_path=field_path),
            op=query_pb.StructuredQuery.FieldFilter.Operator.OPERATOR_UNSPECIFIED,  # Unknown op
            value=value_pb,
        )
        wrapped_filter_pb = query_pb.StructuredQuery.Filter(field_filter=filter_pb)

        with pytest.raises(TypeError, match="Unexpected FieldFilter operator type"):
            BooleanExpression._from_query_filter_pb(wrapped_filter_pb, mock_client)

    def test__from_query_filter_pb_unknown_filter_type(self, mock_client):
        """
        test with unsupported filter type
        """
        # Test with an unexpected protobuf type
        with pytest.raises(TypeError, match="Unexpected filter type"):
            BooleanExpression._from_query_filter_pb(document_pb.Value(), mock_client)


class TestArray:
    """Tests for the array class"""

    def test_array(self):
        arg1 = Field.of("field1")
        instance = expr.Array([arg1])
        assert instance.name == "array"
        assert instance.params == [arg1]
        assert repr(instance) == "Array([Field.of('field1')])"

    def test_empty_array(self):
        instance = expr.Array([])
        assert instance.name == "array"
        assert instance.params == []
        assert repr(instance) == "Array([])"
<<<<<<< HEAD
=======

    def test_array_w_primitives(self):
        a = expr.Array([1, Constant.of(2), "3"])
        assert a.name == "array"
        assert a.params == [Constant.of(1), Constant.of(2), Constant.of("3")]
        assert repr(a) == "Array([Constant.of(1), Constant.of(2), Constant.of('3')])"

    def test_array_w_non_list(self):
        with pytest.raises(TypeError):
            expr.Array(1)


class TestMap:
    """Tests for the map class"""

    def test_map(self):
        instance = expr.Map({Constant.of("a"): Constant.of("b")})
        assert instance.name == "map"
        assert instance.params == [Constant.of("a"), Constant.of("b")]
        assert repr(instance) == "Map({'a': 'b'})"

    def test_map_w_primitives(self):
        instance = expr.Map({"a": "b", "0": 0, "bool": True})
        assert instance.params == [
            Constant.of("a"),
            Constant.of("b"),
            Constant.of("0"),
            Constant.of(0),
            Constant.of("bool"),
            Constant.of(True),
        ]
        assert repr(instance) == "Map({'a': 'b', '0': 0, 'bool': True})"

    def test_empty_map(self):
        instance = expr.Map({})
        assert instance.name == "map"
        assert instance.params == []
        assert repr(instance) == "Map({})"

    def test_w_exprs(self):
        instance = expr.Map({Constant.of("a"): expr.Array([1, 2, 3])})
        assert instance.params == [Constant.of("a"), expr.Array([1, 2, 3])]
        assert (
            repr(instance)
            == "Map({'a': Array([Constant.of(1), Constant.of(2), Constant.of(3)])})"
        )


class TestFunction:
    def test_equals(self):
        assert expr.Function.sqrt("1") == expr.Function.sqrt("1")
        assert expr.Function.sqrt("1") != expr.Function.sqrt("2")
        assert expr.Function.sqrt("1") != expr.Function.sum("1")
        assert expr.Function.sqrt("1") != object()
>>>>>>> b5b0bd75

    def test_array_w_primitives(self):
        a = expr.Array([1, Constant.of(2), "3"])
        assert a.name == "array"
        assert a.params == [Constant.of(1), Constant.of(2), Constant.of("3")]
        assert repr(a) == "Array([Constant.of(1), Constant.of(2), Constant.of('3')])"

    def test_array_w_non_list(self):
        with pytest.raises(TypeError):
            expr.Array(1)


class TestMap:
    """Tests for the map class"""

    def test_map(self):
        instance = expr.Map({Constant.of("a"): Constant.of("b")})
        assert instance.name == "map"
        assert instance.params == [Constant.of("a"), Constant.of("b")]
        assert repr(instance) == "Map({'a': 'b'})"

    def test_map_w_primitives(self):
        instance = expr.Map({"a": "b", "0": 0, "bool": True})
        assert instance.params == [
            Constant.of("a"),
            Constant.of("b"),
            Constant.of("0"),
            Constant.of(0),
            Constant.of("bool"),
            Constant.of(True),
        ]
        assert repr(instance) == "Map({'a': 'b', '0': 0, 'bool': True})"

    def test_empty_map(self):
        instance = expr.Map({})
        assert instance.name == "map"
        assert instance.params == []
        assert repr(instance) == "Map({})"

    def test_w_exprs(self):
        instance = expr.Map({Constant.of("a"): expr.Array([1, 2, 3])})
        assert instance.params == [Constant.of("a"), expr.Array([1, 2, 3])]
        assert (
            repr(instance)
            == "Map({'a': Array([Constant.of(1), Constant.of(2), Constant.of(3)])})"
        )


class TestExpressionessionMethods:
    """
    contains test methods for each Expression method
    """

    @pytest.mark.parametrize(
        "first,second,expected",
        [
            (
                Field.of("a").char_length(),
                Field.of("a").char_length(),
                True,
            ),
            (
                Field.of("a").char_length(),
                Field.of("b").char_length(),
                False,
            ),
            (
                Field.of("a").char_length(),
                Field.of("a").byte_length(),
                False,
            ),
            (
                Field.of("a").char_length(),
                Field.of("b").byte_length(),
                False,
            ),
            (
                Constant.of("").byte_length(),
                Field.of("").byte_length(),
                False,
            ),
            (Field.of("").byte_length(), Field.of("").byte_length(), True),
        ],
    )
    def test_equality(self, first, second, expected):
        assert (first == second) is expected

    def _make_arg(self, name="Mock"):
        class MockExpression(Constant):
            def __repr__(self):
                return self.value

        arg = MockExpression(name)
        return arg

    def test_expression_wrong_first_type(self):
        """The first argument should always be an expression or field name"""
        expected_message = "must be called on an Expression or a string representing a field. got <class 'int'>."
        with pytest.raises(TypeError) as e1:
            Expression.logical_minimum(5, 1)
        assert str(e1.value) == f"'logical_minimum' {expected_message}"
        with pytest.raises(TypeError) as e2:
            Expression.sqrt(9)
        assert str(e2.value) == f"'sqrt' {expected_message}"

    def test_expression_w_string(self):
        """should be able to use string for first argument. Should be interpreted as Field"""
        instance = Expression.logical_minimum("first", "second")
        assert isinstance(instance.params[0], Field)
        assert instance.params[0].path == "first"

    def test_and(self):
        arg1 = self._make_arg()
        arg2 = self._make_arg()
        arg3 = self._make_arg()
        instance = expr.And(arg1, arg2, arg3)
        assert instance.name == "and"
        assert instance.params == [arg1, arg2, arg3]
        assert repr(instance) == "And(Mock, Mock, Mock)"

    def test_or(self):
        arg1 = self._make_arg("Arg1")
        arg2 = self._make_arg("Arg2")
        instance = expr.Or(arg1, arg2)
        assert instance.name == "or"
        assert instance.params == [arg1, arg2]
        assert repr(instance) == "Or(Arg1, Arg2)"

    def test_array_contains(self):
        arg1 = self._make_arg("ArrayField")
        arg2 = self._make_arg("Element")
        instance = Expression.array_contains(arg1, arg2)
        assert instance.name == "array_contains"
        assert instance.params == [arg1, arg2]
        assert repr(instance) == "ArrayField.array_contains(Element)"
        infix_instance = arg1.array_contains(arg2)
        assert infix_instance == instance

    def test_array_contains_any(self):
        arg1 = self._make_arg("ArrayField")
        arg2 = self._make_arg("Element1")
        arg3 = self._make_arg("Element2")
        instance = Expression.array_contains_any(arg1, [arg2, arg3])
        assert instance.name == "array_contains_any"
        assert isinstance(instance.params[1], expr.Array)
        assert instance.params[0] == arg1
        assert instance.params[1].params == [arg2, arg3]
        assert (
            repr(instance)
            == "ArrayField.array_contains_any(Array([Element1, Element2]))"
        )
        infix_instance = arg1.array_contains_any([arg2, arg3])
        assert infix_instance == instance

    def test_exists(self):
        arg1 = self._make_arg("Field")
        instance = Expression.exists(arg1)
        assert instance.name == "exists"
        assert instance.params == [arg1]
        assert repr(instance) == "Field.exists()"
        infix_instance = arg1.exists()
        assert infix_instance == instance

    def test_equal(self):
        arg1 = self._make_arg("Left")
        arg2 = self._make_arg("Right")
        instance = Expression.equal(arg1, arg2)
        assert instance.name == "equal"
        assert instance.params == [arg1, arg2]
        assert repr(instance) == "Left.equal(Right)"
        infix_instance = arg1.equal(arg2)
        assert infix_instance == instance

    def test_greater_than_or_equal(self):
        arg1 = self._make_arg("Left")
        arg2 = self._make_arg("Right")
        instance = Expression.greater_than_or_equal(arg1, arg2)
        assert instance.name == "greater_than_or_equal"
        assert instance.params == [arg1, arg2]
        assert repr(instance) == "Left.greater_than_or_equal(Right)"
        infix_instance = arg1.greater_than_or_equal(arg2)
        assert infix_instance == instance

    def test_greater_than(self):
        arg1 = self._make_arg("Left")
        arg2 = self._make_arg("Right")
        instance = Expression.greater_than(arg1, arg2)
        assert instance.name == "greater_than"
        assert instance.params == [arg1, arg2]
        assert repr(instance) == "Left.greater_than(Right)"
        infix_instance = arg1.greater_than(arg2)
        assert infix_instance == instance

    def test_less_than_or_equal(self):
        arg1 = self._make_arg("Left")
        arg2 = self._make_arg("Right")
        instance = Expression.less_than_or_equal(arg1, arg2)
        assert instance.name == "less_than_or_equal"
        assert instance.params == [arg1, arg2]
        assert repr(instance) == "Left.less_than_or_equal(Right)"
        infix_instance = arg1.less_than_or_equal(arg2)
        assert infix_instance == instance

    def test_less_than(self):
        arg1 = self._make_arg("Left")
        arg2 = self._make_arg("Right")
        instance = Expression.less_than(arg1, arg2)
        assert instance.name == "less_than"
        assert instance.params == [arg1, arg2]
        assert repr(instance) == "Left.less_than(Right)"
        infix_instance = arg1.less_than(arg2)
        assert infix_instance == instance

    def test_not_equal(self):
        arg1 = self._make_arg("Left")
        arg2 = self._make_arg("Right")
        instance = Expression.not_equal(arg1, arg2)
        assert instance.name == "not_equal"
        assert instance.params == [arg1, arg2]
        assert repr(instance) == "Left.not_equal(Right)"
        infix_instance = arg1.not_equal(arg2)
        assert infix_instance == instance

    def test_equal_any(self):
        arg1 = self._make_arg("Field")
        arg2 = self._make_arg("Value1")
        arg3 = self._make_arg("Value2")
        instance = Expression.equal_any(arg1, [arg2, arg3])
        assert instance.name == "equal_any"
        assert isinstance(instance.params[1], expr.Array)
        assert instance.params[0] == arg1
        assert instance.params[1].params == [arg2, arg3]
        assert repr(instance) == "Field.equal_any(Array([Value1, Value2]))"
        infix_instance = arg1.equal_any([arg2, arg3])
        assert infix_instance == instance

    def test_not_equal_any(self):
        arg1 = self._make_arg("Field")
        arg2 = self._make_arg("Value1")
        arg3 = self._make_arg("Value2")
        instance = Expression.not_equal_any(arg1, [arg2, arg3])
        assert instance.name == "not_equal_any"
        assert isinstance(instance.params[1], expr.Array)
        assert instance.params[0] == arg1
        assert instance.params[1].params == [arg2, arg3]
        assert repr(instance) == "Field.not_equal_any(Array([Value1, Value2]))"
        infix_instance = arg1.not_equal_any([arg2, arg3])
        assert infix_instance == instance

    def test_is_absent(self):
        arg1 = self._make_arg("Field")
        instance = Expression.is_absent(arg1)
        assert instance.name == "is_absent"
        assert instance.params == [arg1]
        assert repr(instance) == "Field.is_absent()"
        infix_instance = arg1.is_absent()
        assert infix_instance == instance

    def test_if_absent(self):
        arg1 = self._make_arg("Field")
        arg2 = self._make_arg("ThenExpression")
        instance = Expression.if_absent(arg1, arg2)
        assert instance.name == "if_absent"
        assert instance.params == [arg1, arg2]
        assert repr(instance) == "Field.if_absent(ThenExpression)"
        infix_instance = arg1.if_absent(arg2)
        assert infix_instance == instance

    def test_is_nan(self):
        arg1 = self._make_arg("Value")
        instance = Expression.is_nan(arg1)
        assert instance.name == "is_nan"
        assert instance.params == [arg1]
        assert repr(instance) == "Value.is_nan()"
        infix_instance = arg1.is_nan()
        assert infix_instance == instance

    def test_is_not_nan(self):
        arg1 = self._make_arg("Value")
        instance = Expression.is_not_nan(arg1)
        assert instance.name == "is_not_nan"
        assert instance.params == [arg1]
        assert repr(instance) == "Value.is_not_nan()"
        infix_instance = arg1.is_not_nan()
        assert infix_instance == instance

    def test_is_null(self):
        arg1 = self._make_arg("Value")
        instance = Expression.is_null(arg1)
        assert instance.name == "is_null"
        assert instance.params == [arg1]
        assert repr(instance) == "Value.is_null()"
        infix_instance = arg1.is_null()
        assert infix_instance == instance

    def test_is_not_null(self):
        arg1 = self._make_arg("Value")
        instance = Expression.is_not_null(arg1)
        assert instance.name == "is_not_null"
        assert instance.params == [arg1]
        assert repr(instance) == "Value.is_not_null()"
        infix_instance = arg1.is_not_null()
        assert infix_instance == instance

    def test_is_error(self):
        arg1 = self._make_arg("Value")
        instance = Expression.is_error(arg1)
        assert instance.name == "is_error"
        assert instance.params == [arg1]
        assert repr(instance) == "Value.is_error()"
        infix_instance = arg1.is_error()
        assert infix_instance == instance

    def test_if_error(self):
        arg1 = self._make_arg("Value")
        arg2 = self._make_arg("ThenExpression")
        instance = Expression.if_error(arg1, arg2)
        assert instance.name == "if_error"
        assert instance.params == [arg1, arg2]
        assert repr(instance) == "Value.if_error(ThenExpression)"
        infix_instance = arg1.if_error(arg2)
        assert infix_instance == instance

    def test_not(self):
        arg1 = self._make_arg("Condition")
        instance = expr.Not(arg1)
        assert instance.name == "not"
        assert instance.params == [arg1]
        assert repr(instance) == "Not(Condition)"

    def test_array_contains_all(self):
        arg1 = self._make_arg("ArrayField")
        arg2 = self._make_arg("Element1")
        arg3 = self._make_arg("Element2")
        instance = Expression.array_contains_all(arg1, [arg2, arg3])
        assert instance.name == "array_contains_all"
        assert isinstance(instance.params[1], expr.Array)
        assert instance.params[0] == arg1
        assert instance.params[1].params == [arg2, arg3]
        assert (
            repr(instance)
            == "ArrayField.array_contains_all(Array([Element1, Element2]))"
        )
        infix_instance = arg1.array_contains_all([arg2, arg3])
        assert infix_instance == instance

    def test_ends_with(self):
        arg1 = self._make_arg("Expression")
        arg2 = self._make_arg("Postfix")
        instance = Expression.ends_with(arg1, arg2)
        assert instance.name == "ends_with"
        assert instance.params == [arg1, arg2]
        assert repr(instance) == "Expression.ends_with(Postfix)"
        infix_instance = arg1.ends_with(arg2)
        assert infix_instance == instance

    def test_conditional(self):
        arg1 = self._make_arg("Condition")
        arg2 = self._make_arg("ThenExpression")
        arg3 = self._make_arg("ElseExpression")
        instance = expr.Conditional(arg1, arg2, arg3)
        assert instance.name == "conditional"
        assert instance.params == [arg1, arg2, arg3]
        assert (
            repr(instance) == "Conditional(Condition, ThenExpression, ElseExpression)"
        )

    def test_like(self):
        arg1 = self._make_arg("Expression")
        arg2 = self._make_arg("Pattern")
        instance = Expression.like(arg1, arg2)
        assert instance.name == "like"
        assert instance.params == [arg1, arg2]
        assert repr(instance) == "Expression.like(Pattern)"
        infix_instance = arg1.like(arg2)
        assert infix_instance == instance

    def test_regex_contains(self):
        arg1 = self._make_arg("Expression")
        arg2 = self._make_arg("Regex")
        instance = Expression.regex_contains(arg1, arg2)
        assert instance.name == "regex_contains"
        assert instance.params == [arg1, arg2]
        assert repr(instance) == "Expression.regex_contains(Regex)"
        infix_instance = arg1.regex_contains(arg2)
        assert infix_instance == instance

    def test_regex_match(self):
        arg1 = self._make_arg("Expression")
        arg2 = self._make_arg("Regex")
        instance = Expression.regex_match(arg1, arg2)
        assert instance.name == "regex_match"
        assert instance.params == [arg1, arg2]
        assert repr(instance) == "Expression.regex_match(Regex)"
        infix_instance = arg1.regex_match(arg2)
        assert infix_instance == instance

    def test_starts_with(self):
        arg1 = self._make_arg("Expression")
        arg2 = self._make_arg("Prefix")
        instance = Expression.starts_with(arg1, arg2)
        assert instance.name == "starts_with"
        assert instance.params == [arg1, arg2]
        assert repr(instance) == "Expression.starts_with(Prefix)"
        infix_instance = arg1.starts_with(arg2)
        assert infix_instance == instance

    def test_string_contains(self):
        arg1 = self._make_arg("Expression")
        arg2 = self._make_arg("Substring")
        instance = Expression.string_contains(arg1, arg2)
        assert instance.name == "string_contains"
        assert instance.params == [arg1, arg2]
        assert repr(instance) == "Expression.string_contains(Substring)"
        infix_instance = arg1.string_contains(arg2)
        assert infix_instance == instance

    def test_xor(self):
        arg1 = self._make_arg("Condition1")
        arg2 = self._make_arg("Condition2")
        instance = expr.Xor([arg1, arg2])
        assert instance.name == "xor"
        assert instance.params == [arg1, arg2]
        assert repr(instance) == "Xor(Condition1, Condition2)"

    def test_divide(self):
        arg1 = self._make_arg("Left")
        arg2 = self._make_arg("Right")
        instance = Expression.divide(arg1, arg2)
        assert instance.name == "divide"
        assert instance.params == [arg1, arg2]
        assert repr(instance) == "Left.divide(Right)"
        infix_instance = arg1.divide(arg2)
        assert infix_instance == instance

    def test_logical_maximum(self):
        arg1 = self._make_arg("Left")
        arg2 = self._make_arg("Right")
        instance = Expression.logical_maximum(arg1, arg2)
        assert instance.name == "maximum"
        assert instance.params == [arg1, arg2]
        assert repr(instance) == "Left.logical_maximum(Right)"
        infix_instance = arg1.logical_maximum(arg2)
        assert infix_instance == instance

    def test_logical_minimum(self):
        arg1 = self._make_arg("Left")
        arg2 = self._make_arg("Right")
        instance = Expression.logical_minimum(arg1, arg2)
        assert instance.name == "minimum"
        assert instance.params == [arg1, arg2]
        assert repr(instance) == "Left.logical_minimum(Right)"
        infix_instance = arg1.logical_minimum(arg2)
        assert infix_instance == instance

    def test_to_lower(self):
        arg1 = self._make_arg("Input")
        instance = Expression.to_lower(arg1)
        assert instance.name == "to_lower"
        assert instance.params == [arg1]
        assert repr(instance) == "Input.to_lower()"
        infix_instance = arg1.to_lower()
        assert infix_instance == instance

    def test_to_upper(self):
        arg1 = self._make_arg("Input")
        instance = Expression.to_upper(arg1)
        assert instance.name == "to_upper"
        assert instance.params == [arg1]
        assert repr(instance) == "Input.to_upper()"
        infix_instance = arg1.to_upper()
        assert infix_instance == instance

    def test_trim(self):
        arg1 = self._make_arg("Input")
        instance = Expression.trim(arg1)
        assert instance.name == "trim"
        assert instance.params == [arg1]
        assert repr(instance) == "Input.trim()"
        infix_instance = arg1.trim()
        assert infix_instance == instance

    def test_string_reverse(self):
        arg1 = self._make_arg("Input")
        instance = Expression.string_reverse(arg1)
        assert instance.name == "string_reverse"
        assert instance.params == [arg1]
        assert repr(instance) == "Input.string_reverse()"
        infix_instance = arg1.string_reverse()
        assert infix_instance == instance

    def test_substring(self):
        arg1 = self._make_arg("Input")
        arg2 = self._make_arg("Position")
        instance = Expression.substring(arg1, arg2)
        assert instance.name == "substring"
        assert instance.params == [arg1, arg2]
        assert repr(instance) == "Input.substring(Position)"
        infix_instance = arg1.substring(arg2)
        assert infix_instance == instance

    def test_substring_w_length(self):
        arg1 = self._make_arg("Input")
        arg2 = self._make_arg("Position")
        arg3 = self._make_arg("Length")
        instance = Expression.substring(arg1, arg2, arg3)
        assert instance.name == "substring"
        assert instance.params == [arg1, arg2, arg3]
        assert repr(instance) == "Input.substring(Position, Length)"
        infix_instance = arg1.substring(arg2, arg3)
        assert infix_instance == instance

    def test_join(self):
        arg1 = self._make_arg("Array")
        arg2 = self._make_arg("Separator")
        instance = Expression.join(arg1, arg2)
        assert instance.name == "join"
        assert instance.params == [arg1, arg2]
        assert repr(instance) == "Array.join(Separator)"
        infix_instance = arg1.join(arg2)
        assert infix_instance == instance

    def test_map_get(self):
        arg1 = self._make_arg("Map")
        arg2 = "key"
        instance = Expression.map_get(arg1, arg2)
        assert instance.name == "map_get"
        assert instance.params == [arg1, Constant.of(arg2)]
        assert repr(instance) == "Map.map_get(Constant.of('key'))"
        infix_instance = arg1.map_get(Constant.of(arg2))
        assert infix_instance == instance

    def test_map_remove(self):
        arg1 = self._make_arg("Map")
        arg2 = "key"
        instance = Expression.map_remove(arg1, arg2)
        assert instance.name == "map_remove"
        assert instance.params == [arg1, Constant.of(arg2)]
        assert repr(instance) == "Map.map_remove(Constant.of('key'))"
        infix_instance = arg1.map_remove(Constant.of(arg2))
        assert infix_instance == instance

    def test_map_merge(self):
        arg1 = expr.Map({"a": 1})
        arg2 = expr.Map({"b": 2})
        arg3 = {"c": 3}
        instance = Expression.map_merge(arg1, arg2, arg3)
        assert instance.name == "map_merge"
        assert instance.params == [arg1, arg2, expr.Map(arg3)]
        assert repr(instance) == "Map({'a': 1}).map_merge(Map({'b': 2}), Map({'c': 3}))"
        infix_instance = arg1.map_merge(arg2, arg3)
        assert infix_instance == instance

    def test_mod(self):
        arg1 = self._make_arg("Left")
        arg2 = self._make_arg("Right")
        instance = Expression.mod(arg1, arg2)
        assert instance.name == "mod"
        assert instance.params == [arg1, arg2]
        assert repr(instance) == "Left.mod(Right)"
        infix_instance = arg1.mod(arg2)
        assert infix_instance == instance

    def test_multiply(self):
        arg1 = self._make_arg("Left")
        arg2 = self._make_arg("Right")
        instance = Expression.multiply(arg1, arg2)
        assert instance.name == "multiply"
        assert instance.params == [arg1, arg2]
        assert repr(instance) == "Left.multiply(Right)"
        infix_instance = arg1.multiply(arg2)
        assert infix_instance == instance

    def test_string_concat(self):
        arg1 = self._make_arg("Str1")
        arg2 = self._make_arg("Str2")
        arg3 = self._make_arg("Str3")
        instance = Expression.string_concat(arg1, arg2, arg3)
        assert instance.name == "string_concat"
        assert instance.params == [arg1, arg2, arg3]
        assert repr(instance) == "Str1.string_concat(Str2, Str3)"
        infix_instance = arg1.string_concat(arg2, arg3)
        assert infix_instance == instance

    def test_subtract(self):
        arg1 = self._make_arg("Left")
        arg2 = self._make_arg("Right")
        instance = Expression.subtract(arg1, arg2)
        assert instance.name == "subtract"
        assert instance.params == [arg1, arg2]
        assert repr(instance) == "Left.subtract(Right)"
        infix_instance = arg1.subtract(arg2)
        assert infix_instance == instance

    def test_current_timestamp(self):
        instance = expr.CurrentTimestamp()
        assert instance.name == "current_timestamp"
        assert instance.params == []
        assert repr(instance) == "CurrentTimestamp()"

    def test_timestamp_add(self):
        arg1 = self._make_arg("Timestamp")
        arg2 = self._make_arg("Unit")
        arg3 = self._make_arg("Amount")
        instance = Expression.timestamp_add(arg1, arg2, arg3)
        assert instance.name == "timestamp_add"
        assert instance.params == [arg1, arg2, arg3]
        assert repr(instance) == "Timestamp.timestamp_add(Unit, Amount)"
        infix_instance = arg1.timestamp_add(arg2, arg3)
        assert infix_instance == instance

    def test_timestamp_subtract(self):
        arg1 = self._make_arg("Timestamp")
        arg2 = self._make_arg("Unit")
        arg3 = self._make_arg("Amount")
        instance = Expression.timestamp_subtract(arg1, arg2, arg3)
        assert instance.name == "timestamp_subtract"
        assert instance.params == [arg1, arg2, arg3]
        assert repr(instance) == "Timestamp.timestamp_subtract(Unit, Amount)"
        infix_instance = arg1.timestamp_subtract(arg2, arg3)
        assert infix_instance == instance

    def test_timestamp_to_unix_micros(self):
        arg1 = self._make_arg("Input")
        instance = Expression.timestamp_to_unix_micros(arg1)
        assert instance.name == "timestamp_to_unix_micros"
        assert instance.params == [arg1]
        assert repr(instance) == "Input.timestamp_to_unix_micros()"
        infix_instance = arg1.timestamp_to_unix_micros()
        assert infix_instance == instance

    def test_timestamp_to_unix_millis(self):
        arg1 = self._make_arg("Input")
        instance = Expression.timestamp_to_unix_millis(arg1)
        assert instance.name == "timestamp_to_unix_millis"
        assert instance.params == [arg1]
        assert repr(instance) == "Input.timestamp_to_unix_millis()"
        infix_instance = arg1.timestamp_to_unix_millis()
        assert infix_instance == instance

    def test_timestamp_to_unix_seconds(self):
        arg1 = self._make_arg("Input")
        instance = Expression.timestamp_to_unix_seconds(arg1)
        assert instance.name == "timestamp_to_unix_seconds"
        assert instance.params == [arg1]
        assert repr(instance) == "Input.timestamp_to_unix_seconds()"
        infix_instance = arg1.timestamp_to_unix_seconds()
        assert infix_instance == instance

    def test_unix_micros_to_timestamp(self):
        arg1 = self._make_arg("Input")
        instance = Expression.unix_micros_to_timestamp(arg1)
        assert instance.name == "unix_micros_to_timestamp"
        assert instance.params == [arg1]
        assert repr(instance) == "Input.unix_micros_to_timestamp()"
        infix_instance = arg1.unix_micros_to_timestamp()
        assert infix_instance == instance

    def test_unix_millis_to_timestamp(self):
        arg1 = self._make_arg("Input")
        instance = Expression.unix_millis_to_timestamp(arg1)
        assert instance.name == "unix_millis_to_timestamp"
        assert instance.params == [arg1]
        assert repr(instance) == "Input.unix_millis_to_timestamp()"
        infix_instance = arg1.unix_millis_to_timestamp()
        assert infix_instance == instance

    def test_unix_seconds_to_timestamp(self):
        arg1 = self._make_arg("Input")
        instance = Expression.unix_seconds_to_timestamp(arg1)
        assert instance.name == "unix_seconds_to_timestamp"
        assert instance.params == [arg1]
        assert repr(instance) == "Input.unix_seconds_to_timestamp()"
        infix_instance = arg1.unix_seconds_to_timestamp()
        assert infix_instance == instance

    def test_euclidean_distance(self):
        arg1 = self._make_arg("Vector1")
        arg2 = self._make_arg("Vector2")
        instance = Expression.euclidean_distance(arg1, arg2)
        assert instance.name == "euclidean_distance"
        assert instance.params == [arg1, arg2]
        assert repr(instance) == "Vector1.euclidean_distance(Vector2)"
        infix_instance = arg1.euclidean_distance(arg2)
        assert infix_instance == instance

    def test_cosine_distance(self):
        arg1 = self._make_arg("Vector1")
        arg2 = self._make_arg("Vector2")
        instance = Expression.cosine_distance(arg1, arg2)
        assert instance.name == "cosine_distance"
        assert instance.params == [arg1, arg2]
        assert repr(instance) == "Vector1.cosine_distance(Vector2)"
        infix_instance = arg1.cosine_distance(arg2)
        assert infix_instance == instance

    def test_dot_product(self):
        arg1 = self._make_arg("Vector1")
        arg2 = self._make_arg("Vector2")
        instance = Expression.dot_product(arg1, arg2)
        assert instance.name == "dot_product"
        assert instance.params == [arg1, arg2]
        assert repr(instance) == "Vector1.dot_product(Vector2)"
        infix_instance = arg1.dot_product(arg2)
        assert infix_instance == instance

    @pytest.mark.parametrize(
        "method", ["euclidean_distance", "cosine_distance", "dot_product"]
    )
    @pytest.mark.parametrize(
        "input", [Vector([1.0, 2.0]), [1, 2], Constant.of(Vector([1.0, 2.0])), []]
    )
    def test_vector_ctor(self, method, input):
        """
        test constructing various vector expressions with
        different inputs
        """
        arg1 = self._make_arg("VectorRef")
        instance = getattr(arg1, method)(input)
        assert instance.name == method
        got_second_param = instance.params[1]
        assert isinstance(got_second_param, Constant)
        assert isinstance(got_second_param.value, Vector)

    def test_vector_length(self):
        arg1 = self._make_arg("Array")
        instance = Expression.vector_length(arg1)
        assert instance.name == "vector_length"
        assert instance.params == [arg1]
        assert repr(instance) == "Array.vector_length()"
        infix_instance = arg1.vector_length()
        assert infix_instance == instance

    def test_add(self):
        arg1 = self._make_arg("Left")
        arg2 = self._make_arg("Right")
        instance = Expression.add(arg1, arg2)
        assert instance.name == "add"
        assert instance.params == [arg1, arg2]
        assert repr(instance) == "Left.add(Right)"
        infix_instance = arg1.add(arg2)
        assert infix_instance == instance

    def test_abs(self):
        arg1 = self._make_arg("Value")
        instance = Expression.abs(arg1)
        assert instance.name == "abs"
        assert instance.params == [arg1]
        assert repr(instance) == "Value.abs()"
        infix_instance = arg1.abs()
        assert infix_instance == instance

    def test_ceil(self):
        arg1 = self._make_arg("Value")
        instance = Expression.ceil(arg1)
        assert instance.name == "ceil"
        assert instance.params == [arg1]
        assert repr(instance) == "Value.ceil()"
        infix_instance = arg1.ceil()
        assert infix_instance == instance

    def test_exp(self):
        arg1 = self._make_arg("Value")
        instance = Expression.exp(arg1)
        assert instance.name == "exp"
        assert instance.params == [arg1]
        assert repr(instance) == "Value.exp()"
        infix_instance = arg1.exp()
        assert infix_instance == instance

    def test_floor(self):
        arg1 = self._make_arg("Value")
        instance = Expression.floor(arg1)
        assert instance.name == "floor"
        assert instance.params == [arg1]
        assert repr(instance) == "Value.floor()"
        infix_instance = arg1.floor()
        assert infix_instance == instance

    def test_ln(self):
        arg1 = self._make_arg("Value")
        instance = Expression.ln(arg1)
        assert instance.name == "ln"
        assert instance.params == [arg1]
        assert repr(instance) == "Value.ln()"
        infix_instance = arg1.ln()
        assert infix_instance == instance

    def test_log(self):
        arg1 = self._make_arg("Value")
        arg2 = self._make_arg("Base")
        instance = Expression.log(arg1, arg2)
        assert instance.name == "log"
        assert instance.params == [arg1, arg2]
        assert repr(instance) == "Value.log(Base)"
        infix_instance = arg1.log(arg2)
        assert infix_instance == instance

    def test_log10(self):
        arg1 = self._make_arg("Value")
        instance = Expression.log10(arg1)
        assert instance.name == "log10"
        assert instance.params == [arg1]
        assert repr(instance) == "Value.log10()"
        infix_instance = arg1.log10()
        assert infix_instance == instance

    def test_pow(self):
        arg1 = self._make_arg("Value")
        arg2 = self._make_arg("Exponent")
        instance = Expression.pow(arg1, arg2)
        assert instance.name == "pow"
        assert instance.params == [arg1, arg2]
        assert repr(instance) == "Value.pow(Exponent)"
        infix_instance = arg1.pow(arg2)
        assert infix_instance == instance

    def test_round(self):
        arg1 = self._make_arg("Value")
        instance = Expression.round(arg1)
        assert instance.name == "round"
        assert instance.params == [arg1]
        assert repr(instance) == "Value.round()"
        infix_instance = arg1.round()
        assert infix_instance == instance

    def test_sqrt(self):
        arg1 = self._make_arg("Value")
        instance = Expression.sqrt(arg1)
        assert instance.name == "sqrt"
        assert instance.params == [arg1]
        assert repr(instance) == "Value.sqrt()"
        infix_instance = arg1.sqrt()
        assert infix_instance == instance

    def test_array_length(self):
        arg1 = self._make_arg("Array")
        instance = Expression.array_length(arg1)
        assert instance.name == "array_length"
        assert instance.params == [arg1]
        assert repr(instance) == "Array.array_length()"
        infix_instance = arg1.array_length()
        assert infix_instance == instance

    def test_array_reverse(self):
        arg1 = self._make_arg("Array")
        instance = Expression.array_reverse(arg1)
        assert instance.name == "array_reverse"
        assert instance.params == [arg1]
        assert repr(instance) == "Array.array_reverse()"
        infix_instance = arg1.array_reverse()
        assert infix_instance == instance

    def test_array_concat(self):
        arg1 = self._make_arg("ArrayRef1")
        arg2 = self._make_arg("ArrayRef2")
        instance = Expression.array_concat(arg1, arg2)
        assert instance.name == "array_concat"
        assert instance.params == [arg1, arg2]
        assert repr(instance) == "ArrayRef1.array_concat(ArrayRef2)"
        infix_instance = arg1.array_concat(arg2)
        assert infix_instance == instance

    def test_array_concat_multiple(self):
        arg1 = expr.Array([Constant.of(0)])
        arg2 = Field.of("ArrayRef2")
        arg3 = Field.of("ArrayRef3")
        arg4 = [self._make_arg("Constant")]
        instance = arg1.array_concat(arg2, arg3, arg4)
        assert instance.name == "array_concat"
        assert instance.params == [arg1, arg2, arg3, expr.Array(arg4)]
        assert (
            repr(instance)
            == "Array([Constant.of(0)]).array_concat(Field.of('ArrayRef2'), Field.of('ArrayRef3'), Array([Constant]))"
        )

    def test_byte_length(self):
        arg1 = self._make_arg("Expression")
        instance = Expression.byte_length(arg1)
        assert instance.name == "byte_length"
        assert instance.params == [arg1]
        assert repr(instance) == "Expression.byte_length()"
        infix_instance = arg1.byte_length()
        assert infix_instance == instance

    def test_char_length(self):
        arg1 = self._make_arg("Expression")
        instance = Expression.char_length(arg1)
        assert instance.name == "char_length"
        assert instance.params == [arg1]
        assert repr(instance) == "Expression.char_length()"
        infix_instance = arg1.char_length()
        assert infix_instance == instance

    def test_concat(self):
        arg1 = self._make_arg("First")
        arg2 = self._make_arg("Second")
        arg3 = "Third"
        instance = Expression.concat(arg1, arg2, arg3)
        assert instance.name == "concat"
        assert instance.params == [arg1, arg2, Constant.of(arg3)]
        assert repr(instance) == "First.concat(Second, Constant.of('Third'))"
        infix_instance = arg1.concat(arg2, arg3)
        assert infix_instance == instance

    def test_length(self):
        arg1 = self._make_arg("Expression")
        instance = Expression.length(arg1)
        assert instance.name == "length"
        assert instance.params == [arg1]
        assert repr(instance) == "Expression.length()"
        infix_instance = arg1.length()
        assert infix_instance == instance

    def test_collection_id(self):
        arg1 = self._make_arg("Value")
        instance = Expression.collection_id(arg1)
        assert instance.name == "collection_id"
        assert instance.params == [arg1]
        assert repr(instance) == "Value.collection_id()"
        infix_instance = arg1.collection_id()
        assert infix_instance == instance

    def test_document_id(self):
        arg1 = self._make_arg("Value")
        instance = Expression.document_id(arg1)
        assert instance.name == "document_id"
        assert instance.params == [arg1]
        assert repr(instance) == "Value.document_id()"
        infix_instance = arg1.document_id()
        assert infix_instance == instance

    def test_sum(self):
        arg1 = self._make_arg("Value")
        instance = Expression.sum(arg1)
        assert instance.name == "sum"
        assert instance.params == [arg1]
        assert repr(instance) == "Value.sum()"
        infix_instance = arg1.sum()
        assert infix_instance == instance

    def test_average(self):
        arg1 = self._make_arg("Value")
        instance = Expression.average(arg1)
        assert instance.name == "average"
        assert instance.params == [arg1]
        assert repr(instance) == "Value.average()"
        infix_instance = arg1.average()
        assert infix_instance == instance

    def test_count(self):
        arg1 = self._make_arg("Value")
        instance = Expression.count(arg1)
        assert instance.name == "count"
        assert instance.params == [arg1]
        assert repr(instance) == "Value.count()"
        infix_instance = arg1.count()
        assert infix_instance == instance

    def test_base_count(self):
        instance = expr.Count()
        assert instance.name == "count"
        assert instance.params == []
        assert repr(instance) == "Count()"

    def test_count_if(self):
        arg1 = self._make_arg("Value")
        instance = Expression.count_if(arg1)
        assert instance.name == "count_if"
        assert instance.params == [arg1]
        assert repr(instance) == "Value.count_if()"
        infix_instance = arg1.count_if()
        assert infix_instance == instance

    def test_count_distinct(self):
        arg1 = self._make_arg("Value")
        instance = Expression.count_distinct(arg1)
        assert instance.name == "count_distinct"
        assert instance.params == [arg1]
        assert repr(instance) == "Value.count_distinct()"
        infix_instance = arg1.count_distinct()
        assert infix_instance == instance

    def test_minimum(self):
        arg1 = self._make_arg("Value")
        instance = Expression.minimum(arg1)
        assert instance.name == "minimum"
        assert instance.params == [arg1]
        assert repr(instance) == "Value.minimum()"
        infix_instance = arg1.minimum()
        assert infix_instance == instance

    def test_maximum(self):
        arg1 = self._make_arg("Value")
        instance = Expression.maximum(arg1)
        assert instance.name == "maximum"
        assert instance.params == [arg1]
        assert repr(instance) == "Value.maximum()"
        infix_instance = arg1.maximum()
        assert infix_instance == instance<|MERGE_RESOLUTION|>--- conflicted
+++ resolved
@@ -555,78 +555,29 @@
             BooleanExpression._from_query_filter_pb(document_pb.Value(), mock_client)
 
 
-class TestArray:
-    """Tests for the array class"""
-
-    def test_array(self):
-        arg1 = Field.of("field1")
-        instance = expr.Array([arg1])
-        assert instance.name == "array"
-        assert instance.params == [arg1]
-        assert repr(instance) == "Array([Field.of('field1')])"
-
-    def test_empty_array(self):
-        instance = expr.Array([])
-        assert instance.name == "array"
-        assert instance.params == []
-        assert repr(instance) == "Array([])"
-<<<<<<< HEAD
-=======
-
-    def test_array_w_primitives(self):
-        a = expr.Array([1, Constant.of(2), "3"])
-        assert a.name == "array"
-        assert a.params == [Constant.of(1), Constant.of(2), Constant.of("3")]
-        assert repr(a) == "Array([Constant.of(1), Constant.of(2), Constant.of('3')])"
-
-    def test_array_w_non_list(self):
-        with pytest.raises(TypeError):
-            expr.Array(1)
-
-
-class TestMap:
-    """Tests for the map class"""
-
-    def test_map(self):
-        instance = expr.Map({Constant.of("a"): Constant.of("b")})
-        assert instance.name == "map"
-        assert instance.params == [Constant.of("a"), Constant.of("b")]
-        assert repr(instance) == "Map({'a': 'b'})"
-
-    def test_map_w_primitives(self):
-        instance = expr.Map({"a": "b", "0": 0, "bool": True})
-        assert instance.params == [
-            Constant.of("a"),
-            Constant.of("b"),
-            Constant.of("0"),
-            Constant.of(0),
-            Constant.of("bool"),
-            Constant.of(True),
-        ]
-        assert repr(instance) == "Map({'a': 'b', '0': 0, 'bool': True})"
-
-    def test_empty_map(self):
-        instance = expr.Map({})
-        assert instance.name == "map"
-        assert instance.params == []
-        assert repr(instance) == "Map({})"
-
-    def test_w_exprs(self):
-        instance = expr.Map({Constant.of("a"): expr.Array([1, 2, 3])})
-        assert instance.params == [Constant.of("a"), expr.Array([1, 2, 3])]
-        assert (
-            repr(instance)
-            == "Map({'a': Array([Constant.of(1), Constant.of(2), Constant.of(3)])})"
-        )
-
-
 class TestFunction:
     def test_equals(self):
         assert expr.Function.sqrt("1") == expr.Function.sqrt("1")
         assert expr.Function.sqrt("1") != expr.Function.sqrt("2")
         assert expr.Function.sqrt("1") != expr.Function.sum("1")
         assert expr.Function.sqrt("1") != object()
->>>>>>> b5b0bd75
+
+
+class TestArray:
+    """Tests for the array class"""
+
+    def test_array(self):
+        arg1 = Field.of("field1")
+        instance = expr.Array([arg1])
+        assert instance.name == "array"
+        assert instance.params == [arg1]
+        assert repr(instance) == "Array([Field.of('field1')])"
+
+    def test_empty_array(self):
+        instance = expr.Array([])
+        assert instance.name == "array"
+        assert instance.params == []
+        assert repr(instance) == "Array([])"
 
     def test_array_w_primitives(self):
         a = expr.Array([1, Constant.of(2), "3"])
