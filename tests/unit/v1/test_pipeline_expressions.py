--- conflicted
+++ resolved
@@ -618,9 +618,6 @@
         )
 
 
-<<<<<<< HEAD
-class TestExpressionessionMethods:
-=======
 class TestFunction:
     def test_equals(self):
         assert expr.Function.sqrt("1") == expr.Function.sqrt("1")
@@ -630,7 +627,6 @@
 
 
 class TestExpressionMethods:
->>>>>>> c994ad6d
     """
     contains test methods for each Expression method
     """
