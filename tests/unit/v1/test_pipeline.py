--- conflicted
+++ resolved
@@ -376,32 +376,6 @@
     assert execute_results[0].data()["key"] == "str_val"
 
 
-<<<<<<< HEAD
-=======
-def test_pipeline_execute_stream_equivalence_mocked():
-    """
-    pipeline.execute should call pipeline.stream internally
-    """
-    import datetime
-
-    ppl_1 = _make_pipeline()
-    expected_data = [object(), object()]
-    expected_transaction = object()
-    expected_read_time = datetime.datetime.now(tz=datetime.timezone.utc)
-    with mock.patch.object(ppl_1, "stream") as mock_stream:
-        mock_stream.return_value = expected_data
-        stream_results = ppl_1.execute(
-            transaction=expected_transaction, read_time=expected_read_time
-        )
-        assert mock_stream.call_count == 1
-        assert mock_stream.call_args[0] == ()
-        assert len(mock_stream.call_args[1]) == 2
-        assert mock_stream.call_args[1]["transaction"] == expected_transaction
-        assert mock_stream.call_args[1]["read_time"] == expected_read_time
-        assert stream_results == expected_data
-
-
->>>>>>> aef4391b
 @pytest.mark.parametrize(
     "method,args,result_cls",
     [
