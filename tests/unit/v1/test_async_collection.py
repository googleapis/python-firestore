# Copyright 2020 Google LLC All rights reserved.
#
# Licensed under the Apache License, Version 2.0 (the "License");
# you may not use this file except in compliance with the License.
# You may obtain a copy of the License at
#
#     http://www.apache.org/licenses/LICENSE-2.0
#
# Unless required by applicable law or agreed to in writing, software
# distributed under the License is distributed on an "AS IS" BASIS,
# WITHOUT WARRANTIES OR CONDITIONS OF ANY KIND, either express or implied.
# See the License for the specific language governing permissions and
# limitations under the License.

import pytest
import types
import aiounittest

import mock
<<<<<<< HEAD
from tests.unit.v1.test__helpers import AsyncMock
import six
=======
>>>>>>> d82687db


class MockAsyncIter:
    def __init__(self, count):
        self.count = count

    async def __aiter__(self, **_):
        for i in range(self.count):
            yield i


class TestAsyncCollectionReference(aiounittest.AsyncTestCase):
    @staticmethod
    def _get_target_class():
        from google.cloud.firestore_v1.async_collection import AsyncCollectionReference

        return AsyncCollectionReference

    def _make_one(self, *args, **kwargs):
        klass = self._get_target_class()
        return klass(*args, **kwargs)

    @staticmethod
    def _get_public_methods(klass):
        return set().union(
            *(
                (
                    name
                    for name, value in class_.__dict__.items()
                    if (
                        not name.startswith("_")
                        and isinstance(value, types.FunctionType)
                    )
                )
                for class_ in (klass,) + klass.__bases__
            )
        )

    def test_query_method_matching(self):
        from google.cloud.firestore_v1.async_query import AsyncQuery

        query_methods = self._get_public_methods(AsyncQuery)
        klass = self._get_target_class()
        collection_methods = self._get_public_methods(klass)
        # Make sure every query method is present on
        # ``AsyncCollectionReference``.
        self.assertLessEqual(query_methods, collection_methods)

    def test_constructor(self):
        collection_id1 = "rooms"
        document_id = "roomA"
        collection_id2 = "messages"
        client = mock.sentinel.client

        collection = self._make_one(
            collection_id1, document_id, collection_id2, client=client
        )
        self.assertIs(collection._client, client)
        expected_path = (collection_id1, document_id, collection_id2)
        self.assertEqual(collection._path, expected_path)

    @pytest.mark.asyncio
    async def test_add_auto_assigned(self):
        from google.cloud.firestore_v1.types import document
        from google.cloud.firestore_v1.async_document import AsyncDocumentReference
        from google.cloud.firestore_v1 import SERVER_TIMESTAMP
        from google.cloud.firestore_v1._helpers import pbs_for_create

        # Create a minimal fake GAPIC add attach it to a real client.
        firestore_api = AsyncMock(spec=["create_document", "commit"])
        write_result = mock.Mock(
            update_time=mock.sentinel.update_time, spec=["update_time"]
        )
        commit_response = mock.Mock(
            write_results=[write_result],
            spec=["write_results", "commit_time"],
            commit_time=mock.sentinel.commit_time,
        )
        firestore_api.commit.return_value = commit_response
        create_doc_response = document.Document()
        firestore_api.create_document.return_value = create_doc_response
        client = _make_client()
        client._firestore_api_internal = firestore_api

        # Actually make a collection.
        collection = self._make_one("grand-parent", "parent", "child", client=client)

        # Actually call add() on our collection; include a transform to make
        # sure transforms during adds work.
        document_data = {"been": "here", "now": SERVER_TIMESTAMP}

        patch = mock.patch("google.cloud.firestore_v1.async_collection._auto_id")
        random_doc_id = "DEADBEEF"
        with patch as patched:
            patched.return_value = random_doc_id
            update_time, document_ref = await collection.add(document_data)

        # Verify the response and the mocks.
        self.assertIs(update_time, mock.sentinel.update_time)
        self.assertIsInstance(document_ref, AsyncDocumentReference)
        self.assertIs(document_ref._client, client)
        expected_path = collection._path + (random_doc_id,)
        self.assertEqual(document_ref._path, expected_path)

        write_pbs = pbs_for_create(document_ref._document_path, document_data)
        firestore_api.commit.assert_called_once_with(
            request={
                "database": client._database_string,
                "writes": write_pbs,
                "transaction": None,
            },
            metadata=client._rpc_metadata,
        )
        # Since we generate the ID locally, we don't call 'create_document'.
        firestore_api.create_document.assert_not_called()

    @staticmethod
    def _write_pb_for_create(document_path, document_data):
        from google.cloud.firestore_v1.types import common
        from google.cloud.firestore_v1.types import document
        from google.cloud.firestore_v1.types import write
        from google.cloud.firestore_v1 import _helpers

        return write.Write(
            update=document.Document(
                name=document_path, fields=_helpers.encode_dict(document_data)
            ),
            current_document=common.Precondition(exists=False),
        )

    @pytest.mark.asyncio
    async def test_add_explicit_id(self):
        from google.cloud.firestore_v1.async_document import AsyncDocumentReference

        # Create a minimal fake GAPIC with a dummy response.
        firestore_api = AsyncMock(spec=["commit"])
        write_result = mock.Mock(
            update_time=mock.sentinel.update_time, spec=["update_time"]
        )
        commit_response = mock.Mock(
            write_results=[write_result],
            spec=["write_results", "commit_time"],
            commit_time=mock.sentinel.commit_time,
        )
        firestore_api.commit.return_value = commit_response

        # Attach the fake GAPIC to a real client.
        client = _make_client()
        client._firestore_api_internal = firestore_api

        # Actually make a collection and call add().
        collection = self._make_one("parent", client=client)
        document_data = {"zorp": 208.75, "i-did-not": b"know that"}
        doc_id = "child"
        update_time, document_ref = await collection.add(
            document_data, document_id=doc_id
        )

        # Verify the response and the mocks.
        self.assertIs(update_time, mock.sentinel.update_time)
        self.assertIsInstance(document_ref, AsyncDocumentReference)
        self.assertIs(document_ref._client, client)
        self.assertEqual(document_ref._path, (collection.id, doc_id))

        write_pb = self._write_pb_for_create(document_ref._document_path, document_data)
        firestore_api.commit.assert_called_once_with(
            request={
                "database": client._database_string,
                "writes": [write_pb],
                "transaction": None,
            },
            metadata=client._rpc_metadata,
        )

    @pytest.mark.asyncio
    async def _list_documents_helper(self, page_size=None):
        from google.api_core.page_iterator import Iterator
        from google.api_core.page_iterator import Page
        from google.cloud.firestore_v1.async_document import AsyncDocumentReference
        from google.cloud.firestore_v1.types.document import Document

        class _Iterator(Iterator):
            def __init__(self, pages):
                super(_Iterator, self).__init__(client=None)
                self._pages = pages

            def _next_page(self):
                if self._pages:
                    page, self._pages = self._pages[0], self._pages[1:]
                    return Page(self, page, self.item_to_value)

        client = _make_client()
        template = client._database_string + "/documents/{}"
        document_ids = ["doc-1", "doc-2"]
        documents = [
            Document(name=template.format(document_id)) for document_id in document_ids
        ]
        iterator = _Iterator(pages=[documents])
        firestore_api = AsyncMock()
        firestore_api.mock_add_spec(spec=["list_documents"])
        firestore_api.list_documents.return_value = iterator
        client._firestore_api_internal = firestore_api
        collection = self._make_one("collection", client=client)

        if page_size is not None:
            documents = list(await collection.list_documents(page_size=page_size))
        else:
            documents = list(await collection.list_documents())

        # Verify the response and the mocks.
        self.assertEqual(len(documents), len(document_ids))
        for document, document_id in zip(documents, document_ids):
            self.assertIsInstance(document, AsyncDocumentReference)
            self.assertEqual(document.parent, collection)
            self.assertEqual(document.id, document_id)

        parent, _ = collection._parent_info()
        firestore_api.list_documents.assert_called_once_with(
            request={
                "parent": parent,
                "collection_id": collection.id,
                "page_size": page_size,
                "show_missing": True,
            },
            metadata=client._rpc_metadata,
        )

    @pytest.mark.asyncio
    async def test_list_documents_wo_page_size(self):
        await self._list_documents_helper()

    @pytest.mark.asyncio
    async def test_list_documents_w_page_size(self):
        await self._list_documents_helper(page_size=25)

    @mock.patch("google.cloud.firestore_v1.async_query.AsyncQuery", autospec=True)
    @pytest.mark.asyncio
    async def test_get(self, query_class):
        import warnings

        query_class.return_value.stream.return_value = MockAsyncIter(3)

        collection = self._make_one("collection")
        with warnings.catch_warnings(record=True) as warned:
            get_response = collection.get()

            async for _ in get_response:
                pass

        query_class.assert_called_once_with(collection)
        query_instance = query_class.return_value
        query_instance.stream.assert_called_once_with(transaction=None)

        # Verify the deprecation
        self.assertEqual(len(warned), 1)
        self.assertIs(warned[0].category, DeprecationWarning)

    @mock.patch("google.cloud.firestore_v1.async_query.AsyncQuery", autospec=True)
    @pytest.mark.asyncio
    async def test_get_with_transaction(self, query_class):
        import warnings

        query_class.return_value.stream.return_value = MockAsyncIter(3)

        collection = self._make_one("collection")
        transaction = mock.sentinel.txn
        with warnings.catch_warnings(record=True) as warned:
            get_response = collection.get(transaction=transaction)

            async for _ in get_response:
                pass

        query_class.assert_called_once_with(collection)
        query_instance = query_class.return_value
        query_instance.stream.assert_called_once_with(transaction=transaction)

        # Verify the deprecation
        self.assertEqual(len(warned), 1)
        self.assertIs(warned[0].category, DeprecationWarning)

    @mock.patch("google.cloud.firestore_v1.async_query.AsyncQuery", autospec=True)
    @pytest.mark.asyncio
    async def test_stream(self, query_class):
        query_class.return_value.stream.return_value = MockAsyncIter(3)

        collection = self._make_one("collection")
        stream_response = collection.stream()

        async for _ in stream_response:
            pass

        query_class.assert_called_once_with(collection)
        query_instance = query_class.return_value
        query_instance.stream.assert_called_once_with(transaction=None)

    @mock.patch("google.cloud.firestore_v1.async_query.AsyncQuery", autospec=True)
    @pytest.mark.asyncio
    async def test_stream_with_transaction(self, query_class):
        query_class.return_value.stream.return_value = MockAsyncIter(3)

        collection = self._make_one("collection")
        transaction = mock.sentinel.txn
        stream_response = collection.stream(transaction=transaction)

        async for _ in stream_response:
            pass

        query_class.assert_called_once_with(collection)
        query_instance = query_class.return_value
        query_instance.stream.assert_called_once_with(transaction=transaction)

    @mock.patch("google.cloud.firestore_v1.async_collection.Watch", autospec=True)
    def test_on_snapshot(self, watch):
        collection = self._make_one("collection")
        collection.on_snapshot(None)
        watch.for_query.assert_called_once()


def _make_credentials():
    import google.auth.credentials

    return mock.Mock(spec=google.auth.credentials.Credentials)


def _make_client():
    from google.cloud.firestore_v1.async_client import AsyncClient

    credentials = _make_credentials()
    return AsyncClient(project="project-project", credentials=credentials)<|MERGE_RESOLUTION|>--- conflicted
+++ resolved
@@ -17,11 +17,7 @@
 import aiounittest
 
 import mock
-<<<<<<< HEAD
 from tests.unit.v1.test__helpers import AsyncMock
-import six
-=======
->>>>>>> d82687db
 
 
 class MockAsyncIter:
