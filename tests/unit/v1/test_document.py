--- conflicted
+++ resolved
@@ -16,8 +16,6 @@
 import unittest
 
 import mock
-import datetime
-import pytz
 
 
 class TestDocumentReference(unittest.TestCase):
@@ -64,9 +62,9 @@
 
     @staticmethod
     def _make_commit_repsonse(write_results=None):
-        from google.cloud.firestore_v1.proto import firestore_pb2
-
-        response = mock.create_autospec(firestore_pb2.CommitResponse)
+        from google.cloud.firestore_v1.types import firestore
+
+        response = mock.create_autospec(firestore.CommitResponse)
         response.write_results = write_results or [mock.sentinel.write_result]
         response.commit_time = mock.sentinel.commit_time
         return response
@@ -85,18 +83,6 @@
             current_document=common.Precondition(exists=False),
         )
 
-<<<<<<< HEAD
-    @staticmethod
-    def _make_commit_repsonse(write_results=None):
-        from google.cloud.firestore_v1.types import firestore
-
-        response = mock.create_autospec(firestore.CommitResponse)
-        response.write_results = write_results or [mock.sentinel.write_result]
-        response.commit_time = mock.sentinel.commit_time
-        return response
-
-=======
->>>>>>> 60c6979b
     def test_create(self):
         # Create a minimal fake GAPIC with a dummy response.
         firestore_api = mock.Mock()
@@ -486,226 +472,6 @@
         watch.for_document.assert_called_once()
 
 
-<<<<<<< HEAD
-class TestDocumentSnapshot(unittest.TestCase):
-    @staticmethod
-    def _get_target_class():
-        from google.cloud.firestore_v1.document import DocumentSnapshot
-
-        return DocumentSnapshot
-
-    def _make_one(self, *args, **kwargs):
-        klass = self._get_target_class()
-        return klass(*args, **kwargs)
-
-    def _make_reference(self, *args, **kwargs):
-        from google.cloud.firestore_v1.document import DocumentReference
-
-        return DocumentReference(*args, **kwargs)
-
-    def _make_w_ref(self, ref_path=("a", "b"), data={}, exists=True):
-        client = mock.sentinel.client
-        reference = self._make_reference(*ref_path, client=client)
-        return self._make_one(
-            reference,
-            data,
-            exists,
-            mock.sentinel.read_time,
-            mock.sentinel.create_time,
-            mock.sentinel.update_time,
-        )
-
-    def test_constructor(self):
-        client = mock.sentinel.client
-        reference = self._make_reference("hi", "bye", client=client)
-        data = {"zoop": 83}
-        snapshot = self._make_one(
-            reference,
-            data,
-            True,
-            mock.sentinel.read_time,
-            mock.sentinel.create_time,
-            mock.sentinel.update_time,
-        )
-        self.assertIs(snapshot._reference, reference)
-        self.assertEqual(snapshot._data, data)
-        self.assertIsNot(snapshot._data, data)  # Make sure copied.
-        self.assertTrue(snapshot._exists)
-        self.assertIs(snapshot.read_time, mock.sentinel.read_time)
-        self.assertIs(snapshot.create_time, mock.sentinel.create_time)
-        self.assertIs(snapshot.update_time, mock.sentinel.update_time)
-
-    def test___eq___other_type(self):
-        snapshot = self._make_w_ref()
-        other = object()
-        self.assertFalse(snapshot == other)
-
-    def test___eq___different_reference_same_data(self):
-        snapshot = self._make_w_ref(("a", "b"))
-        other = self._make_w_ref(("c", "d"))
-        self.assertFalse(snapshot == other)
-
-    def test___eq___same_reference_different_data(self):
-        snapshot = self._make_w_ref(("a", "b"))
-        other = self._make_w_ref(("a", "b"), {"foo": "bar"})
-        self.assertFalse(snapshot == other)
-
-    def test___eq___same_reference_same_data(self):
-        snapshot = self._make_w_ref(("a", "b"), {"foo": "bar"})
-        other = self._make_w_ref(("a", "b"), {"foo": "bar"})
-        self.assertTrue(snapshot == other)
-
-    def test___hash__(self):
-        client = mock.MagicMock()
-        client.__hash__.return_value = 234566789
-        reference = self._make_reference("hi", "bye", client=client)
-        data = {"zoop": 83}
-        update_time = datetime.datetime.fromtimestamp(123456, pytz.utc)
-        snapshot = self._make_one(
-            reference, data, True, None, mock.sentinel.create_time, update_time
-        )
-        self.assertEqual(hash(snapshot), hash(reference) + hash(123456) + hash(0))
-
-    def test__client_property(self):
-        reference = self._make_reference(
-            "ok", "fine", "now", "fore", client=mock.sentinel.client
-        )
-        snapshot = self._make_one(reference, {}, False, None, None, None)
-        self.assertIs(snapshot._client, mock.sentinel.client)
-
-    def test_exists_property(self):
-        reference = mock.sentinel.reference
-
-        snapshot1 = self._make_one(reference, {}, False, None, None, None)
-        self.assertFalse(snapshot1.exists)
-        snapshot2 = self._make_one(reference, {}, True, None, None, None)
-        self.assertTrue(snapshot2.exists)
-
-    def test_id_property(self):
-        document_id = "around"
-        reference = self._make_reference(
-            "look", document_id, client=mock.sentinel.client
-        )
-        snapshot = self._make_one(reference, {}, True, None, None, None)
-        self.assertEqual(snapshot.id, document_id)
-        self.assertEqual(reference.id, document_id)
-
-    def test_reference_property(self):
-        snapshot = self._make_one(mock.sentinel.reference, {}, True, None, None, None)
-        self.assertIs(snapshot.reference, mock.sentinel.reference)
-
-    def test_get(self):
-        data = {"one": {"bold": "move"}}
-        snapshot = self._make_one(None, data, True, None, None, None)
-
-        first_read = snapshot.get("one")
-        second_read = snapshot.get("one")
-        self.assertEqual(first_read, data.get("one"))
-        self.assertIsNot(first_read, data.get("one"))
-        self.assertEqual(first_read, second_read)
-        self.assertIsNot(first_read, second_read)
-
-        with self.assertRaises(KeyError):
-            snapshot.get("two")
-
-    def test_nonexistent_snapshot(self):
-        snapshot = self._make_one(None, None, False, None, None, None)
-        self.assertIsNone(snapshot.get("one"))
-
-    def test_to_dict(self):
-        data = {"a": 10, "b": ["definitely", "mutable"], "c": {"45": 50}}
-        snapshot = self._make_one(None, data, True, None, None, None)
-        as_dict = snapshot.to_dict()
-        self.assertEqual(as_dict, data)
-        self.assertIsNot(as_dict, data)
-        # Check that the data remains unchanged.
-        as_dict["b"].append("hi")
-        self.assertEqual(data, snapshot.to_dict())
-        self.assertNotEqual(data, as_dict)
-
-    def test_non_existent(self):
-        snapshot = self._make_one(None, None, False, None, None, None)
-        as_dict = snapshot.to_dict()
-        self.assertIsNone(as_dict)
-
-
-class Test__get_document_path(unittest.TestCase):
-    @staticmethod
-    def _call_fut(client, path):
-        from google.cloud.firestore_v1.document import _get_document_path
-
-        return _get_document_path(client, path)
-
-    def test_it(self):
-        project = "prah-jekt"
-        client = _make_client(project=project)
-        path = ("Some", "Document", "Child", "Shockument")
-        document_path = self._call_fut(client, path)
-
-        expected = "projects/{}/databases/{}/documents/{}".format(
-            project, client._database, "/".join(path)
-        )
-        self.assertEqual(document_path, expected)
-
-
-class Test__consume_single_get(unittest.TestCase):
-    @staticmethod
-    def _call_fut(response_iterator):
-        from google.cloud.firestore_v1.document import _consume_single_get
-
-        return _consume_single_get(response_iterator)
-
-    def test_success(self):
-        response_iterator = iter([mock.sentinel.result])
-        result = self._call_fut(response_iterator)
-        self.assertIs(result, mock.sentinel.result)
-
-    def test_failure_not_enough(self):
-        response_iterator = iter([])
-        with self.assertRaises(ValueError):
-            self._call_fut(response_iterator)
-
-    def test_failure_too_many(self):
-        response_iterator = iter([None, None])
-        with self.assertRaises(ValueError):
-            self._call_fut(response_iterator)
-
-
-class Test__first_write_result(unittest.TestCase):
-    @staticmethod
-    def _call_fut(write_results):
-        from google.cloud.firestore_v1.document import _first_write_result
-
-        return _first_write_result(write_results)
-
-    def test_success(self):
-        from google.protobuf import timestamp_pb2
-        from google.cloud.firestore_v1.types import write
-
-        single_result = write.WriteResult(
-            update_time=timestamp_pb2.Timestamp(seconds=1368767504, nanos=458000123)
-        )
-        write_results = [single_result]
-        result = self._call_fut(write_results)
-        self.assertIs(result, single_result)
-
-    def test_failure_not_enough(self):
-        write_results = []
-        with self.assertRaises(ValueError):
-            self._call_fut(write_results)
-
-    def test_more_than_one(self):
-        from google.cloud.firestore_v1.types import write
-
-        result1 = write.WriteResult()
-        result2 = write.WriteResult()
-        write_results = [result1, result2]
-        result = self._call_fut(write_results)
-        self.assertIs(result, result1)
-
-
-=======
->>>>>>> 60c6979b
 def _make_credentials():
     import google.auth.credentials
 
