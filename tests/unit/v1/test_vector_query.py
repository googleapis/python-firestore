--- conflicted
+++ resolved
@@ -153,8 +153,6 @@
 
 
 def _vector_query_get_helper(distance_measure, expected_distance, explain_options=None):
-<<<<<<< HEAD
-=======
     # Create a minimal fake GAPIC.
     firestore_api = mock.Mock(spec=["run_query"])
     client = make_client()
@@ -250,61 +248,6 @@
         expected_distance=StructuredQuery.FindNearest.DistanceMeasure.EUCLIDEAN,
         explain_options=explain_options,
     )
-    # # Create a minimal fake GAPIC.
-    # firestore_api = mock.Mock(spec=["run_query"])
-    # client = make_client()
-    # client._firestore_api_internal = firestore_api
-
-    # # Make a **real** collection reference as parent.
-    # parent = client.collection("dee")
-    # parent_path, expected_prefix = parent._parent_info()
-
-    # data = {"snooze": 10, "embedding": Vector([1.0, 2.0, 3.0])}
-    # response_pb = _make_query_response(
-    #     name="{}/test_doc".format(expected_prefix),
-    #     data=data,
-    #     explain_metrics={"execution_stats": {"results_returned": 1}},
-    # )
-
-    # kwargs = make_retry_timeout_kwargs(retry=None, timeout=None)
-
-    # # Execute the vector query and check the response.
-    # firestore_api.run_query.return_value = iter([response_pb])
-    # vector_query = parent.find_nearest(
-    #     vector_field="embedding",
-    #     query_vector=Vector([1.0, 2.0, 3.0]),
-    #     distance_measure=DistanceMeasure.EUCLIDEAN,
-    #     limit=5,
-    # )
-
-    # explain_options = ExplainOptions(analyze=True)
-    # returned = vector_query.get(
-    #     transaction=_transaction(client),
-    #     **kwargs,
-    #     explain_options=explain_options,
-    # )
-    # assert isinstance(returned, QueryResultsList)
-    # assert len(returned) == 1
-    # assert returned[0].to_dict() == data
-    # assert returned.explain_metrics is not None
-
-    # expected_pb = _expected_pb(
-    #     parent=parent,
-    #     vector_field="embedding",
-    #     vector=Vector([1.0, 2.0, 3.0]),
-    #     distance_type=StructuredQuery.FindNearest.DistanceMeasure.EUCLIDEAN,
-    #     limit=5,
-    # )
-    # firestore_api.run_query.assert_called_once_with(
-    #     request={
-    #         "parent": parent_path,
-    #         "structured_query": expected_pb,
-    #         "transaction": _TXN_ID,
-    #         "explain_options": explain_options._to_dict(),
-    #     },
-    #     metadata=client._rpc_metadata,
-    #     **kwargs,
-    # )
 
 
 @pytest.mark.parametrize(
@@ -322,7 +265,6 @@
     ],
 )
 def test_vector_query_with_distance_result_field(distance_measure, expected_distance):
->>>>>>> 1614b3f1
     # Create a minimal fake GAPIC.
     firestore_api = mock.Mock(spec=["run_query"])
     client = make_client()
@@ -332,13 +274,6 @@
     parent = client.collection("dee")
     parent_path, expected_prefix = parent._parent_info()
 
-<<<<<<< HEAD
-    data = {"snooze": 10, "embedding": Vector([1.0, 2.0, 3.0])}
-    if explain_options is not None:
-        explain_metrics = {"execution_stats": {"results_returned": 1}}
-    else:
-        explain_metrics = None
-=======
     data = {"snooze": 10, "embedding": Vector([1.0, 2.0, 3.5]), "vector_distance": 0.5}
     response_pb = _make_query_response(
         name="{}/test_doc".format(expected_prefix), data=data
@@ -406,11 +341,8 @@
     parent_path, expected_prefix = parent._parent_info()
 
     data = {"snooze": 10, "embedding": Vector([1.0, 2.0, 3.5])}
->>>>>>> 1614b3f1
     response_pb = _make_query_response(
-        name="{}/test_doc".format(expected_prefix),
-        data=data,
-        explain_metrics=explain_metrics,
+        name="{}/test_doc".format(expected_prefix), data=data
     )
 
     kwargs = make_retry_timeout_kwargs(retry=None, timeout=None)
@@ -426,21 +358,11 @@
         distance_threshold=0.75,
     )
 
-    returned = vector_query.get(
-        transaction=_transaction(client), **kwargs, explain_options=explain_options
-    )
-    assert isinstance(returned, QueryResultsList)
+    returned = vector_query.get(transaction=_transaction(client), **kwargs)
+    assert isinstance(returned, list)
     assert len(returned) == 1
     assert returned[0].to_dict() == data
 
-    if explain_options is None:
-        with pytest.raises(QueryExplainError, match="explain_options not set"):
-            returned.get_explain_metrics()
-    else:
-        actual_explain_metrics = returned.get_explain_metrics()
-        assert isinstance(actual_explain_metrics, ExplainMetrics)
-        assert actual_explain_metrics.execution_stats.results_returned == 1
-
     expected_pb = _expected_pb(
         parent=parent,
         vector_field="embedding",
@@ -449,102 +371,15 @@
         limit=5,
         distance_threshold=0.75,
     )
-    expected_request = {
-        "parent": parent_path,
-        "structured_query": expected_pb,
-        "transaction": _TXN_ID,
-    }
-    if explain_options is not None:
-        expected_request["explain_options"] = explain_options._to_dict()
     firestore_api.run_query.assert_called_once_with(
-        request=expected_request,
+        request={
+            "parent": parent_path,
+            "structured_query": expected_pb,
+            "transaction": _TXN_ID,
+        },
         metadata=client._rpc_metadata,
         **kwargs,
     )
-
-
-@pytest.mark.parametrize(
-    "distance_measure, expected_distance",
-    [
-        (
-            DistanceMeasure.EUCLIDEAN,
-            StructuredQuery.FindNearest.DistanceMeasure.EUCLIDEAN,
-        ),
-        (DistanceMeasure.COSINE, StructuredQuery.FindNearest.DistanceMeasure.COSINE),
-        (
-            DistanceMeasure.DOT_PRODUCT,
-            StructuredQuery.FindNearest.DistanceMeasure.DOT_PRODUCT,
-        ),
-    ],
-)
-def test_vector_query(distance_measure, expected_distance):
-    _vector_query_get_helper(
-        distance_measure=distance_measure, expected_distance=expected_distance
-    )
-
-
-def test_vector_query_w_explain_options():
-    explain_options = ExplainOptions(analyze=True)
-    _vector_query_get_helper(
-        distance_measure=DistanceMeasure.EUCLIDEAN,
-        expected_distance=StructuredQuery.FindNearest.DistanceMeasure.EUCLIDEAN,
-        explain_options=explain_options,
-    )
-    # # Create a minimal fake GAPIC.
-    # firestore_api = mock.Mock(spec=["run_query"])
-    # client = make_client()
-    # client._firestore_api_internal = firestore_api
-
-    # # Make a **real** collection reference as parent.
-    # parent = client.collection("dee")
-    # parent_path, expected_prefix = parent._parent_info()
-
-    # data = {"snooze": 10, "embedding": Vector([1.0, 2.0, 3.0])}
-    # response_pb = _make_query_response(
-    #     name="{}/test_doc".format(expected_prefix),
-    #     data=data,
-    #     explain_metrics={"execution_stats": {"results_returned": 1}},
-    # )
-
-    # kwargs = make_retry_timeout_kwargs(retry=None, timeout=None)
-
-    # # Execute the vector query and check the response.
-    # firestore_api.run_query.return_value = iter([response_pb])
-    # vector_query = parent.find_nearest(
-    #     vector_field="embedding",
-    #     query_vector=Vector([1.0, 2.0, 3.0]),
-    #     distance_measure=DistanceMeasure.EUCLIDEAN,
-    #     limit=5,
-    # )
-
-    # explain_options = ExplainOptions(analyze=True)
-    # returned = vector_query.get(
-    #     transaction=_transaction(client),
-    #     **kwargs,
-    #     explain_options=explain_options,
-    # )
-    # assert isinstance(returned, QueryResultsList)
-    # assert len(returned) == 1
-    # assert returned[0].to_dict() == data
-    # assert returned.explain_metrics is not None
-
-    # expected_pb = _expected_pb(
-    #     parent=parent,
-    #     vector_field="embedding",
-    #     vector=Vector([1.0, 2.0, 3.0]),
-    #     distance_type=StructuredQuery.FindNearest.DistanceMeasure.EUCLIDEAN,
-    #     limit=5,
-    # )
-    # firestore_api.run_query.assert_called_once_with(
-    #     request={
-    #         "parent": parent_path,
-    #         "structured_query": expected_pb,
-    #         "transaction": _TXN_ID,
-    #         "explain_options": explain_options._to_dict(),
-    #     },
-    #     metadata=client._rpc_metadata,
-    #     **kwargs,
-    # )
 
 
 @pytest.mark.parametrize(
