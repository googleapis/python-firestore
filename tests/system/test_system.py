# Copyright 2017 Google LLC
#
# Licensed under the Apache License, Version 2.0 (the "License");
# you may not use this file except in compliance with the License.
# You may obtain a copy of the License at
#
#     http://www.apache.org/licenses/LICENSE-2.0
#
# Unless required by applicable law or agreed to in writing, software
# distributed under the License is distributed on an "AS IS" BASIS,
# WITHOUT WARRANTIES OR CONDITIONS OF ANY KIND, either express or implied.
# See the License for the specific language governing permissions and
# limitations under the License.

import datetime
import itertools
import math
import operator
from time import sleep
from typing import Callable, Dict, List, Optional

import google.auth
import pytest
from google.api_core.exceptions import (
    AlreadyExists,
    FailedPrecondition,
    InvalidArgument,
    NotFound,
)
from google.cloud._helpers import _datetime_to_pb_timestamp
from google.oauth2 import service_account

from google.cloud import firestore_v1 as firestore
from google.cloud.firestore_v1.base_query import And, FieldFilter, Or
from google.cloud.firestore_v1.base_vector_query import DistanceMeasure
from google.cloud.firestore_v1.vector import Vector
<<<<<<< HEAD


from time import sleep
from typing import Callable, Dict, List, Optional

from test__helpers import (
=======
from tests.system.test__helpers import (
    EMULATOR_CREDS,
>>>>>>> a0d2d7e2
    FIRESTORE_CREDS,
    FIRESTORE_EMULATOR,
    FIRESTORE_OTHER_DB,
    FIRESTORE_PROJECT,
    MISSING_DOCUMENT,
    RANDOM_ID_REGEX,
    UNIQUE_RESOURCE_ID,
)


def _get_credentials_and_project():
    if FIRESTORE_EMULATOR:
        credentials = EMULATOR_CREDS
        project = FIRESTORE_PROJECT
    elif FIRESTORE_CREDS:
        credentials = service_account.Credentials.from_service_account_file(
            FIRESTORE_CREDS
        )
        project = FIRESTORE_PROJECT or credentials.project_id
    else:
        credentials, project = google.auth.default()
    return credentials, project


@pytest.fixture(scope="session")
def database(request):
    return request.param


@pytest.fixture(scope="module")
def client(database):
    credentials, project = _get_credentials_and_project()
    yield firestore.Client(project=project, credentials=credentials, database=database)


@pytest.fixture
def cleanup():
    operations = []
    yield operations.append

    for operation in operations:
        operation()


@pytest.mark.parametrize("database", [None, FIRESTORE_OTHER_DB], indirect=True)
def test_collections(client, database):
    collections = list(client.collections())
    assert isinstance(collections, list)


@pytest.mark.parametrize("database", [None, FIRESTORE_OTHER_DB])
def test_collections_w_import(database):
    from google.cloud import firestore

    credentials, project = _get_credentials_and_project()
    client = firestore.Client(
        project=project, credentials=credentials, database=database
    )
    collections = list(client.collections())

    assert isinstance(collections, list)


@pytest.mark.parametrize("database", [None, FIRESTORE_OTHER_DB], indirect=True)
def test_create_document(client, cleanup, database):
    now = datetime.datetime.now(tz=datetime.timezone.utc)
    collection_id = "doc-create" + UNIQUE_RESOURCE_ID
    document_id = "doc" + UNIQUE_RESOURCE_ID
    document = client.document(collection_id, document_id)
    # Add to clean-up before API request (in case ``create()`` fails).
    cleanup(document.delete)

    data = {
        "now": firestore.SERVER_TIMESTAMP,
        "eenta-ger": 11,
        "bites": b"\xe2\x98\x83 \xe2\x9b\xb5",
        "also": {"nestednow": firestore.SERVER_TIMESTAMP, "quarter": 0.25},
    }
    write_result = document.create(data)
    updated = write_result.update_time
    delta = updated - now
    # Allow a bit of clock skew, but make sure timestamps are close.
    assert -300.0 < delta.total_seconds() < 300.0

    with pytest.raises(AlreadyExists):
        document.create(data)

    # Verify the server times.
    snapshot = document.get()
    stored_data = snapshot.to_dict()
    server_now = stored_data["now"]

    delta = updated - server_now
    # NOTE: We could check the ``transform_results`` from the write result
    #       for the document transform, but this value gets dropped. Instead
    #       we make sure the timestamps are close.
    # TODO(microgen): this was 0.0 - 5.0 before. After microgen, This started
    # getting very small negative times.
    assert -0.2 <= delta.total_seconds() < 5.0
    expected_data = {
        "now": server_now,
        "eenta-ger": data["eenta-ger"],
        "bites": data["bites"],
        "also": {"nestednow": server_now, "quarter": data["also"]["quarter"]},
    }
    assert stored_data == expected_data


@pytest.mark.parametrize("database", [None, FIRESTORE_OTHER_DB], indirect=True)
def test_create_document_w_vector(client, cleanup, database):
    collection_id = "doc-create" + UNIQUE_RESOURCE_ID
    document1 = client.document(collection_id, "doc1")
    document2 = client.document(collection_id, "doc2")
    document3 = client.document(collection_id, "doc3")
    data1 = {"embedding": Vector([1.0, 2.0, 3.0])}
    data2 = {"embedding": Vector([2, 2, 3.0])}
    data3 = {"embedding": Vector([2.0, 2.0])}

    document1.create(data1)
    document2.create(data2)
    document3.create(data3)

    assert [
        v.to_dict()
        for v in client.collection(collection_id).order_by("embedding").get()
    ] == [data3, data1, data2]

    def on_snapshot(docs, changes, read_time):
        on_snapshot.results += docs

    on_snapshot.results = []
    client.collection(collection_id).order_by("embedding").on_snapshot(on_snapshot)

    # delay here so initial on_snapshot occurs and isn't combined with set
    sleep(1)
    assert [v.to_dict() for v in on_snapshot.results] == [data3, data1, data2]


@pytest.mark.skipif(FIRESTORE_EMULATOR, reason="Require index and seed data")
@pytest.mark.parametrize("database", [None, FIRESTORE_OTHER_DB], indirect=True)
def test_vector_search_collection(client, database):
    collection_id = "vector_search"
    collection = client.collection(collection_id)

    vector_query = collection.where("color", "==", "red").find_nearest(
        vector_field="embedding",
        query_vector=Vector([1.0, 2.0, 3.0]),
        distance_measure=DistanceMeasure.EUCLIDEAN,
        limit=1,
    )
    returned = vector_query.get()
    assert isinstance(returned, list)
    assert len(returned) == 1
    assert returned[0].to_dict() == {
        "embedding": Vector([1.0, 2.0, 3.0]),
        "color": "red",
    }


@pytest.mark.skipif(FIRESTORE_EMULATOR, reason="Require index and seed data")
@pytest.mark.parametrize("database", [None, FIRESTORE_OTHER_DB], indirect=True)
def test_vector_search_collection_group(client, database):
    collection_id = "vector_search"
    collection_group = client.collection_group(collection_id)

    vector_query = collection_group.where("color", "==", "red").find_nearest(
        vector_field="embedding",
        query_vector=Vector([1.0, 2.0, 3.0]),
        distance_measure=DistanceMeasure.EUCLIDEAN,
        limit=1,
    )
    returned = vector_query.get()
    assert isinstance(returned, list)
    assert len(returned) == 1
    assert returned[0].to_dict() == {
        "embedding": Vector([1.0, 2.0, 3.0]),
        "color": "red",
    }


@pytest.mark.parametrize("database", [None, FIRESTORE_OTHER_DB], indirect=True)
def test_create_document_w_subcollection(client, cleanup, database):
    collection_id = "doc-create-sub" + UNIQUE_RESOURCE_ID
    document_id = "doc" + UNIQUE_RESOURCE_ID
    document = client.document(collection_id, document_id)
    # Add to clean-up before API request (in case ``create()`` fails).
    cleanup(document.delete)

    data = {"now": firestore.SERVER_TIMESTAMP}
    document.create(data)

    child_ids = ["child1", "child2"]

    for child_id in child_ids:
        subcollection = document.collection(child_id)
        _, subdoc = subcollection.add({"foo": "bar"})
        cleanup(subdoc.delete)

    children = document.collections()
    assert sorted(child.id for child in children) == sorted(child_ids)


def assert_timestamp_less(timestamp_pb1, timestamp_pb2):
    assert timestamp_pb1 < timestamp_pb2


@pytest.mark.parametrize("database", [None, FIRESTORE_OTHER_DB], indirect=True)
def test_no_document(client, database):
    document_id = "no_document" + UNIQUE_RESOURCE_ID
    document = client.document("abcde", document_id)
    snapshot = document.get()
    assert snapshot.to_dict() is None


@pytest.mark.parametrize("database", [None, FIRESTORE_OTHER_DB], indirect=True)
def test_document_set(client, cleanup, database):
    document_id = "for-set" + UNIQUE_RESOURCE_ID
    document = client.document("i-did-it", document_id)
    # Add to clean-up before API request (in case ``set()`` fails).
    cleanup(document.delete)

    # 0. Make sure the document doesn't exist yet
    snapshot = document.get()
    assert snapshot.to_dict() is None

    # 1. Use ``create()`` to create the document.
    data1 = {"foo": 88}
    write_result1 = document.create(data1)
    snapshot1 = document.get()
    assert snapshot1.to_dict() == data1
    # Make sure the update is what created the document.
    assert snapshot1.create_time == snapshot1.update_time
    assert snapshot1.update_time == write_result1.update_time

    # 2. Call ``set()`` again to overwrite.
    data2 = {"bar": None}
    write_result2 = document.set(data2)
    snapshot2 = document.get()
    assert snapshot2.to_dict() == data2
    # Make sure the create time hasn't changed.
    assert snapshot2.create_time == snapshot1.create_time
    assert snapshot2.update_time == write_result2.update_time


@pytest.mark.parametrize("database", [None, FIRESTORE_OTHER_DB], indirect=True)
def test_document_integer_field(client, cleanup, database):
    document_id = "for-set" + UNIQUE_RESOURCE_ID
    document = client.document("i-did-it", document_id)
    # Add to clean-up before API request (in case ``set()`` fails).
    cleanup(document.delete)

    data1 = {"1a": {"2b": "3c", "ab": "5e"}, "6f": {"7g": "8h", "cd": "0j"}}
    document.create(data1)

    data2 = {"1a.ab": "4d", "6f.7g": "9h"}
    document.update(data2)
    snapshot = document.get()
    expected = {"1a": {"2b": "3c", "ab": "4d"}, "6f": {"7g": "9h", "cd": "0j"}}
    assert snapshot.to_dict() == expected


@pytest.mark.parametrize("database", [None, FIRESTORE_OTHER_DB], indirect=True)
def test_document_set_merge(client, cleanup, database):
    document_id = "for-set" + UNIQUE_RESOURCE_ID
    document = client.document("i-did-it", document_id)
    # Add to clean-up before API request (in case ``set()`` fails).
    cleanup(document.delete)

    # 0. Make sure the document doesn't exist yet
    snapshot = document.get()
    assert not snapshot.exists

    # 1. Use ``create()`` to create the document.
    data1 = {"name": "Sam", "address": {"city": "SF", "state": "CA"}}
    write_result1 = document.create(data1)
    snapshot1 = document.get()
    assert snapshot1.to_dict() == data1
    # Make sure the update is what created the document.
    assert snapshot1.create_time == snapshot1.update_time
    assert snapshot1.update_time == write_result1.update_time

    # 2. Call ``set()`` to merge
    data2 = {"address": {"city": "LA"}}
    write_result2 = document.set(data2, merge=True)
    snapshot2 = document.get()
    assert snapshot2.to_dict() == {
        "name": "Sam",
        "address": {"city": "LA", "state": "CA"},
    }
    # Make sure the create time hasn't changed.
    assert snapshot2.create_time == snapshot1.create_time
    assert snapshot2.update_time == write_result2.update_time


@pytest.mark.parametrize("database", [None, FIRESTORE_OTHER_DB], indirect=True)
def test_document_set_w_int_field(client, cleanup, database):
    document_id = "set-int-key" + UNIQUE_RESOURCE_ID
    document = client.document("i-did-it", document_id)
    # Add to clean-up before API request (in case ``set()`` fails).
    cleanup(document.delete)

    # 0. Make sure the document doesn't exist yet
    snapshot = document.get()
    assert not snapshot.exists

    # 1. Use ``create()`` to create the document.
    before = {"testing": "1"}
    document.create(before)

    # 2. Replace using ``set()``.
    data = {"14": {"status": "active"}}
    document.set(data)

    # 3. Verify replaced data.
    snapshot1 = document.get()
    assert snapshot1.to_dict() == data


@pytest.mark.parametrize("database", [None, FIRESTORE_OTHER_DB], indirect=True)
def test_document_update_w_int_field(client, cleanup, database):
    # Attempt to reproduce #5489.
    document_id = "update-int-key" + UNIQUE_RESOURCE_ID
    document = client.document("i-did-it", document_id)
    # Add to clean-up before API request (in case ``set()`` fails).
    cleanup(document.delete)

    # 0. Make sure the document doesn't exist yet
    snapshot = document.get()
    assert not snapshot.exists

    # 1. Use ``create()`` to create the document.
    before = {"testing": "1"}
    document.create(before)

    # 2. Add values using ``update()``.
    data = {"14": {"status": "active"}}
    document.update(data)

    # 3. Verify updated data.
    expected = before.copy()
    expected.update(data)
    snapshot1 = document.get()
    assert snapshot1.to_dict() == expected


@pytest.mark.skipif(FIRESTORE_EMULATOR, reason="Internal Issue b/137867104")
@pytest.mark.parametrize("database", [None, FIRESTORE_OTHER_DB], indirect=True)
def test_update_document(client, cleanup, database):
    document_id = "for-update" + UNIQUE_RESOURCE_ID
    document = client.document("made", document_id)
    # Add to clean-up before API request (in case ``create()`` fails).
    cleanup(document.delete)

    # 0. Try to update before the document exists.
    with pytest.raises(NotFound) as exc_info:
        document.update({"not": "there"})
    assert exc_info.value.message.startswith(MISSING_DOCUMENT)
    assert document_id in exc_info.value.message

    # 1. Try to update before the document exists (now with an option).
    with pytest.raises(NotFound) as exc_info:
        document.update({"still": "not-there"})
    assert exc_info.value.message.startswith(MISSING_DOCUMENT)
    assert document_id in exc_info.value.message

    # 2. Update and create the document (with an option).
    data = {"foo": {"bar": "baz"}, "scoop": {"barn": 981}, "other": True}
    write_result2 = document.create(data)

    # 3. Send an update without a field path (no option).
    field_updates3 = {"foo": {"quux": 800}}
    write_result3 = document.update(field_updates3)
    assert_timestamp_less(write_result2.update_time, write_result3.update_time)
    snapshot3 = document.get()
    expected3 = {
        "foo": field_updates3["foo"],
        "scoop": data["scoop"],
        "other": data["other"],
    }
    assert snapshot3.to_dict() == expected3

    # 4. Send an update **with** a field path and a delete and a valid
    #    "last timestamp" option.
    field_updates4 = {"scoop.silo": None, "other": firestore.DELETE_FIELD}
    option4 = client.write_option(last_update_time=snapshot3.update_time)
    write_result4 = document.update(field_updates4, option=option4)
    assert_timestamp_less(write_result3.update_time, write_result4.update_time)
    snapshot4 = document.get()
    expected4 = {
        "foo": field_updates3["foo"],
        "scoop": {"barn": data["scoop"]["barn"], "silo": field_updates4["scoop.silo"]},
    }
    assert snapshot4.to_dict() == expected4

    # 5. Call ``update()`` with invalid (in the past) "last timestamp" option.
    assert_timestamp_less(option4._last_update_time, snapshot4.update_time)
    with pytest.raises(FailedPrecondition) as exc_info:
        document.update({"bad": "time-past"}, option=option4)

    # 6. Call ``update()`` with invalid (in future) "last timestamp" option.
    timestamp_pb = _datetime_to_pb_timestamp(snapshot4.update_time)
    timestamp_pb.seconds += 3600

    option6 = client.write_option(last_update_time=timestamp_pb)
    # TODO(microgen):invalid argument thrown after microgen.
    # with pytest.raises(FailedPrecondition) as exc_info:
    with pytest.raises(InvalidArgument) as exc_info:
        document.update({"bad": "time-future"}, option=option6)


def check_snapshot(snapshot, document, data, write_result):
    assert snapshot.reference is document
    assert snapshot.to_dict() == data
    assert snapshot.exists
    assert snapshot.create_time == write_result.update_time
    assert snapshot.update_time == write_result.update_time


@pytest.mark.parametrize("database", [None, FIRESTORE_OTHER_DB], indirect=True)
def test_document_get(client, cleanup, database):
    now = datetime.datetime.now(tz=datetime.timezone.utc)
    document_id = "for-get" + UNIQUE_RESOURCE_ID
    document = client.document("created", document_id)
    # Add to clean-up before API request (in case ``create()`` fails).
    cleanup(document.delete)

    # First make sure it doesn't exist.
    assert not document.get().exists

    ref_doc = client.document("top", "middle1", "middle2", "bottom")
    data = {
        "turtle": "power",
        "cheese": 19.5,
        "fire": 199099299,
        "referee": ref_doc,
        "gio": firestore.GeoPoint(45.5, 90.0),
        "deep": ["some", b"\xde\xad\xbe\xef"],
        "map": {"ice": True, "water": None, "vapor": {"deeper": now}},
    }
    write_result = document.create(data)
    snapshot = document.get()
    check_snapshot(snapshot, document, data, write_result)


@pytest.mark.parametrize("database", [None, FIRESTORE_OTHER_DB], indirect=True)
def test_document_delete(client, cleanup, database):
    document_id = "deleted" + UNIQUE_RESOURCE_ID
    document = client.document("here-to-be", document_id)
    # Add to clean-up before API request (in case ``create()`` fails).
    cleanup(document.delete)
    document.create({"not": "much"})

    # 1. Call ``delete()`` with invalid (in the past) "last timestamp" option.
    snapshot1 = document.get()
    timestamp_pb = _datetime_to_pb_timestamp(snapshot1.update_time)
    timestamp_pb.seconds += 3600

    option1 = client.write_option(last_update_time=timestamp_pb)
    # TODO(microgen):invalid argument thrown after microgen.
    # with pytest.raises(FailedPrecondition):
    with pytest.raises(InvalidArgument):
        document.delete(option=option1)

    # 2. Call ``delete()`` with invalid (in future) "last timestamp" option.
    timestamp_pb = _datetime_to_pb_timestamp(snapshot1.update_time)
    timestamp_pb.seconds += 3600

    option2 = client.write_option(last_update_time=timestamp_pb)
    # TODO(microgen):invalid argument thrown after microgen.
    # with pytest.raises(FailedPrecondition):
    with pytest.raises(InvalidArgument):
        document.delete(option=option2)

    # 3. Actually ``delete()`` the document.
    delete_time3 = document.delete()

    # 4. ``delete()`` again, even though we know the document is gone.
    delete_time4 = document.delete()
    assert_timestamp_less(delete_time3, delete_time4)


@pytest.mark.parametrize("database", [None, FIRESTORE_OTHER_DB], indirect=True)
def test_collection_add(client, cleanup, database):
    # TODO(microgen): list_documents is returning a generator, not a list.
    # Consider if this is desired. Also, Document isn't hashable.
    collection_id = "coll-add" + UNIQUE_RESOURCE_ID
    collection1 = client.collection(collection_id)
    collection2 = client.collection(collection_id, "doc", "child")
    collection3 = client.collection(collection_id, "table", "child")
    explicit_doc_id = "hula" + UNIQUE_RESOURCE_ID

    assert set(collection1.list_documents()) == set()
    assert set(collection2.list_documents()) == set()
    assert set(collection3.list_documents()) == set()

    # Auto-ID at top-level.
    data1 = {"foo": "bar"}
    update_time1, document_ref1 = collection1.add(data1)
    cleanup(document_ref1.delete)
    assert set(collection1.list_documents()) == {document_ref1}
    assert set(collection2.list_documents()) == set()
    assert set(collection3.list_documents()) == set()
    snapshot1 = document_ref1.get()
    assert snapshot1.to_dict() == data1
    assert snapshot1.update_time == update_time1
    assert RANDOM_ID_REGEX.match(document_ref1.id)

    # Explicit ID at top-level.
    data2 = {"baz": 999}
    update_time2, document_ref2 = collection1.add(data2, document_id=explicit_doc_id)
    cleanup(document_ref2.delete)
    assert set(collection1.list_documents()) == {document_ref1, document_ref2}
    assert set(collection2.list_documents()) == set()
    assert set(collection3.list_documents()) == set()
    snapshot2 = document_ref2.get()
    assert snapshot2.to_dict() == data2
    assert snapshot2.create_time == update_time2
    assert snapshot2.update_time == update_time2
    assert document_ref2.id == explicit_doc_id

    nested_ref = collection1.document("doc")

    # Auto-ID for nested collection.
    data3 = {"quux": b"\x00\x01\x02\x03"}
    update_time3, document_ref3 = collection2.add(data3)
    cleanup(document_ref3.delete)
    assert set(collection1.list_documents()) == {
        document_ref1,
        document_ref2,
        nested_ref,
    }
    assert set(collection2.list_documents()) == {document_ref3}
    assert set(collection3.list_documents()) == set()
    snapshot3 = document_ref3.get()
    assert snapshot3.to_dict() == data3
    assert snapshot3.update_time == update_time3
    assert RANDOM_ID_REGEX.match(document_ref3.id)

    # Explicit for nested collection.
    data4 = {"kazaam": None, "bad": False}
    update_time4, document_ref4 = collection2.add(data4, document_id=explicit_doc_id)
    cleanup(document_ref4.delete)
    assert set(collection1.list_documents()) == {
        document_ref1,
        document_ref2,
        nested_ref,
    }
    assert set(collection2.list_documents()) == {document_ref3, document_ref4}
    assert set(collection3.list_documents()) == set()
    snapshot4 = document_ref4.get()
    assert snapshot4.to_dict() == data4
    assert snapshot4.create_time == update_time4
    assert snapshot4.update_time == update_time4
    assert document_ref4.id == explicit_doc_id

    # Exercise "missing" document (no doc, but subcollection).
    data5 = {"bam": 123, "folyk": False}
    update_time5, document_ref5 = collection3.add(data5)
    cleanup(document_ref5.delete)
    missing_ref = collection1.document("table")
    assert set(collection1.list_documents()) == {
        document_ref1,
        document_ref2,
        nested_ref,
        missing_ref,
    }
    assert set(collection2.list_documents()) == {document_ref3, document_ref4}
    assert set(collection3.list_documents()) == {document_ref5}


@pytest.fixture
def query_docs(client, database):
    collection_id = "qs" + UNIQUE_RESOURCE_ID
    sub_collection = "child" + UNIQUE_RESOURCE_ID
    collection = client.collection(collection_id, "doc", sub_collection)

    cleanup = []
    stored = {}
    num_vals = 5
    allowed_vals = range(num_vals)
    for a_val in allowed_vals:
        for b_val in allowed_vals:
            document_data = {
                "a": a_val,
                "b": b_val,
                "c": [a_val, num_vals * 100],
                "stats": {"sum": a_val + b_val, "product": a_val * b_val},
            }
            _, doc_ref = collection.add(document_data)
            # Add to clean-up.
            cleanup.append(doc_ref.delete)
            stored[doc_ref.id] = document_data

    yield collection, stored, allowed_vals

    for operation in cleanup:
        operation()


@pytest.fixture
def collection(query_docs):
    collection, _, _ = query_docs
    return collection


@pytest.fixture
def query(collection):
    return collection.where(filter=FieldFilter("a", "==", 1))


@pytest.mark.parametrize("database", [None, FIRESTORE_OTHER_DB], indirect=True)
def test_query_stream_legacy_where(query_docs, database):
    """Assert the legacy code still works and returns value"""
    collection, stored, allowed_vals = query_docs
    with pytest.warns(
        UserWarning,
        match="Detected filter using positional arguments",
    ):
        query = collection.where("a", "==", 1)
        values = {snapshot.id: snapshot.to_dict() for snapshot in query.stream()}
        assert len(values) == len(allowed_vals)
        for key, value in values.items():
            assert stored[key] == value
            assert value["a"] == 1


@pytest.mark.parametrize("database", [None, FIRESTORE_OTHER_DB], indirect=True)
def test_query_stream_w_simple_field_eq_op(query_docs, database):
    collection, stored, allowed_vals = query_docs
    query = collection.where(filter=FieldFilter("a", "==", 1))
    values = {snapshot.id: snapshot.to_dict() for snapshot in query.stream()}
    assert len(values) == len(allowed_vals)
    for key, value in values.items():
        assert stored[key] == value
        assert value["a"] == 1


@pytest.mark.parametrize("database", [None, FIRESTORE_OTHER_DB], indirect=True)
def test_query_stream_w_simple_field_array_contains_op(query_docs, database):
    collection, stored, allowed_vals = query_docs
    query = collection.where(filter=FieldFilter("c", "array_contains", 1))
    values = {snapshot.id: snapshot.to_dict() for snapshot in query.stream()}
    assert len(values) == len(allowed_vals)
    for key, value in values.items():
        assert stored[key] == value
        assert value["a"] == 1


@pytest.mark.parametrize("database", [None, FIRESTORE_OTHER_DB], indirect=True)
def test_query_stream_w_simple_field_in_op(query_docs, database):
    collection, stored, allowed_vals = query_docs
    num_vals = len(allowed_vals)
    query = collection.where(filter=FieldFilter("a", "in", [1, num_vals + 100]))
    values = {snapshot.id: snapshot.to_dict() for snapshot in query.stream()}
    assert len(values) == len(allowed_vals)
    for key, value in values.items():
        assert stored[key] == value
        assert value["a"] == 1


@pytest.mark.parametrize("database", [None, FIRESTORE_OTHER_DB], indirect=True)
def test_query_stream_w_not_eq_op(query_docs, database):
    collection, stored, allowed_vals = query_docs
    query = collection.where(filter=FieldFilter("stats.sum", "!=", 4))
    values = {snapshot.id: snapshot.to_dict() for snapshot in query.stream()}
    assert len(values) == 20
    ab_pairs2 = set()
    for key, value in values.items():
        assert stored[key] == value
        ab_pairs2.add((value["a"], value["b"]))

    expected_ab_pairs = set(
        [
            (a_val, b_val)
            for a_val in allowed_vals
            for b_val in allowed_vals
            if a_val + b_val != 4
        ]
    )
    assert expected_ab_pairs == ab_pairs2


@pytest.mark.parametrize("database", [None, FIRESTORE_OTHER_DB], indirect=True)
def test_query_stream_w_simple_not_in_op(query_docs, database):
    collection, stored, allowed_vals = query_docs
    num_vals = len(allowed_vals)
    query = collection.where(
        filter=FieldFilter("stats.sum", "not-in", [2, num_vals + 100])
    )
    values = {snapshot.id: snapshot.to_dict() for snapshot in query.stream()}

    assert len(values) == 22


@pytest.mark.parametrize("database", [None, FIRESTORE_OTHER_DB], indirect=True)
def test_query_stream_w_simple_field_array_contains_any_op(query_docs, database):
    collection, stored, allowed_vals = query_docs
    num_vals = len(allowed_vals)
    query = collection.where(
        filter=FieldFilter("c", "array_contains_any", [1, num_vals * 200])
    )
    values = {snapshot.id: snapshot.to_dict() for snapshot in query.stream()}
    assert len(values) == len(allowed_vals)
    for key, value in values.items():
        assert stored[key] == value
        assert value["a"] == 1


@pytest.mark.parametrize("database", [None, FIRESTORE_OTHER_DB], indirect=True)
def test_query_stream_w_order_by(query_docs, database):
    collection, stored, allowed_vals = query_docs
    query = collection.order_by("b", direction=firestore.Query.DESCENDING)
    values = [(snapshot.id, snapshot.to_dict()) for snapshot in query.stream()]
    assert len(values) == len(stored)
    b_vals = []
    for key, value in values:
        assert stored[key] == value
        b_vals.append(value["b"])
    # Make sure the ``b``-values are in DESCENDING order.
    assert sorted(b_vals, reverse=True) == b_vals


@pytest.mark.parametrize("database", [None, FIRESTORE_OTHER_DB], indirect=True)
def test_query_stream_w_field_path(query_docs, database):
    collection, stored, allowed_vals = query_docs
    query = collection.where(filter=FieldFilter("stats.sum", ">", 4))
    values = {snapshot.id: snapshot.to_dict() for snapshot in query.stream()}
    assert len(values) == 10
    ab_pairs2 = set()
    for key, value in values.items():
        assert stored[key] == value
        ab_pairs2.add((value["a"], value["b"]))

    expected_ab_pairs = set(
        [
            (a_val, b_val)
            for a_val in allowed_vals
            for b_val in allowed_vals
            if a_val + b_val > 4
        ]
    )
    assert expected_ab_pairs == ab_pairs2


@pytest.mark.parametrize("database", [None, FIRESTORE_OTHER_DB], indirect=True)
def test_query_stream_w_start_end_cursor(query_docs, database):
    collection, stored, allowed_vals = query_docs
    num_vals = len(allowed_vals)
    query = (
        collection.order_by("a")
        .start_at({"a": num_vals - 2})
        .end_before({"a": num_vals - 1})
    )
    values = [(snapshot.id, snapshot.to_dict()) for snapshot in query.stream()]
    assert len(values) == num_vals
    for key, value in values:
        assert stored[key] == value
        assert value["a"] == num_vals - 2


@pytest.mark.parametrize("database", [None, FIRESTORE_OTHER_DB], indirect=True)
def test_query_stream_wo_results(query_docs, database):
    collection, stored, allowed_vals = query_docs
    num_vals = len(allowed_vals)
    query = collection.where(filter=FieldFilter("b", "==", num_vals + 100))
    values = list(query.stream())
    assert len(values) == 0


@pytest.mark.parametrize("database", [None, FIRESTORE_OTHER_DB], indirect=True)
def test_query_stream_w_projection(query_docs, database):
    collection, stored, allowed_vals = query_docs
    num_vals = len(allowed_vals)
    query = collection.where(filter=FieldFilter("b", "<=", 1)).select(
        ["a", "stats.product"]
    )
    values = {snapshot.id: snapshot.to_dict() for snapshot in query.stream()}
    assert len(values) == num_vals * 2  # a ANY, b in (0, 1)
    for key, value in values.items():
        expected = {
            "a": stored[key]["a"],
            "stats": {"product": stored[key]["stats"]["product"]},
        }
        assert expected == value


@pytest.mark.parametrize("database", [None, FIRESTORE_OTHER_DB], indirect=True)
def test_query_stream_w_multiple_filters(query_docs, database):
    collection, stored, allowed_vals = query_docs
    query = collection.where(filter=FieldFilter("stats.product", ">", 5)).where(
        filter=FieldFilter("stats.product", "<", 10)
    )
    values = {snapshot.id: snapshot.to_dict() for snapshot in query.stream()}
    matching_pairs = [
        (a_val, b_val)
        for a_val in allowed_vals
        for b_val in allowed_vals
        if 5 < a_val * b_val < 10
    ]
    assert len(values) == len(matching_pairs)
    for key, value in values.items():
        assert stored[key] == value
        pair = (value["a"], value["b"])
        assert pair in matching_pairs


@pytest.mark.parametrize("database", [None, FIRESTORE_OTHER_DB], indirect=True)
def test_query_stream_w_offset(query_docs, database):
    collection, stored, allowed_vals = query_docs
    num_vals = len(allowed_vals)
    offset = 3
    query = collection.where(filter=FieldFilter("b", "==", 2)).offset(offset)
    values = {snapshot.id: snapshot.to_dict() for snapshot in query.stream()}
    # NOTE: We don't check the ``a``-values, since that would require
    #       an ``order_by('a')``, which combined with the ``b == 2``
    #       filter would necessitate an index.
    assert len(values) == num_vals - offset
    for key, value in values.items():
        assert stored[key] == value
        assert value["b"] == 2


@pytest.mark.parametrize("database", [None, FIRESTORE_OTHER_DB], indirect=True)
def test_query_with_order_dot_key(client, cleanup, database):
    db = client
    collection_id = "collek" + UNIQUE_RESOURCE_ID
    collection = db.collection(collection_id)
    for index in range(100, -1, -1):
        doc = collection.document("test_{:09d}".format(index))
        data = {"count": 10 * index, "wordcount": {"page1": index * 10 + 100}}
        doc.set(data)
        cleanup(doc.delete)
    query = collection.order_by("wordcount.page1").limit(3)
    data = [doc.to_dict()["wordcount"]["page1"] for doc in query.stream()]
    assert [100, 110, 120] == data
    for snapshot in collection.order_by("wordcount.page1").limit(3).stream():
        last_value = snapshot.get("wordcount.page1")
    cursor_with_nested_keys = {"wordcount": {"page1": last_value}}
    found = list(
        collection.order_by("wordcount.page1")
        .start_after(cursor_with_nested_keys)
        .limit(3)
        .stream()
    )
    found_data = [
        {"count": 30, "wordcount": {"page1": 130}},
        {"count": 40, "wordcount": {"page1": 140}},
        {"count": 50, "wordcount": {"page1": 150}},
    ]
    assert found_data == [snap.to_dict() for snap in found]
    cursor_with_dotted_paths = {"wordcount.page1": last_value}
    cursor_with_key_data = list(
        collection.order_by("wordcount.page1")
        .start_after(cursor_with_dotted_paths)
        .limit(3)
        .stream()
    )
    assert found_data == [snap.to_dict() for snap in cursor_with_key_data]


@pytest.mark.parametrize("database", [None, FIRESTORE_OTHER_DB], indirect=True)
def test_query_unary(client, cleanup, database):
    collection_name = "unary" + UNIQUE_RESOURCE_ID
    collection = client.collection(collection_name)
    field_name = "foo"

    _, document0 = collection.add({field_name: None})
    # Add to clean-up.
    cleanup(document0.delete)

    nan_val = float("nan")
    _, document1 = collection.add({field_name: nan_val})
    # Add to clean-up.
    cleanup(document1.delete)

    # 0. Query for null.
    query0 = collection.where(filter=FieldFilter(field_name, "==", None))
    values0 = list(query0.stream())
    assert len(values0) == 1
    snapshot0 = values0[0]
    assert snapshot0.reference._path == document0._path
    assert snapshot0.to_dict() == {field_name: None}

    # 1. Query for a NAN.
    query1 = collection.where(filter=FieldFilter(field_name, "==", nan_val))
    values1 = list(query1.stream())
    assert len(values1) == 1
    snapshot1 = values1[0]
    assert snapshot1.reference._path == document1._path
    data1 = snapshot1.to_dict()
    assert len(data1) == 1
    assert math.isnan(data1[field_name])


@pytest.mark.parametrize("database", [None, FIRESTORE_OTHER_DB], indirect=True)
def test_collection_group_queries(client, cleanup, database):
    collection_group = "b" + UNIQUE_RESOURCE_ID

    doc_paths = [
        "abc/123/" + collection_group + "/cg-doc1",
        "abc/123/" + collection_group + "/cg-doc2",
        collection_group + "/cg-doc3",
        collection_group + "/cg-doc4",
        "def/456/" + collection_group + "/cg-doc5",
        collection_group + "/virtual-doc/nested-coll/not-cg-doc",
        "x" + collection_group + "/not-cg-doc",
        collection_group + "x/not-cg-doc",
        "abc/123/" + collection_group + "x/not-cg-doc",
        "abc/123/x" + collection_group + "/not-cg-doc",
        "abc/" + collection_group,
    ]

    batch = client.batch()
    for doc_path in doc_paths:
        doc_ref = client.document(doc_path)
        batch.set(doc_ref, {"x": 1})
        cleanup(doc_ref.delete)

    batch.commit()

    query = client.collection_group(collection_group)
    snapshots = list(query.stream())
    found = [snapshot.id for snapshot in snapshots]
    expected = ["cg-doc1", "cg-doc2", "cg-doc3", "cg-doc4", "cg-doc5"]
    assert found == expected


@pytest.mark.parametrize("database", [None, FIRESTORE_OTHER_DB], indirect=True)
def test_collection_group_queries_startat_endat(client, cleanup, database):
    collection_group = "b" + UNIQUE_RESOURCE_ID

    doc_paths = [
        "a/a/" + collection_group + "/cg-doc1",
        "a/b/a/b/" + collection_group + "/cg-doc2",
        "a/b/" + collection_group + "/cg-doc3",
        "a/b/c/d/" + collection_group + "/cg-doc4",
        "a/c/" + collection_group + "/cg-doc5",
        collection_group + "/cg-doc6",
        "a/b/nope/nope",
    ]

    batch = client.batch()
    for doc_path in doc_paths:
        doc_ref = client.document(doc_path)
        batch.set(doc_ref, {"x": doc_path})
        cleanup(doc_ref.delete)

    batch.commit()

    query = (
        client.collection_group(collection_group)
        .order_by("__name__")
        .start_at([client.document("a/b")])
        .end_at([client.document("a/b0")])
    )
    snapshots = list(query.stream())
    found = set(snapshot.id for snapshot in snapshots)
    assert found == set(["cg-doc2", "cg-doc3", "cg-doc4"])

    query = (
        client.collection_group(collection_group)
        .order_by("__name__")
        .start_after([client.document("a/b")])
        .end_before([client.document("a/b/" + collection_group + "/cg-doc3")])
    )
    snapshots = list(query.stream())
    found = set(snapshot.id for snapshot in snapshots)
    assert found == set(["cg-doc2"])


@pytest.mark.parametrize("database", [None, FIRESTORE_OTHER_DB], indirect=True)
def test_collection_group_queries_filters(client, cleanup, database):
    collection_group = "b" + UNIQUE_RESOURCE_ID

    doc_paths = [
        "a/a/" + collection_group + "/cg-doc1",
        "a/b/a/b/" + collection_group + "/cg-doc2",
        "a/b/" + collection_group + "/cg-doc3",
        "a/b/c/d/" + collection_group + "/cg-doc4",
        "a/c/" + collection_group + "/cg-doc5",
        collection_group + "/cg-doc6",
        "a/b/nope/nope",
    ]

    batch = client.batch()

    for index, doc_path in enumerate(doc_paths):
        doc_ref = client.document(doc_path)
        batch.set(doc_ref, {"x": index})
        cleanup(doc_ref.delete)

    batch.commit()

    query = (
        client.collection_group(collection_group)
        .where(
            filter=FieldFilter(
                firestore.field_path.FieldPath.document_id(),
                ">=",
                client.document("a/b"),
            )
        )
        .where(
            filter=FieldFilter(
                firestore.field_path.FieldPath.document_id(),
                "<=",
                client.document("a/b0"),
            )
        )
    )
    snapshots = list(query.stream())
    found = set(snapshot.id for snapshot in snapshots)
    assert found == set(["cg-doc2", "cg-doc3", "cg-doc4"])

    query = (
        client.collection_group(collection_group)
        .where(
            filter=FieldFilter(
                firestore.field_path.FieldPath.document_id(),
                ">",
                client.document("a/b"),
            )
        )
        .where(
            filter=FieldFilter(
                firestore.field_path.FieldPath.document_id(),
                "<",
                client.document("a/b/{}/cg-doc3".format(collection_group)),
            )
        )
    )
    snapshots = list(query.stream())
    found = set(snapshot.id for snapshot in snapshots)
    assert found == set(["cg-doc2"])


@pytest.mark.skipif(
    FIRESTORE_EMULATOR, reason="PartitionQuery not implemented in emulator"
)
@pytest.mark.parametrize("database", [None, FIRESTORE_OTHER_DB], indirect=True)
def test_partition_query_no_partitions(client, cleanup, database):
    collection_group = "b" + UNIQUE_RESOURCE_ID

    # less than minimum partition size
    doc_paths = [
        "abc/123/" + collection_group + "/cg-doc1",
        "abc/123/" + collection_group + "/cg-doc2",
        collection_group + "/cg-doc3",
        collection_group + "/cg-doc4",
        "def/456/" + collection_group + "/cg-doc5",
    ]

    batch = client.batch()
    cleanup_batch = client.batch()
    cleanup(cleanup_batch.commit)
    for doc_path in doc_paths:
        doc_ref = client.document(doc_path)
        batch.set(doc_ref, {"x": 1})
        cleanup_batch.delete(doc_ref)

    batch.commit()

    query = client.collection_group(collection_group)
    partitions = list(query.get_partitions(3))
    streams = [partition.query().stream() for partition in partitions]
    snapshots = itertools.chain(*streams)
    found = [snapshot.id for snapshot in snapshots]
    expected = ["cg-doc1", "cg-doc2", "cg-doc3", "cg-doc4", "cg-doc5"]
    assert found == expected


@pytest.mark.skipif(
    FIRESTORE_EMULATOR, reason="PartitionQuery not implemented in emulator"
)
@pytest.mark.parametrize("database", [None, FIRESTORE_OTHER_DB], indirect=True)
def test_partition_query(client, cleanup, database):
    collection_group = "b" + UNIQUE_RESOURCE_ID
    n_docs = 128 * 2 + 127  # Minimum partition size is 128
    parents = itertools.cycle(("", "abc/123/", "def/456/", "ghi/789/"))
    batch = client.batch()
    cleanup_batch = client.batch()
    cleanup(cleanup_batch.commit)
    expected = []
    for i, parent in zip(range(n_docs), parents):
        doc_path = parent + collection_group + f"/cg-doc{i:03d}"
        doc_ref = client.document(doc_path)
        batch.set(doc_ref, {"x": i})
        cleanup_batch.delete(doc_ref)
        expected.append(doc_path)

    batch.commit()

    query = client.collection_group(collection_group)
    partitions = list(query.get_partitions(3))
    streams = [partition.query().stream() for partition in partitions]
    snapshots = itertools.chain(*streams)
    found = [snapshot.reference.path for snapshot in snapshots]
    expected.sort()
    assert found == expected


@pytest.mark.skipif(FIRESTORE_EMULATOR, reason="Internal Issue b/137865992")
@pytest.mark.parametrize("database", [None, FIRESTORE_OTHER_DB], indirect=True)
def test_get_all(client, cleanup, database):
    collection_name = "get-all" + UNIQUE_RESOURCE_ID

    document1 = client.document(collection_name, "a")
    document2 = client.document(collection_name, "b")
    document3 = client.document(collection_name, "c")
    # Add to clean-up before API requests (in case ``create()`` fails).
    cleanup(document1.delete)
    cleanup(document3.delete)

    data1 = {"a": {"b": 2, "c": 3}, "d": 4, "e": 0}
    write_result1 = document1.create(data1)
    data3 = {"a": {"b": 5, "c": 6}, "d": 7, "e": 100}
    write_result3 = document3.create(data3)

    # 0. Get 3 unique documents, one of which is missing.
    snapshots = list(client.get_all([document1, document2, document3]))

    assert snapshots[0].exists
    assert snapshots[1].exists
    assert not snapshots[2].exists

    snapshots = [snapshot for snapshot in snapshots if snapshot.exists]
    id_attr = operator.attrgetter("id")
    snapshots.sort(key=id_attr)

    snapshot1, snapshot3 = snapshots
    check_snapshot(snapshot1, document1, data1, write_result1)
    check_snapshot(snapshot3, document3, data3, write_result3)

    # 1. Get 2 colliding documents.
    document1_also = client.document(collection_name, "a")
    snapshots = list(client.get_all([document1, document1_also]))

    assert len(snapshots) == 1
    assert document1 is not document1_also
    check_snapshot(snapshots[0], document1_also, data1, write_result1)

    # 2. Use ``field_paths`` / projection in ``get_all()``.
    snapshots = list(client.get_all([document1, document3], field_paths=["a.b", "d"]))

    assert len(snapshots) == 2
    snapshots.sort(key=id_attr)

    snapshot1, snapshot3 = snapshots
    restricted1 = {"a": {"b": data1["a"]["b"]}, "d": data1["d"]}
    check_snapshot(snapshot1, document1, restricted1, write_result1)
    restricted3 = {"a": {"b": data3["a"]["b"]}, "d": data3["d"]}
    check_snapshot(snapshot3, document3, restricted3, write_result3)


@pytest.mark.parametrize("database", [None, FIRESTORE_OTHER_DB], indirect=True)
def test_batch(client, cleanup, database):
    collection_name = "batch" + UNIQUE_RESOURCE_ID

    document1 = client.document(collection_name, "abc")
    document2 = client.document(collection_name, "mno")
    document3 = client.document(collection_name, "xyz")
    # Add to clean-up before API request (in case ``create()`` fails).
    cleanup(document1.delete)
    cleanup(document2.delete)
    cleanup(document3.delete)

    data2 = {"some": {"deep": "stuff", "and": "here"}, "water": 100.0}
    document2.create(data2)
    document3.create({"other": 19})

    batch = client.batch()
    data1 = {"all": True}
    batch.create(document1, data1)
    new_value = "there"
    batch.update(document2, {"some.and": new_value})
    batch.delete(document3)
    write_results = batch.commit()

    assert len(write_results) == 3

    write_result1 = write_results[0]
    write_result2 = write_results[1]
    write_result3 = write_results[2]
    assert not write_result3._pb.HasField("update_time")

    snapshot1 = document1.get()
    assert snapshot1.to_dict() == data1
    assert snapshot1.create_time == write_result1.update_time
    assert snapshot1.update_time == write_result1.update_time

    snapshot2 = document2.get()
    assert snapshot2.to_dict() != data2
    data2["some"]["and"] = new_value
    assert snapshot2.to_dict() == data2
    assert_timestamp_less(snapshot2.create_time, write_result2.update_time)
    assert snapshot2.update_time == write_result2.update_time

    assert not document3.get().exists


@pytest.mark.parametrize("database", [None, FIRESTORE_OTHER_DB], indirect=True)
def test_live_bulk_writer(client, cleanup, database):
    from google.cloud.firestore_v1.bulk_writer import BulkWriter
    from google.cloud.firestore_v1.client import Client

    db: Client = client
    bw: BulkWriter = db.bulk_writer()
    col = db.collection(f"bulkitems{UNIQUE_RESOURCE_ID}")

    for index in range(50):
        doc_ref = col.document(f"id-{index}")
        bw.create(doc_ref, {"index": index})
        cleanup(doc_ref.delete)

    bw.close()
    assert bw._total_batches_sent >= 3  # retries could lead to more than 3 batches
    assert bw._total_write_operations >= 50  # same retries rule applies again
    assert bw._in_flight_documents == 0
    assert len(bw._operations) == 0

    # And now assert that the documents were in fact written to the database
    assert len(col.get()) == 50


@pytest.mark.parametrize("database", [None, FIRESTORE_OTHER_DB], indirect=True)
def test_watch_document(client, cleanup, database):
    db = client
    collection_ref = db.collection("wd-users" + UNIQUE_RESOURCE_ID)
    doc_ref = collection_ref.document("alovelace")

    # Initial setting
    doc_ref.set({"first": "Jane", "last": "Doe", "born": 1900})
    cleanup(doc_ref.delete)

    sleep(1)

    # Setup listener
    def on_snapshot(docs, changes, read_time):
        on_snapshot.called_count += 1

    on_snapshot.called_count = 0

    doc_ref.on_snapshot(on_snapshot)

    # Alter document
    doc_ref.set({"first": "Ada", "last": "Lovelace", "born": 1815})

    sleep(1)

    for _ in range(10):
        if on_snapshot.called_count > 0:
            break
        sleep(1)

    if on_snapshot.called_count not in (1, 2):
        raise AssertionError(
            "Failed to get one or two document changes: count: "
            + str(on_snapshot.called_count)
        )


@pytest.mark.parametrize("database", [None, FIRESTORE_OTHER_DB], indirect=True)
def test_watch_collection(client, cleanup, database):
    db = client
    collection_ref = db.collection("wc-users" + UNIQUE_RESOURCE_ID)
    doc_ref = collection_ref.document("alovelace")

    # Initial setting
    doc_ref.set({"first": "Jane", "last": "Doe", "born": 1900})
    cleanup(doc_ref.delete)

    # Setup listener
    def on_snapshot(docs, changes, read_time):
        on_snapshot.called_count += 1
        for doc in [doc for doc in docs if doc.id == doc_ref.id]:
            on_snapshot.born = doc.get("born")

    on_snapshot.called_count = 0
    on_snapshot.born = 0

    collection_ref.on_snapshot(on_snapshot)

    # delay here so initial on_snapshot occurs and isn't combined with set
    sleep(1)

    doc_ref.set({"first": "Ada", "last": "Lovelace", "born": 1815})

    for _ in range(10):
        if on_snapshot.born == 1815:
            break
        sleep(1)

    if on_snapshot.born != 1815:
        raise AssertionError(
            "Expected the last document update to update born: " + str(on_snapshot.born)
        )


@pytest.mark.parametrize("database", [None, FIRESTORE_OTHER_DB], indirect=True)
def test_watch_query(client, cleanup, database):
    db = client
    collection_ref = db.collection("wq-users" + UNIQUE_RESOURCE_ID)
    doc_ref = collection_ref.document("alovelace")
    query_ref = collection_ref.where(filter=FieldFilter("first", "==", "Ada"))

    # Initial setting
    doc_ref.set({"first": "Jane", "last": "Doe", "born": 1900})
    cleanup(doc_ref.delete)

    sleep(1)

    # Setup listener
    def on_snapshot(docs, changes, read_time):
        on_snapshot.called_count += 1

        # A snapshot should return the same thing as if a query ran now.
        query_ran = collection_ref.where(
            filter=FieldFilter("first", "==", "Ada")
        ).stream()
        assert len(docs) == len([i for i in query_ran])

    on_snapshot.called_count = 0

    query_ref.on_snapshot(on_snapshot)

    # Alter document
    doc_ref.set({"first": "Ada", "last": "Lovelace", "born": 1815})

    for _ in range(10):
        if on_snapshot.called_count == 1:
            return
        sleep(1)

    if on_snapshot.called_count != 1:
        raise AssertionError(
            "Failed to get exactly one document change: count: "
            + str(on_snapshot.called_count)
        )


@pytest.mark.parametrize("database", [None, FIRESTORE_OTHER_DB], indirect=True)
def test_array_union(client, cleanup, database):
    doc_ref = client.document("gcp-7523", "test-document")
    cleanup(doc_ref.delete)
    doc_ref.delete()
    tree_1 = {"forest": {"tree-1": "oak"}}
    tree_2 = {"forest": {"tree-2": "pine"}}
    tree_3 = {"forest": {"tree-3": firestore.ArrayUnion(["spruce"])}}

    doc_ref.set(tree_1)
    expected = tree_1.copy()
    assert doc_ref.get().to_dict() == expected

    doc_ref.set(tree_2, merge=True)
    expected["forest"]["tree-2"] = tree_2["forest"]["tree-2"]
    assert doc_ref.get().to_dict() == expected

    doc_ref.set(tree_3, merge=True)
    expected["forest"]["tree-3"] = ["spruce"]
    assert doc_ref.get().to_dict() == expected

    tree_3_part_2 = {"forest": {"tree-3": firestore.ArrayUnion(["palm"])}}
    expected["forest"]["tree-3"].append("palm")
    doc_ref.set(tree_3_part_2, merge=True)
    assert doc_ref.get().to_dict() == expected


def _persist_documents(
    client: firestore.Client,
    collection_name: str,
    documents: List[Dict],
    cleanup: Optional[Callable] = None,
):
    """Assuming `documents` is a recursive list of dictionaries representing
    documents and subcollections, this method writes all of those through
    `client.collection(...).document(...).create()`.

    `documents` must be of this structure:
    ```py
    documents = [
        {
            # Required key
            "data": <dictionary with "name" key>,

            # Optional key
            "subcollections": <same structure as `documents`>,
        },
        ...
    ]
    ```
    """
    for block in documents:
        col_ref = client.collection(collection_name)
        document_id: str = block["data"]["name"]
        doc_ref = col_ref.document(document_id)
        doc_ref.set(block["data"])
        if cleanup is not None:
            cleanup(doc_ref.delete)

        if "subcollections" in block:
            for subcollection_name, inner_blocks in block["subcollections"].items():
                _persist_documents(
                    client,
                    f"{collection_name}/{document_id}/{subcollection_name}",
                    inner_blocks,
                )


# documents compatible with `_persist_documents`
philosophers_data_set = [
    {
        "data": {"name": "Socrates", "favoriteCity": "Athens"},
        "subcollections": {
            "pets": [{"data": {"name": "Scruffy"}}, {"data": {"name": "Snowflake"}}],
            "hobbies": [
                {"data": {"name": "pontificating"}},
                {"data": {"name": "journaling"}},
            ],
            "philosophers": [
                {"data": {"name": "Aristotle"}},
                {"data": {"name": "Plato"}},
            ],
        },
    },
    {
        "data": {"name": "Aristotle", "favoriteCity": "Sparta"},
        "subcollections": {
            "pets": [{"data": {"name": "Floof-Boy"}}, {"data": {"name": "Doggy-Dog"}}],
            "hobbies": [
                {"data": {"name": "questioning-stuff"}},
                {"data": {"name": "meditation"}},
            ],
        },
    },
    {
        "data": {"name": "Plato", "favoriteCity": "Corinth"},
        "subcollections": {
            "pets": [
                {"data": {"name": "Cuddles"}},
                {"data": {"name": "Sergeant-Puppers"}},
            ],
            "hobbies": [
                {"data": {"name": "abstraction"}},
                {"data": {"name": "hypotheticals"}},
            ],
        },
    },
]


def _do_recursive_delete(client, bulk_writer, empty_philosophers=False):
    if empty_philosophers:
        doc_paths = philosophers = []
    else:
        philosophers = [philosophers_data_set[0]]

        doc_paths = [
            "",
            "/pets/Scruffy",
            "/pets/Snowflake",
            "/hobbies/pontificating",
            "/hobbies/journaling",
            "/philosophers/Aristotle",
            "/philosophers/Plato",
        ]

    _persist_documents(client, f"philosophers{UNIQUE_RESOURCE_ID}", philosophers)

    # Assert all documents were created so that when they're missing after the
    # delete, we're actually testing something.
    collection_ref = client.collection(f"philosophers{UNIQUE_RESOURCE_ID}")
    for path in doc_paths:
        snapshot = collection_ref.document(f"Socrates{path}").get()
        assert snapshot.exists, f"Snapshot at Socrates{path} should have been created"

    # Now delete.
    num_deleted = client.recursive_delete(collection_ref, bulk_writer=bulk_writer)
    assert num_deleted == len(doc_paths)

    # Now they should all be missing
    for path in doc_paths:
        snapshot = collection_ref.document(f"Socrates{path}").get()
        assert (
            not snapshot.exists
        ), f"Snapshot at Socrates{path} should have been deleted"


@pytest.mark.parametrize("database", [None, FIRESTORE_OTHER_DB], indirect=True)
def test_recursive_delete_parallelized(client, cleanup, database):
    from google.cloud.firestore_v1.bulk_writer import BulkWriterOptions, SendMode

    bw = client.bulk_writer(options=BulkWriterOptions(mode=SendMode.parallel))
    _do_recursive_delete(client, bw)


@pytest.mark.parametrize("database", [None, FIRESTORE_OTHER_DB], indirect=True)
def test_recursive_delete_serialized(client, cleanup, database):
    from google.cloud.firestore_v1.bulk_writer import BulkWriterOptions, SendMode

    bw = client.bulk_writer(options=BulkWriterOptions(mode=SendMode.serial))
    _do_recursive_delete(client, bw)


@pytest.mark.parametrize("database", [None, FIRESTORE_OTHER_DB], indirect=True)
def test_recursive_delete_parallelized_empty(client, cleanup, database):
    from google.cloud.firestore_v1.bulk_writer import BulkWriterOptions, SendMode

    bw = client.bulk_writer(options=BulkWriterOptions(mode=SendMode.parallel))
    _do_recursive_delete(client, bw, empty_philosophers=True)


@pytest.mark.parametrize("database", [None, FIRESTORE_OTHER_DB], indirect=True)
def test_recursive_delete_serialized_empty(client, cleanup, database):
    from google.cloud.firestore_v1.bulk_writer import BulkWriterOptions, SendMode

    bw = client.bulk_writer(options=BulkWriterOptions(mode=SendMode.serial))
    _do_recursive_delete(client, bw, empty_philosophers=True)


@pytest.mark.parametrize("database", [None, FIRESTORE_OTHER_DB], indirect=True)
def test_recursive_query(client, cleanup, database):
    col_id: str = f"philosophers-recursive-query{UNIQUE_RESOURCE_ID}"
    _persist_documents(client, col_id, philosophers_data_set, cleanup)

    ids = [doc.id for doc in client.collection_group(col_id).recursive().get()]

    expected_ids = [
        # Aristotle doc and subdocs
        "Aristotle",
        "meditation",
        "questioning-stuff",
        "Doggy-Dog",
        "Floof-Boy",
        # Plato doc and subdocs
        "Plato",
        "abstraction",
        "hypotheticals",
        "Cuddles",
        "Sergeant-Puppers",
        # Socrates doc and subdocs
        "Socrates",
        "journaling",
        "pontificating",
        "Scruffy",
        "Snowflake",
        "Aristotle",
        "Plato",
    ]

    assert len(ids) == len(expected_ids)

    for index in range(len(ids)):
        error_msg = (
            f"Expected '{expected_ids[index]}' at spot {index}, " "got '{ids[index]}'"
        )
        assert ids[index] == expected_ids[index], error_msg


@pytest.mark.parametrize("database", [None, FIRESTORE_OTHER_DB], indirect=True)
def test_nested_recursive_query(client, cleanup, database):
    col_id: str = f"philosophers-nested-recursive-query{UNIQUE_RESOURCE_ID}"
    _persist_documents(client, col_id, philosophers_data_set, cleanup)

    collection_ref = client.collection(col_id)
    aristotle = collection_ref.document("Aristotle")
    ids = [doc.id for doc in aristotle.collection("pets").recursive().get()]

    expected_ids = [
        # Aristotle pets
        "Doggy-Dog",
        "Floof-Boy",
    ]

    assert len(ids) == len(expected_ids)

    for index in range(len(ids)):
        error_msg = (
            f"Expected '{expected_ids[index]}' at spot {index}, " "got '{ids[index]}'"
        )
        assert ids[index] == expected_ids[index], error_msg


@pytest.mark.parametrize("database", [None, FIRESTORE_OTHER_DB], indirect=True)
def test_chunked_query(client, cleanup, database):
    col = client.collection(f"chunked-test{UNIQUE_RESOURCE_ID}")
    for index in range(10):
        doc_ref = col.document(f"document-{index + 1}")
        doc_ref.set({"index": index})
        cleanup(doc_ref.delete)

    iter = col._chunkify(3)
    assert len(next(iter)) == 3
    assert len(next(iter)) == 3
    assert len(next(iter)) == 3
    assert len(next(iter)) == 1


@pytest.mark.parametrize("database", [None, FIRESTORE_OTHER_DB], indirect=True)
def test_chunked_query_smaller_limit(client, cleanup, database):
    col = client.collection(f"chunked-test-smaller-limit{UNIQUE_RESOURCE_ID}")
    for index in range(10):
        doc_ref = col.document(f"document-{index + 1}")
        doc_ref.set({"index": index})
        cleanup(doc_ref.delete)

    iter = col.limit(5)._chunkify(9)
    assert len(next(iter)) == 5


@pytest.mark.parametrize("database", [None, FIRESTORE_OTHER_DB], indirect=True)
def test_chunked_and_recursive(client, cleanup, database):
    col_id = f"chunked-recursive-test{UNIQUE_RESOURCE_ID}"
    documents = [
        {
            "data": {"name": "Root-1"},
            "subcollections": {
                "children": [
                    {"data": {"name": f"Root-1--Child-{index + 1}"}}
                    for index in range(5)
                ]
            },
        },
        {
            "data": {"name": "Root-2"},
            "subcollections": {
                "children": [
                    {"data": {"name": f"Root-2--Child-{index + 1}"}}
                    for index in range(5)
                ]
            },
        },
    ]
    _persist_documents(client, col_id, documents, cleanup)
    collection_ref = client.collection(col_id)
    iter = collection_ref.recursive()._chunkify(5)

    page_1_ids = [
        "Root-1",
        "Root-1--Child-1",
        "Root-1--Child-2",
        "Root-1--Child-3",
        "Root-1--Child-4",
    ]
    assert [doc.id for doc in next(iter)] == page_1_ids

    page_2_ids = [
        "Root-1--Child-5",
        "Root-2",
        "Root-2--Child-1",
        "Root-2--Child-2",
        "Root-2--Child-3",
    ]
    assert [doc.id for doc in next(iter)] == page_2_ids

    page_3_ids = ["Root-2--Child-4", "Root-2--Child-5"]
    assert [doc.id for doc in next(iter)] == page_3_ids


@pytest.mark.parametrize("database", [None, FIRESTORE_OTHER_DB], indirect=True)
def test_watch_query_order(client, cleanup, database):
    db = client
    collection_ref = db.collection("users")
    doc_ref1 = collection_ref.document("alovelace" + UNIQUE_RESOURCE_ID)
    doc_ref2 = collection_ref.document("asecondlovelace" + UNIQUE_RESOURCE_ID)
    doc_ref3 = collection_ref.document("athirdlovelace" + UNIQUE_RESOURCE_ID)
    doc_ref4 = collection_ref.document("afourthlovelace" + UNIQUE_RESOURCE_ID)
    doc_ref5 = collection_ref.document("afifthlovelace" + UNIQUE_RESOURCE_ID)

    query_ref = collection_ref.where(filter=FieldFilter("first", "==", "Ada")).order_by(
        "last"
    )

    # Setup listener
    def on_snapshot(docs, changes, read_time):
        try:
            docs = [i for i in docs if i.id.endswith(UNIQUE_RESOURCE_ID)]
            if len(docs) != 5:
                return
            # A snapshot should return the same thing as if a query ran now.
            query_ran = query_ref.stream()
            query_ran_results = [
                i for i in query_ran if i.id.endswith(UNIQUE_RESOURCE_ID)
            ]
            assert len(docs) == len(query_ran_results)

            # compare the order things are returned
            for snapshot, query in zip(docs, query_ran_results):
                assert snapshot.get("last") == query.get(
                    "last"
                ), "expect the sort order to match, last"
                assert snapshot.get("born") == query.get(
                    "born"
                ), "expect the sort order to match, born"
            on_snapshot.called_count += 1
            on_snapshot.last_doc_count = len(docs)
        except Exception as e:
            on_snapshot.failed = e

    on_snapshot.called_count = 0
    on_snapshot.last_doc_count = 0
    on_snapshot.failed = None
    query_ref.on_snapshot(on_snapshot)

    sleep(1)

    doc_ref1.set({"first": "Ada", "last": "Lovelace", "born": 1815})
    cleanup(doc_ref1.delete)

    doc_ref2.set({"first": "Ada", "last": "SecondLovelace", "born": 1815})
    cleanup(doc_ref2.delete)

    doc_ref3.set({"first": "Ada", "last": "ThirdLovelace", "born": 1815})
    cleanup(doc_ref3.delete)

    doc_ref4.set({"first": "Ada", "last": "FourthLovelace", "born": 1815})
    cleanup(doc_ref4.delete)

    doc_ref5.set({"first": "Ada", "last": "lovelace", "born": 1815})
    cleanup(doc_ref5.delete)

    for _ in range(10):
        if on_snapshot.last_doc_count == 5:
            break
        sleep(1)

    if on_snapshot.failed:
        raise on_snapshot.failed

    if on_snapshot.last_doc_count != 5:
        raise AssertionError(
            "5 docs expected in snapshot method " + str(on_snapshot.last_doc_count)
        )


@pytest.mark.parametrize("database", [None, FIRESTORE_OTHER_DB], indirect=True)
def test_repro_429(client, cleanup, database):
    # See: https://github.com/googleapis/python-firestore/issues/429
    now = datetime.datetime.now(tz=datetime.timezone.utc)
    collection = client.collection("repro-429" + UNIQUE_RESOURCE_ID)

    for document_id in [f"doc-{doc_id:02d}" for doc_id in range(30)]:
        data = {"now": now, "paymentId": None}
        _, document = collection.add(data, document_id)
        cleanup(document.delete)

    query = (
        collection.where(filter=FieldFilter("paymentId", "==", None))
        .limit(10)
        .order_by("__name__")
    )

    last_snapshot = None
    for snapshot in query.stream():
        print(f"id: {snapshot.id}")
        last_snapshot = snapshot

    query2 = query.start_after(last_snapshot)

    for snapshot in query2.stream():
        print(f"id: {snapshot.id}")


@pytest.mark.parametrize("database", [None, FIRESTORE_OTHER_DB], indirect=True)
def test_repro_391(client, cleanup, database):
    # See: https://github.com/googleapis/python-firestore/issues/391
    now = datetime.datetime.now(tz=datetime.timezone.utc)
    collection = client.collection("repro-391" + UNIQUE_RESOURCE_ID)

    document_ids = [f"doc-{doc_id:02d}" for doc_id in range(30)]

    for document_id in [f"doc-{doc_id:02d}" for doc_id in range(30)]:
        data = {"now": now}
        _, document = collection.add(data, document_id)

    assert len(set(collection.stream())) == len(document_ids)


@pytest.mark.parametrize("database", [None, FIRESTORE_OTHER_DB], indirect=True)
def test_count_query_get_default_alias(query, database):
    count_query = query.count()
    result = count_query.get()
    assert len(result) == 1
    for r in result[0]:
        assert r.alias == "field_1"


@pytest.mark.parametrize("database", [None, FIRESTORE_OTHER_DB], indirect=True)
def test_count_query_get_with_alias(query, database):
    count_query = query.count(alias="total")
    result = count_query.get()
    assert len(result) == 1
    for r in result[0]:
        assert r.alias == "total"


@pytest.mark.parametrize("database", [None, FIRESTORE_OTHER_DB], indirect=True)
def test_count_query_get_with_limit(query, database):
    # count without limit
    count_query = query.count(alias="total")
    result = count_query.get()
    assert len(result) == 1
    for r in result[0]:
        assert r.alias == "total"
        assert r.value == 5

    # count with limit
    count_query = query.limit(2).count(alias="total")

    result = count_query.get()
    assert len(result) == 1
    for r in result[0]:
        assert r.alias == "total"
        assert r.value == 2


@pytest.mark.parametrize("database", [None, FIRESTORE_OTHER_DB], indirect=True)
def test_count_query_get_multiple_aggregations(query, database):
    count_query = query.count(alias="total").count(alias="all")

    result = count_query.get()
    assert len(result[0]) == 2

    expected_aliases = ["total", "all"]
    found_alias = set(
        [r.alias for r in result[0]]
    )  # ensure unique elements in the result
    assert len(found_alias) == 2
    assert found_alias == set(expected_aliases)


@pytest.mark.parametrize("database", [None, FIRESTORE_OTHER_DB], indirect=True)
def test_count_query_get_multiple_aggregations_duplicated_alias(query, database):
    count_query = query.count(alias="total").count(alias="total")

    with pytest.raises(InvalidArgument) as exc_info:
        count_query.get()

    assert "Aggregation aliases contain duplicate alias" in exc_info.value.message


@pytest.mark.parametrize("database", [None, FIRESTORE_OTHER_DB], indirect=True)
def test_count_query_get_empty_aggregation(query, database):
    from google.cloud.firestore_v1.aggregation import AggregationQuery

    aggregation_query = AggregationQuery(query)

    with pytest.raises(InvalidArgument) as exc_info:
        aggregation_query.get()

    assert "Aggregations can not be empty" in exc_info.value.message


@pytest.mark.parametrize("database", [None, FIRESTORE_OTHER_DB], indirect=True)
def test_count_query_stream_default_alias(query, database):
    count_query = query.count()
    for result in count_query.stream():
        for aggregation_result in result:
            assert aggregation_result.alias == "field_1"


@pytest.mark.parametrize("database", [None, FIRESTORE_OTHER_DB], indirect=True)
def test_count_query_stream_with_alias(query, database):
    count_query = query.count(alias="total")
    for result in count_query.stream():
        for aggregation_result in result:
            assert aggregation_result.alias == "total"


@pytest.mark.parametrize("database", [None, FIRESTORE_OTHER_DB], indirect=True)
def test_count_query_stream_with_limit(query, database):
    # count without limit
    count_query = query.count(alias="total")
    for result in count_query.stream():
        for aggregation_result in result:
            assert aggregation_result.alias == "total"
            assert aggregation_result.value == 5

    # count with limit
    count_query = query.limit(2).count(alias="total")

    for result in count_query.stream():
        for aggregation_result in result:
            assert aggregation_result.alias == "total"
            assert aggregation_result.value == 2


@pytest.mark.parametrize("database", [None, FIRESTORE_OTHER_DB], indirect=True)
def test_count_query_stream_multiple_aggregations(query, database):
    count_query = query.count(alias="total").count(alias="all")

    for result in count_query.stream():
        for aggregation_result in result:
            assert aggregation_result.alias in ["total", "all"]


@pytest.mark.parametrize("database", [None, FIRESTORE_OTHER_DB], indirect=True)
def test_count_query_stream_multiple_aggregations_duplicated_alias(query, database):
    count_query = query.count(alias="total").count(alias="total")

    with pytest.raises(InvalidArgument) as exc_info:
        for _ in count_query.stream():
            pass

    assert "Aggregation aliases contain duplicate alias" in exc_info.value.message


@pytest.mark.parametrize("database", [None, FIRESTORE_OTHER_DB], indirect=True)
def test_count_query_stream_empty_aggregation(query, database):
    from google.cloud.firestore_v1.aggregation import AggregationQuery

    aggregation_query = AggregationQuery(query)

    with pytest.raises(InvalidArgument) as exc_info:
        for _ in aggregation_query.stream():
            pass

    assert "Aggregations can not be empty" in exc_info.value.message


@pytest.mark.parametrize("database", [None, FIRESTORE_OTHER_DB], indirect=True)
def test_count_query_with_start_at(query, database):
    """
    Ensure that count aggregation queries work when chained with a start_at

    eg `col.where(...).startAt(...).count()`
    """
    result = query.get()
    start_doc = result[1]
    # find count excluding first result
    expected_count = len(result) - 1
    # start new query that starts at the second result
    count_query = query.start_at(start_doc).count("a")
    # ensure that the first doc was skipped in sum aggregation
    for result in count_query.stream():
        for aggregation_result in result:
            assert aggregation_result.value == expected_count


@pytest.mark.parametrize("database", [None, FIRESTORE_OTHER_DB], indirect=True)
def test_sum_query_get_default_alias(collection, database):
    sum_query = collection.sum("stats.product")
    result = sum_query.get()
    assert len(result) == 1
    for r in result[0]:
        assert r.alias == "field_1"
        assert r.value == 100


@pytest.mark.parametrize("database", [None, FIRESTORE_OTHER_DB], indirect=True)
def test_sum_query_get_with_alias(collection, database):
    sum_query = collection.sum("stats.product", alias="total")
    result = sum_query.get()
    assert len(result) == 1
    for r in result[0]:
        assert r.alias == "total"
        assert r.value == 100


@pytest.mark.parametrize("database", [None, FIRESTORE_OTHER_DB], indirect=True)
def test_sum_query_get_with_limit(collection, database):
    # sum without limit
    sum_query = collection.sum("stats.product", alias="total")
    result = sum_query.get()
    assert len(result) == 1
    for r in result[0]:
        assert r.alias == "total"
        assert r.value == 100

    # sum with limit
    # limit query = [0,0,0,0,0,0,0,0,0,1,2,2]
    sum_query = collection.limit(12).sum("stats.product", alias="total")

    result = sum_query.get()
    assert len(result) == 1
    for r in result[0]:
        assert r.alias == "total"
        assert r.value == 5


@pytest.mark.parametrize("database", [None, FIRESTORE_OTHER_DB], indirect=True)
def test_sum_query_get_multiple_aggregations(collection, database):
    sum_query = collection.sum("stats.product", alias="total").sum(
        "stats.product", alias="all"
    )

    result = sum_query.get()
    assert len(result[0]) == 2

    expected_aliases = ["total", "all"]
    found_alias = set(
        [r.alias for r in result[0]]
    )  # ensure unique elements in the result
    assert len(found_alias) == 2
    assert found_alias == set(expected_aliases)


@pytest.mark.parametrize("database", [None, FIRESTORE_OTHER_DB], indirect=True)
def test_sum_query_stream_default_alias(collection, database):
    sum_query = collection.sum("stats.product")
    for result in sum_query.stream():
        for aggregation_result in result:
            assert aggregation_result.alias == "field_1"
            assert aggregation_result.value == 100


@pytest.mark.parametrize("database", [None, FIRESTORE_OTHER_DB], indirect=True)
def test_sum_query_stream_with_alias(collection, database):
    sum_query = collection.sum("stats.product", alias="total")
    for result in sum_query.stream():
        for aggregation_result in result:
            assert aggregation_result.alias == "total"
            assert aggregation_result.value == 100


@pytest.mark.parametrize("database", [None, FIRESTORE_OTHER_DB], indirect=True)
def test_sum_query_stream_with_limit(collection, database):
    # sum without limit
    sum_query = collection.sum("stats.product", alias="total")
    for result in sum_query.stream():
        for aggregation_result in result:
            assert aggregation_result.alias == "total"
            assert aggregation_result.value == 100

    # sum with limit
    sum_query = collection.limit(12).sum("stats.product", alias="total")

    for result in sum_query.stream():
        for aggregation_result in result:
            assert aggregation_result.alias == "total"
            assert aggregation_result.value == 5


@pytest.mark.parametrize("database", [None, FIRESTORE_OTHER_DB], indirect=True)
def test_sum_query_stream_multiple_aggregations(collection, database):
    sum_query = collection.sum("stats.product", alias="total").sum(
        "stats.product", alias="all"
    )

    for result in sum_query.stream():
        for aggregation_result in result:
            assert aggregation_result.alias in ["total", "all"]


# tests for issue reported in b/306241058
# we will skip test in client for now, until backend fix is implemented
@pytest.mark.skip(reason="backend fix required")
@pytest.mark.parametrize("database", [None, FIRESTORE_OTHER_DB], indirect=True)
def test_sum_query_with_start_at(query, database):
    """
    Ensure that sum aggregation queries work when chained with a start_at

    eg `col.where(...).startAt(...).sum()`
    """
    result = query.get()
    start_doc = result[1]
    # find sum excluding first result
    expected_sum = sum([doc.get("a") for doc in result[1:]])
    # start new query that starts at the second result
    sum_result = query.start_at(start_doc).sum("a").get()
    assert len(sum_result) == 1
    # ensure that the first doc was skipped in sum aggregation
    assert sum_result[0].value == expected_sum


@pytest.mark.parametrize("database", [None, FIRESTORE_OTHER_DB], indirect=True)
def test_avg_query_get_default_alias(collection, database):
    avg_query = collection.avg("stats.product")
    result = avg_query.get()
    assert len(result) == 1
    for r in result[0]:
        assert r.alias == "field_1"
        assert r.value == 4.0
        assert isinstance(r.value, float)


@pytest.mark.parametrize("database", [None, FIRESTORE_OTHER_DB], indirect=True)
def test_avg_query_get_with_alias(collection, database):
    avg_query = collection.avg("stats.product", alias="total")
    result = avg_query.get()
    assert len(result) == 1
    for r in result[0]:
        assert r.alias == "total"
        assert r.value == 4


@pytest.mark.parametrize("database", [None, FIRESTORE_OTHER_DB], indirect=True)
def test_avg_query_get_with_limit(collection, database):
    # avg without limit
    avg_query = collection.avg("stats.product", alias="total")
    result = avg_query.get()
    assert len(result) == 1
    for r in result[0]:
        assert r.alias == "total"
        assert r.value == 4.0

    # avg with limit
    # limit result = [0,0,0,0,0,0,0,0,0,1,2,2]
    avg_query = collection.limit(12).avg("stats.product", alias="total")

    result = avg_query.get()
    assert len(result) == 1
    for r in result[0]:
        assert r.alias == "total"
        assert r.value == 5 / 12
        assert isinstance(r.value, float)


@pytest.mark.parametrize("database", [None, FIRESTORE_OTHER_DB], indirect=True)
def test_avg_query_get_multiple_aggregations(collection, database):
    avg_query = collection.avg("stats.product", alias="total").avg(
        "stats.product", alias="all"
    )

    result = avg_query.get()
    assert len(result[0]) == 2

    expected_aliases = ["total", "all"]
    found_alias = set(
        [r.alias for r in result[0]]
    )  # ensure unique elements in the result
    assert len(found_alias) == 2
    assert found_alias == set(expected_aliases)


@pytest.mark.parametrize("database", [None, FIRESTORE_OTHER_DB], indirect=True)
def test_avg_query_stream_default_alias(collection, database):
    avg_query = collection.avg("stats.product")
    for result in avg_query.stream():
        for aggregation_result in result:
            assert aggregation_result.alias == "field_1"
            assert aggregation_result.value == 4


@pytest.mark.parametrize("database", [None, FIRESTORE_OTHER_DB], indirect=True)
def test_avg_query_stream_with_alias(collection, database):
    avg_query = collection.avg("stats.product", alias="total")
    for result in avg_query.stream():
        for aggregation_result in result:
            assert aggregation_result.alias == "total"
            assert aggregation_result.value == 4


@pytest.mark.parametrize("database", [None, FIRESTORE_OTHER_DB], indirect=True)
def test_avg_query_stream_with_limit(collection, database):
    # avg without limit
    avg_query = collection.avg("stats.product", alias="total")
    for result in avg_query.stream():
        for aggregation_result in result:
            assert aggregation_result.alias == "total"
            assert aggregation_result.value == 4

    # avg with limit
    avg_query = collection.limit(12).avg("stats.product", alias="total")

    for result in avg_query.stream():
        for aggregation_result in result:
            assert aggregation_result.alias == "total"
            assert aggregation_result.value == 5 / 12


@pytest.mark.parametrize("database", [None, FIRESTORE_OTHER_DB], indirect=True)
def test_avg_query_stream_multiple_aggregations(collection, database):
    avg_query = collection.avg("stats.product", alias="total").avg(
        "stats.product", alias="all"
    )

    for result in avg_query.stream():
        for aggregation_result in result:
            assert aggregation_result.alias in ["total", "all"]


# tests for issue reported in b/306241058
# we will skip test in client for now, until backend fix is implemented
@pytest.mark.skip(reason="backend fix required")
@pytest.mark.parametrize("database", [None, FIRESTORE_OTHER_DB], indirect=True)
def test_avg_query_with_start_at(query, database):
    """
    Ensure that avg aggregation queries work when chained with a start_at

    eg `col.where(...).startAt(...).avg()`
    """
    from statistics import mean

    result = query.get()
    start_doc = result[1]
    # find average, excluding first result
    expected_avg = mean([doc.get("a") for doc in result[1:]])
    # start new query that starts at the second result
    avg_result = query.start_at(start_doc).avg("a").get()
    assert len(avg_result) == 1
    # ensure that the first doc was skipped in avg aggregation
    assert avg_result[0].value == expected_avg


@pytest.mark.parametrize("database", [None, FIRESTORE_OTHER_DB], indirect=True)
def test_query_with_and_composite_filter(collection, database):
    and_filter = And(
        filters=[
            FieldFilter("stats.product", ">", 5),
            FieldFilter("stats.product", "<", 10),
        ]
    )

    query = collection.where(filter=and_filter)
    for result in query.stream():
        assert result.get("stats.product") > 5
        assert result.get("stats.product") < 10


@pytest.mark.parametrize("database", [None, FIRESTORE_OTHER_DB], indirect=True)
def test_query_with_or_composite_filter(collection, database):
    or_filter = Or(
        filters=[
            FieldFilter("stats.product", ">", 5),
            FieldFilter("stats.product", "<", 10),
        ]
    )
    query = collection.where(filter=or_filter)
    gt_5 = 0
    lt_10 = 0
    for result in query.stream():
        value = result.get("stats.product")
        assert value > 5 or value < 10
        if value > 5:
            gt_5 += 1
        if value < 10:
            lt_10 += 1

    assert gt_5 > 0
    assert lt_10 > 0


@pytest.mark.parametrize("database", [None, FIRESTORE_OTHER_DB], indirect=True)
def test_query_with_complex_composite_filter(collection, database):
    field_filter = FieldFilter("b", "==", 0)
    or_filter = Or(
        filters=[FieldFilter("stats.sum", "==", 0), FieldFilter("stats.sum", "==", 4)]
    )
    # b == 0 && (stats.sum == 0 || stats.sum == 4)
    query = collection.where(filter=field_filter).where(filter=or_filter)

    sum_0 = 0
    sum_4 = 0
    for result in query.stream():
        assert result.get("b") == 0
        assert result.get("stats.sum") == 0 or result.get("stats.sum") == 4
        if result.get("stats.sum") == 0:
            sum_0 += 1
        if result.get("stats.sum") == 4:
            sum_4 += 1

    assert sum_0 > 0
    assert sum_4 > 0

    # b == 3 || (stats.sum == 4  && a == 4)
    comp_filter = Or(
        filters=[
            FieldFilter("b", "==", 3),
            And([FieldFilter("stats.sum", "==", 4), FieldFilter("a", "==", 4)]),
        ]
    )
    query = collection.where(filter=comp_filter)

    b_3 = False
    b_not_3 = False
    for result in query.stream():
        if result.get("b") == 3:
            b_3 = True
        else:
            b_not_3 = True
            assert result.get("stats.sum") == 4
            assert result.get("a") == 4

    assert b_3 is True
    assert b_not_3 is True


@pytest.mark.parametrize(
    "aggregation_type,aggregation_args,expected",
    [("count", (), 3), ("sum", ("b"), 12), ("avg", ("b"), 4)],
)
@pytest.mark.parametrize("database", [None, FIRESTORE_OTHER_DB], indirect=True)
def test_aggregation_query_in_transaction(
    client, cleanup, database, aggregation_type, aggregation_args, expected
):
    """
    Test creating an aggregation query inside a transaction
    Should send transaction id along with request. Results should be consistent with non-transactional query
    """
    collection_id = "doc-create" + UNIQUE_RESOURCE_ID
    doc_ids = [f"doc{i}" + UNIQUE_RESOURCE_ID for i in range(4)]
    doc_refs = [client.document(collection_id, doc_id) for doc_id in doc_ids]
    for doc_ref in doc_refs:
        cleanup(doc_ref.delete)
    doc_refs[0].create({"a": 3, "b": 1})
    doc_refs[1].create({"a": 5, "b": 1})
    doc_refs[2].create({"a": 5, "b": 10})
    doc_refs[3].create({"a": 10, "b": 0})  # should be ignored by query

    collection = client.collection(collection_id)
    query = collection.where(filter=FieldFilter("b", ">", 0))
    aggregation_query = getattr(query, aggregation_type)(*aggregation_args)

    with client.transaction() as transaction:
        # should fail if transaction has not been initiated
        with pytest.raises(ValueError):
            aggregation_query.get(transaction=transaction)

        # should work when transaction is initiated through transactional decorator
        @firestore.transactional
        def in_transaction(transaction):
            global inner_fn_ran
            result = aggregation_query.get(transaction=transaction)
            assert len(result) == 1
            assert len(result[0]) == 1
            assert result[0][0].value == expected
            inner_fn_ran = True

        in_transaction(transaction)
        # make sure we didn't skip assertions in inner function
        assert inner_fn_ran is True


@pytest.mark.parametrize("database", [None, FIRESTORE_OTHER_DB], indirect=True)
def test_or_query_in_transaction(client, cleanup, database):
    """
    Test running or query inside a transaction. Should pass transaction id along with request
    """
    collection_id = "doc-create" + UNIQUE_RESOURCE_ID
    doc_ids = [f"doc{i}" + UNIQUE_RESOURCE_ID for i in range(5)]
    doc_refs = [client.document(collection_id, doc_id) for doc_id in doc_ids]
    for doc_ref in doc_refs:
        cleanup(doc_ref.delete)
    doc_refs[0].create({"a": 1, "b": 2})
    doc_refs[1].create({"a": 1, "b": 1})
    doc_refs[2].create({"a": 2, "b": 1})  # should be ignored by query
    doc_refs[3].create({"a": 1, "b": 0})  # should be ignored by query

    collection = client.collection(collection_id)
    query = collection.where(filter=FieldFilter("a", "==", 1)).where(
        filter=Or([FieldFilter("b", "==", 1), FieldFilter("b", "==", 2)])
    )

    with client.transaction() as transaction:
        # should fail if transaction has not been initiated
        with pytest.raises(ValueError):
            query.get(transaction=transaction)

        # should work when transaction is initiated through transactional decorator
        @firestore.transactional
        def in_transaction(transaction):
            global inner_fn_ran
            result = query.get(transaction=transaction)
            assert len(result) == 2
            # both documents should have a == 1
            assert result[0].get("a") == 1
            assert result[1].get("a") == 1
            # one document should have b == 1 and the other should have b == 2
            assert (result[0].get("b") == 1 and result[1].get("b") == 2) or (
                result[0].get("b") == 2 and result[1].get("b") == 1
            )
            inner_fn_ran = True

        in_transaction(transaction)
        # make sure we didn't skip assertions in inner function
        assert inner_fn_ran is True


@pytest.mark.parametrize("with_rollback,expected", [(True, 2), (False, 3)])
@pytest.mark.parametrize("database", [None, FIRESTORE_OTHER_DB], indirect=True)
def test_transaction_rollback(client, cleanup, database, with_rollback, expected):
    """
    Create a document in a transaction that is rolled back
    Document should not show up in later queries
    """
    collection_id = "doc-create" + UNIQUE_RESOURCE_ID
    doc_ids = [f"doc{i}" + UNIQUE_RESOURCE_ID for i in range(3)]
    doc_refs = [client.document(collection_id, doc_id) for doc_id in doc_ids]
    for doc_ref in doc_refs:
        cleanup(doc_ref.delete)
    doc_refs[0].create({"a": 1})
    doc_refs[1].create({"a": 1})
    doc_refs[2].create({"a": 2})  # should be ignored by query

    transaction = client.transaction()

    @firestore.transactional
    def in_transaction(transaction, rollback):
        """
        create a document in a transaction that is rolled back (raises an exception)
        """
        new_document_id = "in_transaction_doc" + UNIQUE_RESOURCE_ID
        new_document_ref = client.document(collection_id, new_document_id)
        cleanup(new_document_ref.delete)
        transaction.create(new_document_ref, {"a": 1})
        if rollback:
            raise RuntimeError("rollback")

    if with_rollback:
        # run transaction in function that results in a rollback
        with pytest.raises(RuntimeError) as exc:
            in_transaction(transaction, with_rollback)
        assert str(exc.value) == "rollback"
    else:
        # no rollback expected
        in_transaction(transaction, with_rollback)

    collection = client.collection(collection_id)

    query = collection.where(filter=FieldFilter("a", "==", 1)).count()
    result = query.get()
    assert len(result) == 1
    assert len(result[0]) == 1
    assert result[0][0].value == expected<|MERGE_RESOLUTION|>--- conflicted
+++ resolved
@@ -34,17 +34,8 @@
 from google.cloud.firestore_v1.base_query import And, FieldFilter, Or
 from google.cloud.firestore_v1.base_vector_query import DistanceMeasure
 from google.cloud.firestore_v1.vector import Vector
-<<<<<<< HEAD
-
-
-from time import sleep
-from typing import Callable, Dict, List, Optional
-
-from test__helpers import (
-=======
 from tests.system.test__helpers import (
     EMULATOR_CREDS,
->>>>>>> a0d2d7e2
     FIRESTORE_CREDS,
     FIRESTORE_EMULATOR,
     FIRESTORE_OTHER_DB,
