# Copyright 2017 Google LLC
#
# Licensed under the Apache License, Version 2.0 (the "License");
# you may not use this file except in compliance with the License.
# You may obtain a copy of the License at
#
#     http://www.apache.org/licenses/LICENSE-2.0
#
# Unless required by applicable law or agreed to in writing, software
# distributed under the License is distributed on an "AS IS" BASIS,
# WITHOUT WARRANTIES OR CONDITIONS OF ANY KIND, either express or implied.
# See the License for the specific language governing permissions and
# limitations under the License.

import asyncio
import datetime
import itertools
import math
import operator
from typing import Callable, Dict, List, Optional

import google.auth
import pytest
import pytest_asyncio
from google.api_core import exceptions as core_exceptions
from google.api_core import retry_async as retries
from google.api_core.exceptions import (
    AlreadyExists,
    FailedPrecondition,
    InvalidArgument,
    NotFound,
)
from google.cloud._helpers import _datetime_to_pb_timestamp
from google.oauth2 import service_account

from google.cloud import firestore_v1 as firestore
from google.cloud.firestore_v1.base_query import And, FieldFilter, Or
from google.cloud.firestore_v1.base_vector_query import DistanceMeasure
from google.cloud.firestore_v1.vector import Vector
from test__helpers import (
    EMULATOR_CREDS,
    FIRESTORE_CREDS,
    FIRESTORE_EMULATOR,
    FIRESTORE_OTHER_DB,
    FIRESTORE_PROJECT,
    MISSING_DOCUMENT,
    RANDOM_ID_REGEX,
    UNIQUE_RESOURCE_ID,
)

RETRIES = retries.AsyncRetry(
    initial=0.1,
    maximum=60.0,
    multiplier=1.3,
    predicate=retries.if_exception_type(
        core_exceptions.DeadlineExceeded,
        core_exceptions.InternalServerError,
        core_exceptions.ServiceUnavailable,
    ),
    deadline=60.0,
)


pytestmark = pytest.mark.asyncio


def _get_credentials_and_project():
    if FIRESTORE_EMULATOR:
        credentials = EMULATOR_CREDS
        project = FIRESTORE_PROJECT
    elif FIRESTORE_CREDS:
        credentials = service_account.Credentials.from_service_account_file(
            FIRESTORE_CREDS
        )
        project = FIRESTORE_PROJECT or credentials.project_id
    else:
        credentials, project = google.auth.default()
    return credentials, project


@pytest.fixture(scope="session")
def database(request):
    return request.param


@pytest.fixture(scope="module")
def client(database):
    credentials, project = _get_credentials_and_project()
    yield firestore.AsyncClient(
        project=project, credentials=credentials, database=database
    )


@pytest_asyncio.fixture
async def cleanup():
    operations = []
    yield operations.append

    for operation in operations:
        await operation()


@pytest.fixture(scope="module")
def event_loop():
    """Change event_loop fixture to module level."""
    policy = asyncio.get_event_loop_policy()
    loop = policy.new_event_loop()
    yield loop
    loop.close()


@pytest.mark.parametrize("database", [None, FIRESTORE_OTHER_DB], indirect=True)
async def test_collections(client, database):
    collections = [x async for x in client.collections(retry=RETRIES)]
    assert isinstance(collections, list)


@pytest.mark.parametrize("database", [None, FIRESTORE_OTHER_DB])
async def test_collections_w_import(database):
    from google.cloud import firestore

    credentials, project = _get_credentials_and_project()
    client = firestore.AsyncClient(
        project=project, credentials=credentials, database=database
    )
    collections = [x async for x in client.collections(retry=RETRIES)]

    assert isinstance(collections, list)


@pytest.mark.parametrize("database", [None, FIRESTORE_OTHER_DB], indirect=True)
async def test_create_document(client, cleanup, database):
    now = datetime.datetime.now(tz=datetime.timezone.utc)
    collection_id = "doc-create" + UNIQUE_RESOURCE_ID
    document_id = "doc" + UNIQUE_RESOURCE_ID
    document = client.document(collection_id, document_id)
    # Add to clean-up before API request (in case ``create()`` fails).
    cleanup(document.delete)

    data = {
        "now": firestore.SERVER_TIMESTAMP,
        "eenta-ger": 11,
        "bites": b"\xe2\x98\x83 \xe2\x9b\xb5",
        "also": {"nestednow": firestore.SERVER_TIMESTAMP, "quarter": 0.25},
    }
    write_result = await document.create(data)

    updated = write_result.update_time
    delta = updated - now
    # Allow a bit of clock skew, but make sure timestamps are close.
    assert -300.0 < delta.total_seconds() < 300.0

    with pytest.raises(AlreadyExists):
        await document.create(data)

    # Verify the server times.
    snapshot = await document.get()
    stored_data = snapshot.to_dict()
    server_now = stored_data["now"]

    delta = updated - server_now
    # NOTE: We could check the ``transform_results`` from the write result
    #       for the document transform, but this value gets dropped. Instead
    #       we make sure the timestamps are close.
    # TODO(microgen): this was 0.0 - 5.0 before. After microgen, This started
    # getting very small negative times.
    assert -0.2 <= delta.total_seconds() < 5.0
    expected_data = {
        "now": server_now,
        "eenta-ger": data["eenta-ger"],
        "bites": data["bites"],
        "also": {"nestednow": server_now, "quarter": data["also"]["quarter"]},
    }
    assert stored_data == expected_data


@pytest.mark.parametrize("database", [None, FIRESTORE_OTHER_DB], indirect=True)
async def test_create_document_w_subcollection(client, cleanup, database):
    collection_id = "doc-create-sub" + UNIQUE_RESOURCE_ID
    document_id = "doc" + UNIQUE_RESOURCE_ID
    document = client.document(collection_id, document_id)
    # Add to clean-up before API request (in case ``create()`` fails).
    cleanup(document.delete)

    data = {"now": firestore.SERVER_TIMESTAMP}
    await document.create(data)

    child_ids = ["child1", "child2"]

    for child_id in child_ids:
        subcollection = document.collection(child_id)
        _, subdoc = await subcollection.add({"foo": "bar"})
        cleanup(subdoc.delete)

    children = document.collections()
    assert sorted([child.id async for child in children]) == sorted(child_ids)


def assert_timestamp_less(timestamp_pb1, timestamp_pb2):
    assert timestamp_pb1 < timestamp_pb2


@pytest.mark.parametrize("database", [None, FIRESTORE_OTHER_DB], indirect=True)
async def test_no_document(client, database):
    document_id = "no_document" + UNIQUE_RESOURCE_ID
    document = client.document("abcde", document_id)
    snapshot = await document.get()
    assert snapshot.to_dict() is None


@pytest.mark.parametrize("database", [None, FIRESTORE_OTHER_DB], indirect=True)
async def test_document_set(client, cleanup, database):
    document_id = "for-set" + UNIQUE_RESOURCE_ID
    document = client.document("i-did-it", document_id)
    # Add to clean-up before API request (in case ``set()`` fails).
    cleanup(document.delete)

    # 0. Make sure the document doesn't exist yet
    snapshot = await document.get()
    assert snapshot.to_dict() is None

    # 1. Use ``create()`` to create the document.
    data1 = {"foo": 88}
    write_result1 = await document.create(data1)
    snapshot1 = await document.get()
    assert snapshot1.to_dict() == data1
    # Make sure the update is what created the document.
    assert snapshot1.create_time == snapshot1.update_time
    assert snapshot1.update_time == write_result1.update_time

    # 2. Call ``set()`` again to overwrite.
    data2 = {"bar": None}
    write_result2 = await document.set(data2)
    snapshot2 = await document.get()
    assert snapshot2.to_dict() == data2
    # Make sure the create time hasn't changed.
    assert snapshot2.create_time == snapshot1.create_time
    assert snapshot2.update_time == write_result2.update_time


@pytest.mark.parametrize("database", [None, FIRESTORE_OTHER_DB], indirect=True)
async def test_document_integer_field(client, cleanup, database):
    document_id = "for-set" + UNIQUE_RESOURCE_ID
    document = client.document("i-did-it", document_id)
    # Add to clean-up before API request (in case ``set()`` fails).
    cleanup(document.delete)

    data1 = {"1a": {"2b": "3c", "ab": "5e"}, "6f": {"7g": "8h", "cd": "0j"}}
    await document.create(data1)

    data2 = {"1a.ab": "4d", "6f.7g": "9h"}
    await document.update(data2)
    snapshot = await document.get()
    expected = {"1a": {"2b": "3c", "ab": "4d"}, "6f": {"7g": "9h", "cd": "0j"}}
    assert snapshot.to_dict() == expected


@pytest.mark.parametrize("database", [None, FIRESTORE_OTHER_DB], indirect=True)
async def test_document_set_merge(client, cleanup, database):
    document_id = "for-set" + UNIQUE_RESOURCE_ID
    document = client.document("i-did-it", document_id)
    # Add to clean-up before API request (in case ``set()`` fails).
    cleanup(document.delete)

    # 0. Make sure the document doesn't exist yet
    snapshot = await document.get()
    assert not snapshot.exists

    # 1. Use ``create()`` to create the document.
    data1 = {"name": "Sam", "address": {"city": "SF", "state": "CA"}}
    write_result1 = await document.create(data1)
    snapshot1 = await document.get()
    assert snapshot1.to_dict() == data1
    # Make sure the update is what created the document.
    assert snapshot1.create_time == snapshot1.update_time
    assert snapshot1.update_time == write_result1.update_time

    # 2. Call ``set()`` to merge
    data2 = {"address": {"city": "LA"}}
    write_result2 = await document.set(data2, merge=True)
    snapshot2 = await document.get()
    assert snapshot2.to_dict() == {
        "name": "Sam",
        "address": {"city": "LA", "state": "CA"},
    }
    # Make sure the create time hasn't changed.
    assert snapshot2.create_time == snapshot1.create_time
    assert snapshot2.update_time == write_result2.update_time


@pytest.mark.parametrize("database", [None, FIRESTORE_OTHER_DB], indirect=True)
async def test_document_set_w_int_field(client, cleanup, database):
    document_id = "set-int-key" + UNIQUE_RESOURCE_ID
    document = client.document("i-did-it", document_id)
    # Add to clean-up before API request (in case ``set()`` fails).
    cleanup(document.delete)

    # 0. Make sure the document doesn't exist yet
    snapshot = await document.get()
    assert not snapshot.exists

    # 1. Use ``create()`` to create the document.
    before = {"testing": "1"}
    await document.create(before)

    # 2. Replace using ``set()``.
    data = {"14": {"status": "active"}}
    await document.set(data)

    # 3. Verify replaced data.
    snapshot1 = await document.get()
    assert snapshot1.to_dict() == data


@pytest.mark.parametrize("database", [None, FIRESTORE_OTHER_DB], indirect=True)
async def test_document_update_w_int_field(client, cleanup, database):
    # Attempt to reproduce #5489.
    document_id = "update-int-key" + UNIQUE_RESOURCE_ID
    document = client.document("i-did-it", document_id)
    # Add to clean-up before API request (in case ``set()`` fails).
    cleanup(document.delete)

    # 0. Make sure the document doesn't exist yet
    snapshot = await document.get()
    assert not snapshot.exists

    # 1. Use ``create()`` to create the document.
    before = {"testing": "1"}
    await document.create(before)

    # 2. Add values using ``update()``.
    data = {"14": {"status": "active"}}
    await document.update(data)

    # 3. Verify updated data.
    expected = before.copy()
    expected.update(data)
    snapshot1 = await document.get()
    assert snapshot1.to_dict() == expected


@pytest.mark.skipif(FIRESTORE_EMULATOR, reason="Require index and seed data")
@pytest.mark.parametrize("database", [None, FIRESTORE_OTHER_DB], indirect=True)
async def test_vector_search_collection(client, database):
    # Documents and Indexes are a manual step from util/bootstrap_vector_index.py
<<<<<<< HEAD
    collection_id = "vector_search"
    collection = client.collection(collection_id)
    vector_query = collection.find_nearest(
        vector_field="embedding",
        query_vector=Vector([1.0, 2.0, 3.0]),
        limit=1,
        distance_measure=DistanceMeasure.EUCLIDEAN,
    )
    returned = await vector_query.get()
    assert isinstance(returned, list)
    assert len(returned) == 1
    assert returned[0].to_dict() == {
        "embedding": Vector([1.0, 2.0, 3.0]),
        "color": "red",
    }


@pytest.mark.skipif(FIRESTORE_EMULATOR, reason="Require index and seed data")
@pytest.mark.parametrize("database", [None, FIRESTORE_OTHER_DB], indirect=True)
async def test_vector_search_collection_with_filter(client, database):
    # Documents and Indexes are a manual step from util/bootstrap_vector_index.py
=======
>>>>>>> 5fce026d
    collection_id = "vector_search"
    collection = client.collection(collection_id)
    vector_query = collection.where("color", "==", "red").find_nearest(
        vector_field="embedding",
        query_vector=Vector([1.0, 2.0, 3.0]),
        limit=1,
        distance_measure=DistanceMeasure.EUCLIDEAN,
    )
    returned = await vector_query.get()
    assert isinstance(returned, list)
    assert len(returned) == 1
    assert returned[0].to_dict() == {
        "embedding": Vector([1.0, 2.0, 3.0]),
        "color": "red",
    }


@pytest.mark.skipif(FIRESTORE_EMULATOR, reason="Require index and seed data")
@pytest.mark.parametrize("database", [None, FIRESTORE_OTHER_DB], indirect=True)
async def test_vector_search_with_distance_parameters(client, database):
    # Documents and Indexes are a manual step from util/bootstrap_vector_index.py
    collection_id = "vector_search"
    collection = client.collection(collection_id)

    vector_query = collection.find_nearest(
        vector_field="embedding",
        query_vector=Vector([1.0, 2.0, 3.0]),
        distance_measure=DistanceMeasure.EUCLIDEAN,
        limit=3,
        distance_result_field="vector_distance",
        distance_threshold=1.0,
    )
    returned = await vector_query.get()
    assert isinstance(returned, list)
    assert len(returned) == 2
    assert returned[0].to_dict() == {
        "embedding": Vector([1.0, 2.0, 3.0]),
        "color": "red",
        "vector_distance": 0.0,
    }
    assert returned[1].to_dict() == {
        "embedding": Vector([2.0, 2.0, 3.0]),
        "color": "red",
        "vector_distance": 1.0,
    }


@pytest.mark.skipif(FIRESTORE_EMULATOR, reason="Require index and seed data")
@pytest.mark.parametrize("database", [None, FIRESTORE_OTHER_DB], indirect=True)
async def test_vector_search_collection_group(client, database):
    # Documents and Indexes are a manual step from util/bootstrap_vector_index.py
<<<<<<< HEAD
    collection_id = "vector_search"
    collection_group = client.collection_group(collection_id)

    vector_query = collection_group.where("color", "==", "red").find_nearest(
        vector_field="embedding",
        query_vector=Vector([1.0, 2.0, 3.0]),
        distance_measure=DistanceMeasure.EUCLIDEAN,
        limit=1,
    )
    returned = await vector_query.get()
    assert isinstance(returned, list)
    assert len(returned) == 1
    assert returned[0].to_dict() == {
        "embedding": Vector([1.0, 2.0, 3.0]),
        "color": "red",
    }


@pytest.mark.skipif(FIRESTORE_EMULATOR, reason="Require index and seed data")
@pytest.mark.parametrize("database", [None, FIRESTORE_OTHER_DB], indirect=True)
async def test_vector_search_collection_group(client, database):
    # Documents and Indexes are a manual step from util/bootstrap_vector_index.py
    collection_id = "vector_search"
    collection_group = client.collection_group(collection_id)

    vector_query = collection_group.find_nearest(
        vector_field="embedding",
        query_vector=Vector([1.0, 2.0, 3.0]),
        distance_measure=DistanceMeasure.EUCLIDEAN,
        limit=1,
    )
    returned = await vector_query.get()
    assert isinstance(returned, list)
    assert len(returned) == 1
    assert returned[0].to_dict() == {
        "embedding": Vector([1.0, 2.0, 3.0]),
        "color": "red",
    }


@pytest.mark.skipif(FIRESTORE_EMULATOR, reason="Require index and seed data")
@pytest.mark.parametrize("database", [None, FIRESTORE_OTHER_DB], indirect=True)
async def test_vector_search_collection_group_with_filter(client, database):
    # Documents and Indexes are a manual step from util/bootstrap_vector_index.py
=======
>>>>>>> 5fce026d
    collection_id = "vector_search"
    collection_group = client.collection_group(collection_id)

    vector_query = collection_group.where("color", "==", "red").find_nearest(
        vector_field="embedding",
        query_vector=Vector([1.0, 2.0, 3.0]),
        distance_measure=DistanceMeasure.EUCLIDEAN,
        limit=1,
    )
    returned = await vector_query.get()
    assert isinstance(returned, list)
    assert len(returned) == 1
    assert returned[0].to_dict() == {
        "embedding": Vector([1.0, 2.0, 3.0]),
        "color": "red",
    }


@pytest.mark.skipif(FIRESTORE_EMULATOR, reason="Require index and seed data")
@pytest.mark.parametrize("database", [None, FIRESTORE_OTHER_DB], indirect=True)
async def test_vector_search_with_distance_parameters(client, database):
    # Documents and Indexes are a manual step from util/bootstrap_vector_index.py
    collection_id = "vector_search"
    collection = client.collection(collection_id)

    vector_query = collection.find_nearest(
        vector_field="embedding",
        query_vector=Vector([1.0, 2.0, 3.0]),
        distance_measure=DistanceMeasure.EUCLIDEAN,
        limit=3,
        distance_result_field="vector_distance",
        distance_threshold=1.0,
    )
    returned = await vector_query.get()
    assert isinstance(returned, list)
    assert len(returned) == 2
    assert returned[0].to_dict() == {
        "embedding": Vector([1.0, 2.0, 3.0]),
        "color": "red",
        "vector_distance": 0.0,
    }
    assert returned[1].to_dict() == {
        "embedding": Vector([2.0, 2.0, 3.0]),
        "color": "red",
        "vector_distance": 1.0,
    }


@pytest.mark.skipif(FIRESTORE_EMULATOR, reason="Internal Issue b/137867104")
@pytest.mark.parametrize("database", [None, FIRESTORE_OTHER_DB], indirect=True)
async def test_update_document(client, cleanup, database):
    document_id = "for-update" + UNIQUE_RESOURCE_ID
    document = client.document("made", document_id)
    # Add to clean-up before API request (in case ``create()`` fails).
    cleanup(document.delete)

    # 0. Try to update before the document exists.
    with pytest.raises(NotFound) as exc_info:
        await document.update({"not": "there"})
    assert exc_info.value.message.startswith(MISSING_DOCUMENT)
    assert document_id in exc_info.value.message

    # 1. Try to update before the document exists (now with an option).
    with pytest.raises(NotFound) as exc_info:
        await document.update({"still": "not-there"})
    assert exc_info.value.message.startswith(MISSING_DOCUMENT)
    assert document_id in exc_info.value.message

    # 2. Update and create the document (with an option).
    data = {"foo": {"bar": "baz"}, "scoop": {"barn": 981}, "other": True}
    write_result2 = await document.create(data)

    # 3. Send an update without a field path (no option).
    field_updates3 = {"foo": {"quux": 800}}
    write_result3 = await document.update(field_updates3)
    assert_timestamp_less(write_result2.update_time, write_result3.update_time)
    snapshot3 = await document.get()
    expected3 = {
        "foo": field_updates3["foo"],
        "scoop": data["scoop"],
        "other": data["other"],
    }
    assert snapshot3.to_dict() == expected3

    # 4. Send an update **with** a field path and a delete and a valid
    #    "last timestamp" option.
    field_updates4 = {"scoop.silo": None, "other": firestore.DELETE_FIELD}
    option4 = client.write_option(last_update_time=snapshot3.update_time)
    write_result4 = await document.update(field_updates4, option=option4)
    assert_timestamp_less(write_result3.update_time, write_result4.update_time)
    snapshot4 = await document.get()
    expected4 = {
        "foo": field_updates3["foo"],
        "scoop": {"barn": data["scoop"]["barn"], "silo": field_updates4["scoop.silo"]},
    }
    assert snapshot4.to_dict() == expected4

    # 5. Call ``update()`` with invalid (in the past) "last timestamp" option.
    assert_timestamp_less(option4._last_update_time, snapshot4.update_time)
    with pytest.raises(FailedPrecondition) as exc_info:
        await document.update({"bad": "time-past"}, option=option4)

    # 6. Call ``update()`` with invalid (in future) "last timestamp" option.
    # TODO(microgen): start using custom datetime with nanos in protoplus?
    timestamp_pb = _datetime_to_pb_timestamp(snapshot4.update_time)
    timestamp_pb.seconds += 3600

    option6 = client.write_option(last_update_time=timestamp_pb)
    # TODO(microgen):invalid argument thrown after microgen.
    # with pytest.raises(FailedPrecondition) as exc_info:
    with pytest.raises(InvalidArgument) as exc_info:
        await document.update({"bad": "time-future"}, option=option6)


def check_snapshot(snapshot, document, data, write_result):
    assert snapshot.reference is document
    assert snapshot.to_dict() == data
    assert snapshot.exists
    assert snapshot.create_time == write_result.update_time
    assert snapshot.update_time == write_result.update_time


@pytest.mark.parametrize("database", [None, FIRESTORE_OTHER_DB], indirect=True)
async def test_document_get(client, cleanup, database):
    now = datetime.datetime.now(tz=datetime.timezone.utc)
    document_id = "for-get" + UNIQUE_RESOURCE_ID
    document = client.document("created", document_id)
    # Add to clean-up before API request (in case ``create()`` fails).
    cleanup(document.delete)

    # First make sure it doesn't exist.
    assert not (await document.get()).exists

    ref_doc = client.document("top", "middle1", "middle2", "bottom")
    data = {
        "turtle": "power",
        "cheese": 19.5,
        "fire": 199099299,
        "referee": ref_doc,
        "gio": firestore.GeoPoint(45.5, 90.0),
        "deep": ["some", b"\xde\xad\xbe\xef"],
        "map": {"ice": True, "water": None, "vapor": {"deeper": now}},
    }
    write_result = await document.create(data)
    snapshot = await document.get()
    check_snapshot(snapshot, document, data, write_result)


@pytest.mark.parametrize("database", [None, FIRESTORE_OTHER_DB], indirect=True)
async def test_document_delete(client, cleanup, database):
    document_id = "deleted" + UNIQUE_RESOURCE_ID
    document = client.document("here-to-be", document_id)
    # Add to clean-up before API request (in case ``create()`` fails).
    cleanup(document.delete)
    await document.create({"not": "much"})

    # 1. Call ``delete()`` with invalid (in the past) "last timestamp" option.
    snapshot1 = await document.get()
    timestamp_pb = _datetime_to_pb_timestamp(snapshot1.update_time)
    timestamp_pb.seconds += 3600

    option1 = client.write_option(last_update_time=timestamp_pb)
    # TODO(microgen):invalid argument thrown after microgen.
    # with pytest.raises(FailedPrecondition):
    with pytest.raises(InvalidArgument):
        await document.delete(option=option1)

    # 2. Call ``delete()`` with invalid (in future) "last timestamp" option.
    timestamp_pb = _datetime_to_pb_timestamp(snapshot1.update_time)
    timestamp_pb.seconds += 3600

    option2 = client.write_option(last_update_time=timestamp_pb)
    # TODO(microgen):invalid argument thrown after microgen.
    # with pytest.raises(FailedPrecondition):
    with pytest.raises(InvalidArgument):
        await document.delete(option=option2)

    # 3. Actually ``delete()`` the document.
    delete_time3 = await document.delete()

    # 4. ``delete()`` again, even though we know the document is gone.
    delete_time4 = await document.delete()
    assert_timestamp_less(delete_time3, delete_time4)


@pytest.mark.parametrize("database", [None, FIRESTORE_OTHER_DB], indirect=True)
async def test_collection_add(client, cleanup, database):
    # TODO(microgen): list_documents is returning a generator, not a list.
    # Consider if this is desired. Also, Document isn't hashable.
    collection_id = "coll-add" + UNIQUE_RESOURCE_ID
    collection1 = client.collection(collection_id)
    collection2 = client.collection(collection_id, "doc", "child")
    collection3 = client.collection(collection_id, "table", "child")
    explicit_doc_id = "hula" + UNIQUE_RESOURCE_ID

    assert set([i async for i in collection1.list_documents()]) == set()
    assert set([i async for i in collection2.list_documents()]) == set()
    assert set([i async for i in collection3.list_documents()]) == set()

    # Auto-ID at top-level.
    data1 = {"foo": "bar"}
    update_time1, document_ref1 = await collection1.add(data1)
    cleanup(document_ref1.delete)
    assert set([i async for i in collection1.list_documents()]) == {document_ref1}
    assert set([i async for i in collection2.list_documents()]) == set()
    assert set([i async for i in collection3.list_documents()]) == set()
    snapshot1 = await document_ref1.get()
    assert snapshot1.to_dict() == data1
    assert snapshot1.update_time == update_time1
    assert RANDOM_ID_REGEX.match(document_ref1.id)

    # Explicit ID at top-level.
    data2 = {"baz": 999}
    update_time2, document_ref2 = await collection1.add(
        data2, document_id=explicit_doc_id
    )
    cleanup(document_ref2.delete)
    assert set([i async for i in collection1.list_documents()]) == {
        document_ref1,
        document_ref2,
    }
    assert set([i async for i in collection2.list_documents()]) == set()
    assert set([i async for i in collection3.list_documents()]) == set()
    snapshot2 = await document_ref2.get()
    assert snapshot2.to_dict() == data2
    assert snapshot2.create_time == update_time2
    assert snapshot2.update_time == update_time2
    assert document_ref2.id == explicit_doc_id

    nested_ref = collection1.document("doc")

    # Auto-ID for nested collection.
    data3 = {"quux": b"\x00\x01\x02\x03"}
    update_time3, document_ref3 = await collection2.add(data3)
    cleanup(document_ref3.delete)
    assert set([i async for i in collection1.list_documents()]) == {
        document_ref1,
        document_ref2,
        nested_ref,
    }
    assert set([i async for i in collection2.list_documents()]) == {document_ref3}
    assert set([i async for i in collection3.list_documents()]) == set()
    snapshot3 = await document_ref3.get()
    assert snapshot3.to_dict() == data3
    assert snapshot3.update_time == update_time3
    assert RANDOM_ID_REGEX.match(document_ref3.id)

    # Explicit for nested collection.
    data4 = {"kazaam": None, "bad": False}
    update_time4, document_ref4 = await collection2.add(
        data4, document_id=explicit_doc_id
    )
    cleanup(document_ref4.delete)
    assert set([i async for i in collection1.list_documents()]) == {
        document_ref1,
        document_ref2,
        nested_ref,
    }
    assert set([i async for i in collection2.list_documents()]) == {
        document_ref3,
        document_ref4,
    }
    assert set([i async for i in collection3.list_documents()]) == set()
    snapshot4 = await document_ref4.get()
    assert snapshot4.to_dict() == data4
    assert snapshot4.create_time == update_time4
    assert snapshot4.update_time == update_time4
    assert document_ref4.id == explicit_doc_id

    # Exercise "missing" document (no doc, but subcollection).
    data5 = {"bam": 123, "folyk": False}
    update_time5, document_ref5 = await collection3.add(data5)
    cleanup(document_ref5.delete)
    missing_ref = collection1.document("table")
    assert set([i async for i in collection1.list_documents()]) == {
        document_ref1,
        document_ref2,
        nested_ref,
        missing_ref,
    }
    assert set([i async for i in collection2.list_documents()]) == {
        document_ref3,
        document_ref4,
    }
    assert set([i async for i in collection3.list_documents()]) == {document_ref5}


@pytest_asyncio.fixture
async def query_docs(client):
    collection_id = "qs" + UNIQUE_RESOURCE_ID
    sub_collection = "child" + UNIQUE_RESOURCE_ID
    collection = client.collection(collection_id, "doc", sub_collection)

    cleanup = []
    stored = {}
    num_vals = 5
    allowed_vals = range(num_vals)
    for a_val in allowed_vals:
        for b_val in allowed_vals:
            document_data = {
                "a": a_val,
                "b": b_val,
                "c": [a_val, num_vals * 100],
                "stats": {"sum": a_val + b_val, "product": a_val * b_val},
            }
            _, doc_ref = await collection.add(document_data)
            # Add to clean-up.
            cleanup.append(doc_ref.delete)
            stored[doc_ref.id] = document_data

    yield collection, stored, allowed_vals

    for operation in cleanup:
        await operation()


@pytest_asyncio.fixture
async def collection(query_docs):
    collection, _, _ = query_docs
    yield collection


@pytest_asyncio.fixture
async def async_query(collection):
    return collection.where(filter=FieldFilter("a", "==", 1))


@pytest.mark.parametrize("database", [None, FIRESTORE_OTHER_DB], indirect=True)
async def test_query_stream_legacy_where(query_docs, database):
    """Assert the legacy code still works and returns value, and shows UserWarning"""
    collection, stored, allowed_vals = query_docs
    with pytest.warns(
        UserWarning,
        match="Detected filter using positional arguments",
    ):
        query = collection.where("a", "==", 1)
        values = {snapshot.id: snapshot.to_dict() async for snapshot in query.stream()}
        assert len(values) == len(allowed_vals)
        for key, value in values.items():
            assert stored[key] == value
            assert value["a"] == 1


@pytest.mark.parametrize("database", [None, FIRESTORE_OTHER_DB], indirect=True)
async def test_query_stream_w_simple_field_eq_op(query_docs, database):
    collection, stored, allowed_vals = query_docs
    query = collection.where(filter=FieldFilter("a", "==", 1))
    values = {snapshot.id: snapshot.to_dict() async for snapshot in query.stream()}
    assert len(values) == len(allowed_vals)
    for key, value in values.items():
        assert stored[key] == value
        assert value["a"] == 1


@pytest.mark.parametrize("database", [None, FIRESTORE_OTHER_DB], indirect=True)
async def test_query_stream_w_simple_field_array_contains_op(query_docs, database):
    collection, stored, allowed_vals = query_docs
    query = collection.where(filter=FieldFilter("c", "array_contains", 1))
    values = {snapshot.id: snapshot.to_dict() async for snapshot in query.stream()}
    assert len(values) == len(allowed_vals)
    for key, value in values.items():
        assert stored[key] == value
        assert value["a"] == 1


@pytest.mark.parametrize("database", [None, FIRESTORE_OTHER_DB], indirect=True)
async def test_query_stream_w_simple_field_in_op(query_docs, database):
    collection, stored, allowed_vals = query_docs
    num_vals = len(allowed_vals)
    query = collection.where(filter=FieldFilter("a", "in", [1, num_vals + 100]))
    values = {snapshot.id: snapshot.to_dict() async for snapshot in query.stream()}
    assert len(values) == len(allowed_vals)
    for key, value in values.items():
        assert stored[key] == value
        assert value["a"] == 1


@pytest.mark.parametrize("database", [None, FIRESTORE_OTHER_DB], indirect=True)
async def test_query_stream_w_simple_field_array_contains_any_op(query_docs, database):
    collection, stored, allowed_vals = query_docs
    num_vals = len(allowed_vals)
    query = collection.where(
        filter=FieldFilter("c", "array_contains_any", [1, num_vals * 200])
    )
    values = {snapshot.id: snapshot.to_dict() async for snapshot in query.stream()}
    assert len(values) == len(allowed_vals)
    for key, value in values.items():
        assert stored[key] == value
        assert value["a"] == 1


@pytest.mark.parametrize("database", [None, FIRESTORE_OTHER_DB], indirect=True)
async def test_query_stream_w_order_by(query_docs, database):
    collection, stored, allowed_vals = query_docs
    query = collection.order_by("b", direction=firestore.Query.DESCENDING)
    values = [(snapshot.id, snapshot.to_dict()) async for snapshot in query.stream()]
    assert len(values) == len(stored)
    b_vals = []
    for key, value in values:
        assert stored[key] == value
        b_vals.append(value["b"])
    # Make sure the ``b``-values are in DESCENDING order.
    assert sorted(b_vals, reverse=True) == b_vals


@pytest.mark.parametrize("database", [None, FIRESTORE_OTHER_DB], indirect=True)
async def test_query_stream_w_field_path(query_docs, database):
    collection, stored, allowed_vals = query_docs
    query = collection.where(filter=FieldFilter("stats.sum", ">", 4))
    values = {snapshot.id: snapshot.to_dict() async for snapshot in query.stream()}
    assert len(values) == 10
    ab_pairs2 = set()
    for key, value in values.items():
        assert stored[key] == value
        ab_pairs2.add((value["a"], value["b"]))

    expected_ab_pairs = set(
        [
            (a_val, b_val)
            for a_val in allowed_vals
            for b_val in allowed_vals
            if a_val + b_val > 4
        ]
    )
    assert expected_ab_pairs == ab_pairs2


@pytest.mark.parametrize("database", [None, FIRESTORE_OTHER_DB], indirect=True)
async def test_query_stream_w_start_end_cursor(query_docs, database):
    collection, stored, allowed_vals = query_docs
    num_vals = len(allowed_vals)
    query = (
        collection.order_by("a")
        .start_at({"a": num_vals - 2})
        .end_before({"a": num_vals - 1})
    )
    values = [(snapshot.id, snapshot.to_dict()) async for snapshot in query.stream()]
    assert len(values) == num_vals
    for key, value in values:
        assert stored[key] == value
        assert value["a"] == num_vals - 2


@pytest.mark.parametrize("database", [None, FIRESTORE_OTHER_DB], indirect=True)
async def test_query_stream_wo_results(query_docs, database):
    collection, stored, allowed_vals = query_docs
    num_vals = len(allowed_vals)
    query = collection.where(filter=FieldFilter("b", "==", num_vals + 100))
    values = [i async for i in query.stream()]
    assert len(values) == 0


@pytest.mark.parametrize("database", [None, FIRESTORE_OTHER_DB], indirect=True)
async def test_query_stream_w_projection(query_docs, database):
    collection, stored, allowed_vals = query_docs
    num_vals = len(allowed_vals)
    query = collection.where(filter=FieldFilter("b", "<=", 1)).select(
        ["a", "stats.product"]
    )
    values = {snapshot.id: snapshot.to_dict() async for snapshot in query.stream()}
    assert len(values) == num_vals * 2  # a ANY, b in (0, 1)
    for key, value in values.items():
        expected = {
            "a": stored[key]["a"],
            "stats": {"product": stored[key]["stats"]["product"]},
        }
        assert expected == value


@pytest.mark.parametrize("database", [None, FIRESTORE_OTHER_DB], indirect=True)
async def test_query_stream_w_multiple_filters(query_docs, database):
    collection, stored, allowed_vals = query_docs
    query = collection.where(filter=FieldFilter("stats.product", ">", 5)).where(
        "stats.product", "<", 10
    )
    values = {snapshot.id: snapshot.to_dict() async for snapshot in query.stream()}
    matching_pairs = [
        (a_val, b_val)
        for a_val in allowed_vals
        for b_val in allowed_vals
        if 5 < a_val * b_val < 10
    ]
    assert len(values) == len(matching_pairs)
    for key, value in values.items():
        assert stored[key] == value
        pair = (value["a"], value["b"])
        assert pair in matching_pairs


@pytest.mark.parametrize("database", [None, FIRESTORE_OTHER_DB], indirect=True)
async def test_query_stream_w_offset(query_docs, database):
    collection, stored, allowed_vals = query_docs
    num_vals = len(allowed_vals)
    offset = 3
    query = collection.where(filter=FieldFilter("b", "==", 2)).offset(offset)
    values = {snapshot.id: snapshot.to_dict() async for snapshot in query.stream()}
    # NOTE: We don't check the ``a``-values, since that would require
    #       an ``order_by('a')``, which combined with the ``b == 2``
    #       filter would necessitate an index.
    assert len(values) == num_vals - offset
    for key, value in values.items():
        assert stored[key] == value
        assert value["b"] == 2


@pytest.mark.parametrize("database", [None, FIRESTORE_OTHER_DB], indirect=True)
async def test_query_with_order_dot_key(client, cleanup, database):
    db = client
    collection_id = "collek" + UNIQUE_RESOURCE_ID
    collection = db.collection(collection_id)
    for index in range(100, -1, -1):
        doc = collection.document("test_{:09d}".format(index))
        data = {"count": 10 * index, "wordcount": {"page1": index * 10 + 100}}
        await doc.set(data)
        cleanup(doc.delete)
    query = collection.order_by("wordcount.page1").limit(3)
    data = [doc.to_dict()["wordcount"]["page1"] async for doc in query.stream()]
    assert [100, 110, 120] == data
    async for snapshot in collection.order_by("wordcount.page1").limit(3).stream():
        last_value = snapshot.get("wordcount.page1")
    cursor_with_nested_keys = {"wordcount": {"page1": last_value}}
    found = [
        i
        async for i in collection.order_by("wordcount.page1")
        .start_after(cursor_with_nested_keys)
        .limit(3)
        .stream()
    ]
    found_data = [
        {"count": 30, "wordcount": {"page1": 130}},
        {"count": 40, "wordcount": {"page1": 140}},
        {"count": 50, "wordcount": {"page1": 150}},
    ]
    assert found_data == [snap.to_dict() for snap in found]
    cursor_with_dotted_paths = {"wordcount.page1": last_value}
    cursor_with_key_data = [
        i
        async for i in collection.order_by("wordcount.page1")
        .start_after(cursor_with_dotted_paths)
        .limit(3)
        .stream()
    ]
    assert found_data == [snap.to_dict() for snap in cursor_with_key_data]


@pytest.mark.parametrize("database", [None, FIRESTORE_OTHER_DB], indirect=True)
async def test_query_unary(client, cleanup, database):
    collection_name = "unary" + UNIQUE_RESOURCE_ID
    collection = client.collection(collection_name)
    field_name = "foo"

    _, document0 = await collection.add({field_name: None})
    # Add to clean-up.
    cleanup(document0.delete)

    nan_val = float("nan")
    _, document1 = await collection.add({field_name: nan_val})
    # Add to clean-up.
    cleanup(document1.delete)

    # 0. Query for null.
    query0 = collection.where(filter=FieldFilter(field_name, "==", None))
    values0 = [i async for i in query0.stream()]
    assert len(values0) == 1
    snapshot0 = values0[0]
    assert snapshot0.reference._path == document0._path
    assert snapshot0.to_dict() == {field_name: None}

    # 1. Query for a NAN.
    query1 = collection.where(filter=FieldFilter(field_name, "==", nan_val))
    values1 = [i async for i in query1.stream()]
    assert len(values1) == 1
    snapshot1 = values1[0]
    assert snapshot1.reference._path == document1._path
    data1 = snapshot1.to_dict()
    assert len(data1) == 1
    assert math.isnan(data1[field_name])


@pytest.mark.parametrize("database", [None, FIRESTORE_OTHER_DB], indirect=True)
async def test_collection_group_queries(client, cleanup, database):
    collection_group = "b" + UNIQUE_RESOURCE_ID

    doc_paths = [
        "abc/123/" + collection_group + "/cg-doc1",
        "abc/123/" + collection_group + "/cg-doc2",
        collection_group + "/cg-doc3",
        collection_group + "/cg-doc4",
        "def/456/" + collection_group + "/cg-doc5",
        collection_group + "/virtual-doc/nested-coll/not-cg-doc",
        "x" + collection_group + "/not-cg-doc",
        collection_group + "x/not-cg-doc",
        "abc/123/" + collection_group + "x/not-cg-doc",
        "abc/123/x" + collection_group + "/not-cg-doc",
        "abc/" + collection_group,
    ]

    batch = client.batch()
    for doc_path in doc_paths:
        doc_ref = client.document(doc_path)
        batch.set(doc_ref, {"x": 1})
        cleanup(doc_ref.delete)

    await batch.commit()

    query = client.collection_group(collection_group)
    snapshots = [i async for i in query.stream()]
    found = [snapshot.id for snapshot in snapshots]
    expected = ["cg-doc1", "cg-doc2", "cg-doc3", "cg-doc4", "cg-doc5"]
    assert found == expected


@pytest.mark.parametrize("database", [None, FIRESTORE_OTHER_DB], indirect=True)
async def test_collection_group_queries_startat_endat(client, cleanup, database):
    collection_group = "b" + UNIQUE_RESOURCE_ID

    doc_paths = [
        "a/a/" + collection_group + "/cg-doc1",
        "a/b/a/b/" + collection_group + "/cg-doc2",
        "a/b/" + collection_group + "/cg-doc3",
        "a/b/c/d/" + collection_group + "/cg-doc4",
        "a/c/" + collection_group + "/cg-doc5",
        collection_group + "/cg-doc6",
        "a/b/nope/nope",
    ]

    batch = client.batch()
    for doc_path in doc_paths:
        doc_ref = client.document(doc_path)
        batch.set(doc_ref, {"x": doc_path})
        cleanup(doc_ref.delete)

    await batch.commit()

    query = (
        client.collection_group(collection_group)
        .order_by("__name__")
        .start_at([client.document("a/b")])
        .end_at([client.document("a/b0")])
    )
    snapshots = [i async for i in query.stream()]
    found = set(snapshot.id for snapshot in snapshots)
    assert found == set(["cg-doc2", "cg-doc3", "cg-doc4"])

    query = (
        client.collection_group(collection_group)
        .order_by("__name__")
        .start_after([client.document("a/b")])
        .end_before([client.document("a/b/" + collection_group + "/cg-doc3")])
    )
    snapshots = [i async for i in query.stream()]
    found = set(snapshot.id for snapshot in snapshots)
    assert found == set(["cg-doc2"])


@pytest.mark.parametrize("database", [None, FIRESTORE_OTHER_DB], indirect=True)
async def test_collection_group_queries_filters(client, cleanup, database):
    collection_group = "b" + UNIQUE_RESOURCE_ID

    doc_paths = [
        "a/a/" + collection_group + "/cg-doc1",
        "a/b/a/b/" + collection_group + "/cg-doc2",
        "a/b/" + collection_group + "/cg-doc3",
        "a/b/c/d/" + collection_group + "/cg-doc4",
        "a/c/" + collection_group + "/cg-doc5",
        collection_group + "/cg-doc6",
        "a/b/nope/nope",
    ]

    batch = client.batch()

    for index, doc_path in enumerate(doc_paths):
        doc_ref = client.document(doc_path)
        batch.set(doc_ref, {"x": index})
        cleanup(doc_ref.delete)

    await batch.commit()

    query = (
        client.collection_group(collection_group)
        .where(
            filter=FieldFilter(
                firestore.field_path.FieldPath.document_id(),
                ">=",
                client.document("a/b"),
            )
        )
        .where(
            filter=FieldFilter(
                firestore.field_path.FieldPath.document_id(),
                "<=",
                client.document("a/b0"),
            )
        )
    )
    snapshots = [i async for i in query.stream()]
    found = set(snapshot.id for snapshot in snapshots)
    assert found == set(["cg-doc2", "cg-doc3", "cg-doc4"])

    query = (
        client.collection_group(collection_group)
        .where(
            filter=FieldFilter(
                firestore.field_path.FieldPath.document_id(),
                ">",
                client.document("a/b"),
            )
        )
        .where(
            filter=FieldFilter(
                firestore.field_path.FieldPath.document_id(),
                "<",
                client.document("a/b/{}/cg-doc3".format(collection_group)),
            )
        )
    )
    snapshots = [i async for i in query.stream()]
    found = set(snapshot.id for snapshot in snapshots)
    assert found == set(["cg-doc2"])


@pytest.mark.skipif(
    FIRESTORE_EMULATOR, reason="PartitionQuery not implemented in emulator"
)
@pytest.mark.parametrize("database", [None, FIRESTORE_OTHER_DB], indirect=True)
async def test_partition_query_no_partitions(client, cleanup, database):
    collection_group = "b" + UNIQUE_RESOURCE_ID

    # less than minimum partition size
    doc_paths = [
        "abc/123/" + collection_group + "/cg-doc1",
        "abc/123/" + collection_group + "/cg-doc2",
        collection_group + "/cg-doc3",
        collection_group + "/cg-doc4",
        "def/456/" + collection_group + "/cg-doc5",
    ]

    batch = client.batch()
    cleanup_batch = client.batch()
    cleanup(cleanup_batch.commit)
    for doc_path in doc_paths:
        doc_ref = client.document(doc_path)
        batch.set(doc_ref, {"x": 1})
        cleanup_batch.delete(doc_ref)

    await batch.commit()

    query = client.collection_group(collection_group)
    partitions = [i async for i in query.get_partitions(3)]
    streams = [partition.query().stream() for partition in partitions]
    found = [snapshot.id async for snapshot in _chain(*streams)]
    expected = ["cg-doc1", "cg-doc2", "cg-doc3", "cg-doc4", "cg-doc5"]
    assert found == expected


@pytest.mark.skipif(
    FIRESTORE_EMULATOR, reason="PartitionQuery not implemented in emulator"
)
@pytest.mark.parametrize("database", [None, FIRESTORE_OTHER_DB], indirect=True)
async def test_partition_query(client, cleanup, database):
    collection_group = "b" + UNIQUE_RESOURCE_ID
    n_docs = 128 * 2 + 127  # Minimum partition size is 128
    parents = itertools.cycle(("", "abc/123/", "def/456/", "ghi/789/"))
    batch = client.batch()
    cleanup_batch = client.batch()
    cleanup(cleanup_batch.commit)
    expected = []
    for i, parent in zip(range(n_docs), parents):
        doc_path = parent + collection_group + f"/cg-doc{i:03d}"
        doc_ref = client.document(doc_path)
        batch.set(doc_ref, {"x": i})
        cleanup_batch.delete(doc_ref)
        expected.append(doc_path)

    await batch.commit()

    query = client.collection_group(collection_group)
    partitions = [i async for i in query.get_partitions(3)]
    streams = [partition.query().stream() for partition in partitions]
    found = [snapshot.reference.path async for snapshot in _chain(*streams)]
    expected.sort()
    assert found == expected


@pytest.mark.skipif(FIRESTORE_EMULATOR, reason="Internal Issue b/137865992")
@pytest.mark.parametrize("database", [None, FIRESTORE_OTHER_DB], indirect=True)
async def test_get_all(client, cleanup, database):
    collection_name = "get-all" + UNIQUE_RESOURCE_ID

    document1 = client.document(collection_name, "a")
    document2 = client.document(collection_name, "b")
    document3 = client.document(collection_name, "c")
    # Add to clean-up before API requests (in case ``create()`` fails).
    cleanup(document1.delete)
    cleanup(document3.delete)

    data1 = {"a": {"b": 2, "c": 3}, "d": 4, "e": 0}
    write_result1 = await document1.create(data1)
    data3 = {"a": {"b": 5, "c": 6}, "d": 7, "e": 100}
    write_result3 = await document3.create(data3)

    # 0. Get 3 unique documents, one of which is missing.
    snapshots = [i async for i in client.get_all([document1, document2, document3])]

    assert snapshots[0].exists
    assert snapshots[1].exists
    assert not snapshots[2].exists

    snapshots = [snapshot for snapshot in snapshots if snapshot.exists]
    id_attr = operator.attrgetter("id")
    snapshots.sort(key=id_attr)

    snapshot1, snapshot3 = snapshots
    check_snapshot(snapshot1, document1, data1, write_result1)
    check_snapshot(snapshot3, document3, data3, write_result3)

    # 1. Get 2 colliding documents.
    document1_also = client.document(collection_name, "a")
    snapshots = [i async for i in client.get_all([document1, document1_also])]

    assert len(snapshots) == 1
    assert document1 is not document1_also
    check_snapshot(snapshots[0], document1_also, data1, write_result1)

    # 2. Use ``field_paths`` / projection in ``get_all()``.
    snapshots = [
        i
        async for i in client.get_all([document1, document3], field_paths=["a.b", "d"])
    ]

    assert len(snapshots) == 2
    snapshots.sort(key=id_attr)

    snapshot1, snapshot3 = snapshots
    restricted1 = {"a": {"b": data1["a"]["b"]}, "d": data1["d"]}
    check_snapshot(snapshot1, document1, restricted1, write_result1)
    restricted3 = {"a": {"b": data3["a"]["b"]}, "d": data3["d"]}
    check_snapshot(snapshot3, document3, restricted3, write_result3)


@pytest.mark.parametrize("database", [None, FIRESTORE_OTHER_DB], indirect=True)
async def test_live_bulk_writer(client, cleanup, database):
    from google.cloud.firestore_v1.async_client import AsyncClient
    from google.cloud.firestore_v1.bulk_writer import BulkWriter

    db: AsyncClient = client
    bw: BulkWriter = db.bulk_writer()
    col = db.collection(f"bulkitems-async{UNIQUE_RESOURCE_ID}")

    for index in range(50):
        doc_ref = col.document(f"id-{index}")
        bw.create(doc_ref, {"index": index})
        cleanup(doc_ref.delete)

    bw.close()
    assert bw._total_batches_sent >= 3  # retries could lead to more than 3 batches
    assert bw._total_write_operations >= 50  # same retries rule applies again
    assert bw._in_flight_documents == 0
    assert len(bw._operations) == 0

    # And now assert that the documents were in fact written to the database
    assert len(await col.get()) == 50


@pytest.mark.parametrize("database", [None, FIRESTORE_OTHER_DB], indirect=True)
async def test_batch(client, cleanup, database):
    collection_name = "batch" + UNIQUE_RESOURCE_ID

    document1 = client.document(collection_name, "abc")
    document2 = client.document(collection_name, "mno")
    document3 = client.document(collection_name, "xyz")
    # Add to clean-up before API request (in case ``create()`` fails).
    cleanup(document1.delete)
    cleanup(document2.delete)
    cleanup(document3.delete)

    data2 = {"some": {"deep": "stuff", "and": "here"}, "water": 100.0}
    await document2.create(data2)
    await document3.create({"other": 19})

    batch = client.batch()
    data1 = {"all": True}
    batch.create(document1, data1)
    new_value = "there"
    batch.update(document2, {"some.and": new_value})
    batch.delete(document3)
    write_results = await batch.commit()

    assert len(write_results) == 3

    write_result1 = write_results[0]
    write_result2 = write_results[1]
    write_result3 = write_results[2]
    assert not write_result3._pb.HasField("update_time")

    snapshot1 = await document1.get()
    assert snapshot1.to_dict() == data1
    assert snapshot1.create_time == write_result1.update_time
    assert snapshot1.update_time == write_result1.update_time

    snapshot2 = await document2.get()
    assert snapshot2.to_dict() != data2
    data2["some"]["and"] = new_value
    assert snapshot2.to_dict() == data2
    assert_timestamp_less(snapshot2.create_time, write_result2.update_time)
    assert snapshot2.update_time == write_result2.update_time

    assert not (await document3.get()).exists


async def _persist_documents(
    client: firestore.AsyncClient,
    collection_name: str,
    documents: List[Dict],
    cleanup: Optional[Callable] = None,
):
    """Assuming `documents` is a recursive list of dictionaries representing
    documents and subcollections, this method writes all of those through
    `client.collection(...).document(...).create()`.

    `documents` must be of this structure:
    ```py
    documents = [
        {
            # Required key
            "data": <dictionary with "name" key>,

            # Optional key
            "subcollections": <same structure as `documents`>,
        },
        ...
    ]
    ```
    """
    for block in documents:
        col_ref = client.collection(collection_name)
        document_id: str = block["data"]["name"]
        doc_ref = col_ref.document(document_id)
        await doc_ref.set(block["data"])
        if cleanup is not None:
            cleanup(doc_ref.delete)

        if "subcollections" in block:
            for subcollection_name, inner_blocks in block["subcollections"].items():
                await _persist_documents(
                    client,
                    f"{collection_name}/{document_id}/{subcollection_name}",
                    inner_blocks,
                )


# documents compatible with `_persist_documents`
philosophers_data_set = [
    {
        "data": {"name": "Socrates", "favoriteCity": "Athens"},
        "subcollections": {
            "pets": [{"data": {"name": "Scruffy"}}, {"data": {"name": "Snowflake"}}],
            "hobbies": [
                {"data": {"name": "pontificating"}},
                {"data": {"name": "journaling"}},
            ],
            "philosophers": [
                {"data": {"name": "Aristotle"}},
                {"data": {"name": "Plato"}},
            ],
        },
    },
    {
        "data": {"name": "Aristotle", "favoriteCity": "Sparta"},
        "subcollections": {
            "pets": [{"data": {"name": "Floof-Boy"}}, {"data": {"name": "Doggy-Dog"}}],
            "hobbies": [
                {"data": {"name": "questioning-stuff"}},
                {"data": {"name": "meditation"}},
            ],
        },
    },
    {
        "data": {"name": "Plato", "favoriteCity": "Corinth"},
        "subcollections": {
            "pets": [
                {"data": {"name": "Cuddles"}},
                {"data": {"name": "Sergeant-Puppers"}},
            ],
            "hobbies": [
                {"data": {"name": "abstraction"}},
                {"data": {"name": "hypotheticals"}},
            ],
        },
    },
]


async def _do_recursive_delete(client, bulk_writer, empty_philosophers=False):
    if empty_philosophers:
        philosophers = doc_paths = []
    else:
        philosophers = [philosophers_data_set[0]]
        doc_paths = [
            "",
            "/pets/Scruffy",
            "/pets/Snowflake",
            "/hobbies/pontificating",
            "/hobbies/journaling",
            "/philosophers/Aristotle",
            "/philosophers/Plato",
        ]

    await _persist_documents(
        client, f"philosophers-async{UNIQUE_RESOURCE_ID}", philosophers
    )

    # Assert all documents were created so that when they're missing after the
    # delete, we're actually testing something.
    collection_ref = client.collection(f"philosophers-async{UNIQUE_RESOURCE_ID}")
    for path in doc_paths:
        snapshot = await collection_ref.document(f"Socrates{path}").get()
        assert snapshot.exists, f"Snapshot at Socrates{path} should have been created"

    # Now delete.
    num_deleted = await client.recursive_delete(collection_ref, bulk_writer=bulk_writer)
    assert num_deleted == len(doc_paths)

    # Now they should all be missing
    for path in doc_paths:
        snapshot = await collection_ref.document(f"Socrates{path}").get()
        assert (
            not snapshot.exists
        ), f"Snapshot at Socrates{path} should have been deleted"


@pytest.mark.parametrize("database", [None, FIRESTORE_OTHER_DB], indirect=True)
async def test_async_recursive_delete_parallelized(client, cleanup, database):
    from google.cloud.firestore_v1.bulk_writer import BulkWriterOptions, SendMode

    bw = client.bulk_writer(options=BulkWriterOptions(mode=SendMode.parallel))
    await _do_recursive_delete(client, bw)


@pytest.mark.parametrize("database", [None, FIRESTORE_OTHER_DB], indirect=True)
async def test_async_recursive_delete_serialized(client, cleanup, database):
    from google.cloud.firestore_v1.bulk_writer import BulkWriterOptions, SendMode

    bw = client.bulk_writer(options=BulkWriterOptions(mode=SendMode.serial))
    await _do_recursive_delete(client, bw)


@pytest.mark.parametrize("database", [None, FIRESTORE_OTHER_DB], indirect=True)
async def test_async_recursive_delete_parallelized_empty(client, cleanup, database):
    from google.cloud.firestore_v1.bulk_writer import BulkWriterOptions, SendMode

    bw = client.bulk_writer(options=BulkWriterOptions(mode=SendMode.parallel))
    await _do_recursive_delete(client, bw, empty_philosophers=True)


@pytest.mark.parametrize("database", [None, FIRESTORE_OTHER_DB], indirect=True)
async def test_async_recursive_delete_serialized_empty(client, cleanup, database):
    from google.cloud.firestore_v1.bulk_writer import BulkWriterOptions, SendMode

    bw = client.bulk_writer(options=BulkWriterOptions(mode=SendMode.serial))
    await _do_recursive_delete(client, bw, empty_philosophers=True)


@pytest.mark.parametrize("database", [None, FIRESTORE_OTHER_DB], indirect=True)
async def test_recursive_query(client, cleanup, database):
    col_id: str = f"philosophers-recursive-async-query{UNIQUE_RESOURCE_ID}"
    await _persist_documents(client, col_id, philosophers_data_set, cleanup)

    ids = [doc.id for doc in await client.collection_group(col_id).recursive().get()]

    expected_ids = [
        # Aristotle doc and subdocs
        "Aristotle",
        "meditation",
        "questioning-stuff",
        "Doggy-Dog",
        "Floof-Boy",
        # Plato doc and subdocs
        "Plato",
        "abstraction",
        "hypotheticals",
        "Cuddles",
        "Sergeant-Puppers",
        # Socrates doc and subdocs
        "Socrates",
        "journaling",
        "pontificating",
        "Scruffy",
        "Snowflake",
        "Aristotle",
        "Plato",
    ]

    assert len(ids) == len(expected_ids)

    for index in range(len(ids)):
        error_msg = (
            f"Expected '{expected_ids[index]}' at spot {index}, " "got '{ids[index]}'"
        )
        assert ids[index] == expected_ids[index], error_msg


@pytest.mark.parametrize("database", [None, FIRESTORE_OTHER_DB], indirect=True)
async def test_nested_recursive_query(client, cleanup, database):
    col_id: str = f"philosophers-nested-recursive-async-query{UNIQUE_RESOURCE_ID}"
    await _persist_documents(client, col_id, philosophers_data_set, cleanup)

    collection_ref = client.collection(col_id)
    aristotle = collection_ref.document("Aristotle")
    ids = [doc.id for doc in await aristotle.collection("pets").recursive().get()]

    expected_ids = [
        # Aristotle pets
        "Doggy-Dog",
        "Floof-Boy",
    ]

    assert len(ids) == len(expected_ids)

    for index in range(len(ids)):
        error_msg = (
            f"Expected '{expected_ids[index]}' at spot {index}, " "got '{ids[index]}'"
        )
        assert ids[index] == expected_ids[index], error_msg


@pytest.mark.parametrize("database", [None, FIRESTORE_OTHER_DB], indirect=True)
async def test_chunked_query(client, cleanup, database):
    col = client.collection(f"async-chunked-test{UNIQUE_RESOURCE_ID}")
    for index in range(10):
        doc_ref = col.document(f"document-{index + 1}")
        await doc_ref.set({"index": index})
        cleanup(doc_ref.delete)

    lengths: List[int] = [len(chunk) async for chunk in col._chunkify(3)]
    assert len(lengths) == 4
    assert lengths[0] == 3
    assert lengths[1] == 3
    assert lengths[2] == 3
    assert lengths[3] == 1


@pytest.mark.parametrize("database", [None, FIRESTORE_OTHER_DB], indirect=True)
async def test_chunked_query_smaller_limit(client, cleanup, database):
    col = client.collection(f"chunked-test-smaller-limit{UNIQUE_RESOURCE_ID}")
    for index in range(10):
        doc_ref = col.document(f"document-{index + 1}")
        await doc_ref.set({"index": index})
        cleanup(doc_ref.delete)

    lengths: List[int] = [len(chunk) async for chunk in col.limit(5)._chunkify(9)]
    assert len(lengths) == 1
    assert lengths[0] == 5


@pytest.mark.parametrize("database", [None, FIRESTORE_OTHER_DB], indirect=True)
async def test_chunked_and_recursive(client, cleanup, database):
    col_id = f"chunked-async-recursive-test{UNIQUE_RESOURCE_ID}"
    documents = [
        {
            "data": {"name": "Root-1"},
            "subcollections": {
                "children": [
                    {"data": {"name": f"Root-1--Child-{index + 1}"}}
                    for index in range(5)
                ]
            },
        },
        {
            "data": {"name": "Root-2"},
            "subcollections": {
                "children": [
                    {"data": {"name": f"Root-2--Child-{index + 1}"}}
                    for index in range(5)
                ]
            },
        },
    ]
    await _persist_documents(client, col_id, documents, cleanup)
    collection_ref = client.collection(col_id)
    iter = collection_ref.recursive()._chunkify(5)

    pages = [page async for page in iter]
    doc_ids = [[doc.id for doc in page] for page in pages]

    page_1_ids = [
        "Root-1",
        "Root-1--Child-1",
        "Root-1--Child-2",
        "Root-1--Child-3",
        "Root-1--Child-4",
    ]
    assert doc_ids[0] == page_1_ids

    page_2_ids = [
        "Root-1--Child-5",
        "Root-2",
        "Root-2--Child-1",
        "Root-2--Child-2",
        "Root-2--Child-3",
    ]
    assert doc_ids[1] == page_2_ids

    page_3_ids = ["Root-2--Child-4", "Root-2--Child-5"]
    assert doc_ids[2] == page_3_ids


async def _chain(*iterators):
    """Asynchronous reimplementation of `itertools.chain`."""
    for iterator in iterators:
        async for value in iterator:
            yield value


@pytest.mark.parametrize("database", [None, FIRESTORE_OTHER_DB], indirect=True)
async def test_count_async_query_get_default_alias(async_query, database):
    count_query = async_query.count()
    result = await count_query.get()
    for r in result[0]:
        assert r.alias == "field_1"


@pytest.mark.parametrize("database", [None, FIRESTORE_OTHER_DB], indirect=True)
async def test_async_count_query_get_with_alias(async_query, database):
    count_query = async_query.count(alias="total")
    result = await count_query.get()
    for r in result[0]:
        assert r.alias == "total"


@pytest.mark.parametrize("database", [None, FIRESTORE_OTHER_DB], indirect=True)
async def test_async_count_query_get_with_limit(async_query, database):
    count_query = async_query.count(alias="total")
    result = await count_query.get()
    for r in result[0]:
        assert r.alias == "total"
        assert r.value == 5

    # count with limit
    count_query = async_query.limit(2).count(alias="total")
    result = await count_query.get()
    for r in result[0]:
        assert r.alias == "total"
        assert r.value == 2


@pytest.mark.parametrize("database", [None, FIRESTORE_OTHER_DB], indirect=True)
async def test_async_count_query_get_multiple_aggregations(async_query, database):
    count_query = async_query.count(alias="total").count(alias="all")

    result = await count_query.get()
    assert len(result[0]) == 2

    expected_aliases = ["total", "all"]
    found_alias = set(
        [r.alias for r in result[0]]
    )  # ensure unique elements in the result
    assert len(found_alias) == 2
    assert found_alias == set(expected_aliases)


@pytest.mark.parametrize("database", [None, FIRESTORE_OTHER_DB], indirect=True)
async def test_async_count_query_get_multiple_aggregations_duplicated_alias(
    async_query, database
):
    count_query = async_query.count(alias="total").count(alias="total")

    with pytest.raises(InvalidArgument) as exc_info:
        await count_query.get()

    assert "Aggregation aliases contain duplicate alias" in exc_info.value.message


@pytest.mark.parametrize("database", [None, FIRESTORE_OTHER_DB], indirect=True)
async def test_async_count_query_get_empty_aggregation(async_query, database):
    from google.cloud.firestore_v1.async_aggregation import AsyncAggregationQuery

    aggregation_query = AsyncAggregationQuery(async_query)

    with pytest.raises(InvalidArgument) as exc_info:
        await aggregation_query.get()

    assert "Aggregations can not be empty" in exc_info.value.message


@pytest.mark.parametrize("database", [None, FIRESTORE_OTHER_DB], indirect=True)
async def test_async_count_query_stream_default_alias(async_query, database):
    count_query = async_query.count()

    async for result in count_query.stream():
        for aggregation_result in result:
            assert aggregation_result.alias == "field_1"


@pytest.mark.parametrize("database", [None, FIRESTORE_OTHER_DB], indirect=True)
async def test_async_count_query_stream_with_alias(async_query, database):
    count_query = async_query.count(alias="total")
    async for result in count_query.stream():
        for aggregation_result in result:
            assert aggregation_result.alias == "total"


@pytest.mark.parametrize("database", [None, FIRESTORE_OTHER_DB], indirect=True)
async def test_async_count_query_stream_with_limit(async_query, database):
    # count without limit
    count_query = async_query.count(alias="total")
    async for result in count_query.stream():
        for aggregation_result in result:
            assert aggregation_result.value == 5

    # count with limit
    count_query = async_query.limit(2).count(alias="total")
    async for result in count_query.stream():
        for aggregation_result in result:
            assert aggregation_result.value == 2


@pytest.mark.parametrize("database", [None, FIRESTORE_OTHER_DB], indirect=True)
async def test_async_count_query_stream_multiple_aggregations(async_query, database):
    count_query = async_query.count(alias="total").count(alias="all")

    async for result in count_query.stream():
        assert len(result) == 2
        for aggregation_result in result:
            assert aggregation_result.alias in ["total", "all"]


@pytest.mark.parametrize("database", [None, FIRESTORE_OTHER_DB], indirect=True)
async def test_async_count_query_stream_multiple_aggregations_duplicated_alias(
    async_query, database
):
    count_query = async_query.count(alias="total").count(alias="total")

    with pytest.raises(InvalidArgument) as exc_info:
        async for _ in count_query.stream():
            pass

    assert "Aggregation aliases contain duplicate alias" in exc_info.value.message


@pytest.mark.parametrize("database", [None, FIRESTORE_OTHER_DB], indirect=True)
async def test_async_count_query_stream_empty_aggregation(async_query, database):
    from google.cloud.firestore_v1.async_aggregation import AsyncAggregationQuery

    aggregation_query = AsyncAggregationQuery(async_query)

    with pytest.raises(InvalidArgument) as exc_info:
        async for _ in aggregation_query.stream():
            pass

    assert "Aggregations can not be empty" in exc_info.value.message


@pytest.mark.parametrize("database", [None, FIRESTORE_OTHER_DB], indirect=True)
async def test_async_sum_query_get_default_alias(collection, database):
    sum_query = collection.sum("stats.product")
    result = await sum_query.get()
    for r in result[0]:
        assert r.alias == "field_1"
        assert r.value == 100


@pytest.mark.parametrize("database", [None, FIRESTORE_OTHER_DB], indirect=True)
async def test_async_sum_query_get_with_alias(collection, database):
    sum_query = collection.sum("stats.product", alias="total")
    result = await sum_query.get()
    for r in result[0]:
        assert r.alias == "total"
        assert r.value == 100


@pytest.mark.parametrize("database", [None, FIRESTORE_OTHER_DB], indirect=True)
async def test_async_sum_query_get_with_limit(collection, database):
    sum_query = collection.sum("stats.product", alias="total")
    result = await sum_query.get()
    for r in result[0]:
        assert r.alias == "total"
        assert r.value == 100

    # sum with limit
    sum_query = collection.limit(12).sum("stats.product", alias="total")
    result = await sum_query.get()
    for r in result[0]:
        assert r.alias == "total"
        assert r.value == 5


@pytest.mark.parametrize("database", [None, FIRESTORE_OTHER_DB], indirect=True)
async def test_async_sum_query_get_multiple_aggregations(collection, database):
    sum_query = collection.sum("stats.product", alias="total").sum(
        "stats.product", alias="all"
    )

    result = await sum_query.get()
    assert len(result[0]) == 2

    expected_aliases = ["total", "all"]
    found_alias = set(
        [r.alias for r in result[0]]
    )  # ensure unique elements in the result
    assert len(found_alias) == 2
    assert found_alias == set(expected_aliases)


@pytest.mark.parametrize("database", [None, FIRESTORE_OTHER_DB], indirect=True)
async def test_async_sum_query_stream_default_alias(collection, database):
    sum_query = collection.sum("stats.product")

    async for result in sum_query.stream():
        for aggregation_result in result:
            assert aggregation_result.alias == "field_1"
            assert aggregation_result.value == 100


@pytest.mark.parametrize("database", [None, FIRESTORE_OTHER_DB], indirect=True)
async def test_async_sum_query_stream_with_alias(collection, database):
    sum_query = collection.sum("stats.product", alias="total")
    async for result in sum_query.stream():
        for aggregation_result in result:
            assert aggregation_result.alias == "total"


@pytest.mark.parametrize("database", [None, FIRESTORE_OTHER_DB], indirect=True)
async def test_async_sum_query_stream_with_limit(collection, database):
    # sum without limit
    sum_query = collection.sum("stats.product", alias="total")
    async for result in sum_query.stream():
        for aggregation_result in result:
            assert aggregation_result.value == 100

    # sum with limit
    sum_query = collection.limit(12).sum("stats.product", alias="total")
    async for result in sum_query.stream():
        for aggregation_result in result:
            assert aggregation_result.value == 5


@pytest.mark.parametrize("database", [None, FIRESTORE_OTHER_DB], indirect=True)
async def test_async_sum_query_stream_multiple_aggregations(collection, database):
    sum_query = collection.sum("stats.product", alias="total").sum(
        "stats.product", alias="all"
    )

    async for result in sum_query.stream():
        assert len(result) == 2
        for aggregation_result in result:
            assert aggregation_result.alias in ["total", "all"]


@pytest.mark.parametrize("database", [None, FIRESTORE_OTHER_DB], indirect=True)
async def test_async_avg_query_get_default_alias(collection, database):
    avg_query = collection.avg("stats.product")
    result = await avg_query.get()
    for r in result[0]:
        assert r.alias == "field_1"
        assert r.value == 4
        assert isinstance(r.value, float)


@pytest.mark.parametrize("database", [None, FIRESTORE_OTHER_DB], indirect=True)
async def test_async_avg_query_get_with_alias(collection, database):
    avg_query = collection.avg("stats.product", alias="total")
    result = await avg_query.get()
    for r in result[0]:
        assert r.alias == "total"
        assert r.value == 4


@pytest.mark.parametrize("database", [None, FIRESTORE_OTHER_DB], indirect=True)
async def test_async_avg_query_get_with_limit(collection, database):
    avg_query = collection.avg("stats.product", alias="total")
    result = await avg_query.get()
    for r in result[0]:
        assert r.alias == "total"
        assert r.value == 4

    # avg with limit
    avg_query = collection.limit(12).avg("stats.product", alias="total")
    result = await avg_query.get()
    for r in result[0]:
        assert r.alias == "total"
        assert r.value == 5 / 12


@pytest.mark.parametrize("database", [None, FIRESTORE_OTHER_DB], indirect=True)
async def test_async_avg_query_get_multiple_aggregations(collection, database):
    avg_query = collection.avg("stats.product", alias="total").avg(
        "stats.product", alias="all"
    )

    result = await avg_query.get()
    assert len(result[0]) == 2

    expected_aliases = ["total", "all"]
    found_alias = set(
        [r.alias for r in result[0]]
    )  # ensure unique elements in the result
    assert len(found_alias) == 2
    assert found_alias == set(expected_aliases)


@pytest.mark.parametrize("database", [None, FIRESTORE_OTHER_DB], indirect=True)
async def test_async_avg_query_stream_default_alias(collection, database):
    avg_query = collection.avg("stats.product")

    async for result in avg_query.stream():
        for aggregation_result in result:
            assert aggregation_result.alias == "field_1"
            assert aggregation_result.value == 4.0
            assert isinstance(aggregation_result.value, float)


@pytest.mark.parametrize("database", [None, FIRESTORE_OTHER_DB], indirect=True)
async def test_async_avg_query_stream_with_alias(collection, database):
    avg_query = collection.avg("stats.product", alias="total")
    async for result in avg_query.stream():
        for aggregation_result in result:
            assert aggregation_result.alias == "total"


@pytest.mark.parametrize("database", [None, FIRESTORE_OTHER_DB], indirect=True)
async def test_async_avg_query_stream_with_limit(collection, database):
    # avg without limit
    avg_query = collection.avg("stats.product", alias="total")
    async for result in avg_query.stream():
        for aggregation_result in result:
            assert aggregation_result.value == 4.0

    # avg with limit
    avg_query = collection.limit(12).avg("stats.product", alias="total")
    async for result in avg_query.stream():
        for aggregation_result in result:
            assert aggregation_result.value == 5 / 12
            assert isinstance(aggregation_result.value, float)


@pytest.mark.parametrize("database", [None, FIRESTORE_OTHER_DB], indirect=True)
async def test_async_avg_query_stream_multiple_aggregations(collection, database):
    avg_query = collection.avg("stats.product", alias="total").avg(
        "stats.product", alias="all"
    )

    async for result in avg_query.stream():
        assert len(result) == 2
        for aggregation_result in result:
            assert aggregation_result.alias in ["total", "all"]


@firestore.async_transactional
async def create_in_transaction_helper(
    transaction, client, collection_id, cleanup, database
):
    collection = client.collection(collection_id)
    query = collection.where(filter=FieldFilter("a", "==", 1))
    count_query = query.count()
    result = await count_query.get(transaction=transaction)

    for r in result[0]:
        if r.value < 2:
            document_id_3 = "doc3" + UNIQUE_RESOURCE_ID
            document_3 = client.document(collection_id, document_id_3)
            cleanup(document_3.delete)
            document_3.create({"a": 1})
        else:  # transaction is rolled back
            raise ValueError("Collection can't have more than 2 docs")


@pytest.mark.parametrize("database", [None, FIRESTORE_OTHER_DB], indirect=True)
async def test_count_query_in_transaction(client, cleanup, database):
    collection_id = "doc-create" + UNIQUE_RESOURCE_ID
    document_id_1 = "doc1" + UNIQUE_RESOURCE_ID
    document_id_2 = "doc2" + UNIQUE_RESOURCE_ID

    document_1 = client.document(collection_id, document_id_1)
    document_2 = client.document(collection_id, document_id_2)

    cleanup(document_1.delete)
    cleanup(document_2.delete)

    await document_1.create({"a": 1})
    await document_2.create({"a": 1})

    transaction = client.transaction()

    with pytest.raises(ValueError) as exc:
        await create_in_transaction_helper(
            transaction, client, collection_id, cleanup, database
        )
    assert str(exc.value) == "Collection can't have more than 2 docs"

    collection = client.collection(collection_id)

    query = collection.where(filter=FieldFilter("a", "==", 1))
    count_query = query.count()
    result = await count_query.get()
    for r in result[0]:
        assert r.value == 2  # there are still only 2 docs


@pytest.mark.parametrize("database", [None, FIRESTORE_OTHER_DB], indirect=True)
async def test_query_with_and_composite_filter(query_docs, database):
    collection, stored, allowed_vals = query_docs
    and_filter = And(
        filters=[
            FieldFilter("stats.product", ">", 5),
            FieldFilter("stats.product", "<", 10),
        ]
    )

    query = collection.where(filter=and_filter)
    async for result in query.stream():
        assert result.get("stats.product") > 5
        assert result.get("stats.product") < 10


@pytest.mark.parametrize("database", [None, FIRESTORE_OTHER_DB], indirect=True)
async def test_query_with_or_composite_filter(query_docs, database):
    collection, stored, allowed_vals = query_docs
    or_filter = Or(
        filters=[
            FieldFilter("stats.product", ">", 5),
            FieldFilter("stats.product", "<", 10),
        ]
    )
    query = collection.where(filter=or_filter)
    gt_5 = 0
    lt_10 = 0
    async for result in query.stream():
        value = result.get("stats.product")
        assert value > 5 or value < 10
        if value > 5:
            gt_5 += 1
        if value < 10:
            lt_10 += 1

    assert gt_5 > 0
    assert lt_10 > 0


@pytest.mark.parametrize("database", [None, FIRESTORE_OTHER_DB], indirect=True)
async def test_query_with_complex_composite_filter(query_docs, database):
    collection, stored, allowed_vals = query_docs
    field_filter = FieldFilter("b", "==", 0)
    or_filter = Or(
        filters=[FieldFilter("stats.sum", "==", 0), FieldFilter("stats.sum", "==", 4)]
    )
    # b == 0 && (stats.sum == 0 || stats.sum == 4)
    query = collection.where(filter=field_filter).where(filter=or_filter)

    sum_0 = 0
    sum_4 = 0
    async for result in query.stream():
        assert result.get("b") == 0
        assert result.get("stats.sum") == 0 or result.get("stats.sum") == 4
        if result.get("stats.sum") == 0:
            sum_0 += 1
        if result.get("stats.sum") == 4:
            sum_4 += 1

    assert sum_0 > 0
    assert sum_4 > 0

    # b == 3 || (stats.sum == 4  && a == 4)
    comp_filter = Or(
        filters=[
            FieldFilter("b", "==", 3),
            And([FieldFilter("stats.sum", "==", 4), FieldFilter("a", "==", 4)]),
        ]
    )
    query = collection.where(filter=comp_filter)

    b_3 = False
    b_not_3 = False
    async for result in query.stream():
        if result.get("b") == 3:
            b_3 = True
        else:
            b_not_3 = True
            assert result.get("stats.sum") == 4
            assert result.get("a") == 4

    assert b_3 is True
    assert b_not_3 is True


@pytest.mark.parametrize("database", [None, FIRESTORE_OTHER_DB], indirect=True)
async def test_or_query_in_transaction(client, cleanup, database):
    collection_id = "doc-create" + UNIQUE_RESOURCE_ID
    document_id_1 = "doc1" + UNIQUE_RESOURCE_ID
    document_id_2 = "doc2" + UNIQUE_RESOURCE_ID

    document_1 = client.document(collection_id, document_id_1)
    document_2 = client.document(collection_id, document_id_2)

    cleanup(document_1.delete)
    cleanup(document_2.delete)

    await document_1.create({"a": 1, "b": 2})
    await document_2.create({"a": 1, "b": 1})

    transaction = client.transaction()

    with pytest.raises(ValueError) as exc:
        await create_in_transaction_helper(
            transaction, client, collection_id, cleanup, database
        )
    assert str(exc.value) == "Collection can't have more than 2 docs"

    collection = client.collection(collection_id)

    query = collection.where(filter=FieldFilter("a", "==", 1)).where(
        filter=Or([FieldFilter("b", "==", 1), FieldFilter("b", "==", 2)])
    )
    b_1 = False
    b_2 = False
    count = 0
    async for result in query.stream():
        assert result.get("a") == 1  # assert a==1 is True in both results
        assert result.get("b") == 1 or result.get("b") == 2
        if result.get("b") == 1:
            b_1 = True
        if result.get("b") == 2:
            b_2 = True
        count += 1

    assert b_1 is True  # assert one of them is b == 1
    assert b_2 is True  # assert one of them is b == 2
    assert (
        count == 2
    )  # assert only 2 results, the third one was rolledback and not created<|MERGE_RESOLUTION|>--- conflicted
+++ resolved
@@ -343,7 +343,6 @@
 @pytest.mark.parametrize("database", [None, FIRESTORE_OTHER_DB], indirect=True)
 async def test_vector_search_collection(client, database):
     # Documents and Indexes are a manual step from util/bootstrap_vector_index.py
-<<<<<<< HEAD
     collection_id = "vector_search"
     collection = client.collection(collection_id)
     vector_query = collection.find_nearest(
@@ -365,8 +364,6 @@
 @pytest.mark.parametrize("database", [None, FIRESTORE_OTHER_DB], indirect=True)
 async def test_vector_search_collection_with_filter(client, database):
     # Documents and Indexes are a manual step from util/bootstrap_vector_index.py
-=======
->>>>>>> 5fce026d
     collection_id = "vector_search"
     collection = client.collection(collection_id)
     vector_query = collection.where("color", "==", "red").find_nearest(
@@ -418,11 +415,10 @@
 @pytest.mark.parametrize("database", [None, FIRESTORE_OTHER_DB], indirect=True)
 async def test_vector_search_collection_group(client, database):
     # Documents and Indexes are a manual step from util/bootstrap_vector_index.py
-<<<<<<< HEAD
     collection_id = "vector_search"
     collection_group = client.collection_group(collection_id)
 
-    vector_query = collection_group.where("color", "==", "red").find_nearest(
+    vector_query = collection_group.find_nearest(
         vector_field="embedding",
         query_vector=Vector([1.0, 2.0, 3.0]),
         distance_measure=DistanceMeasure.EUCLIDEAN,
@@ -439,12 +435,12 @@
 
 @pytest.mark.skipif(FIRESTORE_EMULATOR, reason="Require index and seed data")
 @pytest.mark.parametrize("database", [None, FIRESTORE_OTHER_DB], indirect=True)
-async def test_vector_search_collection_group(client, database):
+async def test_vector_search_collection_group_with_filter(client, database):
     # Documents and Indexes are a manual step from util/bootstrap_vector_index.py
     collection_id = "vector_search"
     collection_group = client.collection_group(collection_id)
 
-    vector_query = collection_group.find_nearest(
+    vector_query = collection_group.where("color", "==", "red").find_nearest(
         vector_field="embedding",
         query_vector=Vector([1.0, 2.0, 3.0]),
         distance_measure=DistanceMeasure.EUCLIDEAN,
@@ -456,60 +452,6 @@
     assert returned[0].to_dict() == {
         "embedding": Vector([1.0, 2.0, 3.0]),
         "color": "red",
-    }
-
-
-@pytest.mark.skipif(FIRESTORE_EMULATOR, reason="Require index and seed data")
-@pytest.mark.parametrize("database", [None, FIRESTORE_OTHER_DB], indirect=True)
-async def test_vector_search_collection_group_with_filter(client, database):
-    # Documents and Indexes are a manual step from util/bootstrap_vector_index.py
-=======
->>>>>>> 5fce026d
-    collection_id = "vector_search"
-    collection_group = client.collection_group(collection_id)
-
-    vector_query = collection_group.where("color", "==", "red").find_nearest(
-        vector_field="embedding",
-        query_vector=Vector([1.0, 2.0, 3.0]),
-        distance_measure=DistanceMeasure.EUCLIDEAN,
-        limit=1,
-    )
-    returned = await vector_query.get()
-    assert isinstance(returned, list)
-    assert len(returned) == 1
-    assert returned[0].to_dict() == {
-        "embedding": Vector([1.0, 2.0, 3.0]),
-        "color": "red",
-    }
-
-
-@pytest.mark.skipif(FIRESTORE_EMULATOR, reason="Require index and seed data")
-@pytest.mark.parametrize("database", [None, FIRESTORE_OTHER_DB], indirect=True)
-async def test_vector_search_with_distance_parameters(client, database):
-    # Documents and Indexes are a manual step from util/bootstrap_vector_index.py
-    collection_id = "vector_search"
-    collection = client.collection(collection_id)
-
-    vector_query = collection.find_nearest(
-        vector_field="embedding",
-        query_vector=Vector([1.0, 2.0, 3.0]),
-        distance_measure=DistanceMeasure.EUCLIDEAN,
-        limit=3,
-        distance_result_field="vector_distance",
-        distance_threshold=1.0,
-    )
-    returned = await vector_query.get()
-    assert isinstance(returned, list)
-    assert len(returned) == 2
-    assert returned[0].to_dict() == {
-        "embedding": Vector([1.0, 2.0, 3.0]),
-        "color": "red",
-        "vector_distance": 0.0,
-    }
-    assert returned[1].to_dict() == {
-        "embedding": Vector([2.0, 2.0, 3.0]),
-        "color": "red",
-        "vector_distance": 1.0,
     }
 
 
