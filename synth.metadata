--- conflicted
+++ resolved
@@ -3,13 +3,9 @@
     {
       "git": {
         "name": ".",
-<<<<<<< HEAD
         "remote": "https://github.com/googleapis/python-firestore.git",
         "sha": "2021f38bb6f016c13bc43d59730c77b57ae5c352"
-=======
-        "remote": "git@github.com:googleapis/python-firestore",
-        "sha": "1f44a45419a85d8646ded5f22d6cbab697761651"
->>>>>>> 0336110a
+
       }
     },
     {
